--- conflicted
+++ resolved
@@ -3,11 +3,7 @@
 similarities within a corpus of documents.
 """
 
-<<<<<<< HEAD
-from gensim import utils, matutils, interfaces, corpora, models, similarities, summarization
-=======
-from gensim import parsing, matutils, interfaces, corpora, models, similarities
->>>>>>> ad12ec97
+from gensim import parsing, matutils, interfaces, corpora, models, similarities, summarization
 import logging
 
 try:
