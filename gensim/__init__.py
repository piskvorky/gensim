"""This package contains interfaces and functionality to compute pair-wise document similarities within a corpus
of documents.

<<<<<<< HEAD
from gensim import parsing, corpora, matutils, interfaces, models, similarities, summarization, utils  # noqa:F401
=======
"""
from gensim import parsing, matutils, interfaces, corpora, models, similarities, summarization, utils  # noqa:F401
>>>>>>> fc198f0a
import logging

__version__ = '3.3.0'


class NullHandler(logging.Handler):
    """For python versions <= 2.6; same as `logging.NullHandler` in 2.7."""

    def emit(self, record):
        pass


logger = logging.getLogger('gensim')
if len(logger.handlers) == 0:  # To ensure reload() doesn't add another one
    logger.addHandler(NullHandler())<|MERGE_RESOLUTION|>--- conflicted
+++ resolved
@@ -1,12 +1,8 @@
 """This package contains interfaces and functionality to compute pair-wise document similarities within a corpus
 of documents.
+"""
 
-<<<<<<< HEAD
 from gensim import parsing, corpora, matutils, interfaces, models, similarities, summarization, utils  # noqa:F401
-=======
-"""
-from gensim import parsing, matutils, interfaces, corpora, models, similarities, summarization, utils  # noqa:F401
->>>>>>> fc198f0a
 import logging
 
 __version__ = '3.3.0'
