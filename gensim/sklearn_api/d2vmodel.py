#!/usr/bin/env python
# -*- coding: utf-8 -*-
#
# Copyright (C) 2011 Radim Rehurek <radimrehurek@seznam.cz>
# Licensed under the GNU LGPL v2.1 - http://www.gnu.org/licenses/lgpl.html

"""Scikit learn interface for :class:`~gensim.models.doc2vec.Doc2Vec`.

Follows scikit-learn API conventions to facilitate using gensim along with scikit-learn.

Examples
--------
.. sourcecode:: pycon

    >>> from gensim.test.utils import common_texts
    >>> from gensim.sklearn_api import D2VTransformer
    >>>
    >>> model = D2VTransformer(min_count=1, size=5)
    >>> docvecs = model.fit_transform(common_texts)  # represent `common_texts` as vectors

"""
import numpy as np
from six import string_types
from sklearn.base import TransformerMixin, BaseEstimator
from sklearn.exceptions import NotFittedError

from gensim import models
from gensim.models import doc2vec


class D2VTransformer(TransformerMixin, BaseEstimator):
    """Base Doc2Vec module, wraps :class:`~gensim.models.doc2vec.Doc2Vec`.

    This model based on `Quoc Le, Tomas Mikolov: "Distributed Representations of Sentences and Documents"
    <https://cs.stanford.edu/~quocle/paragraph_vector.pdf>`_.

    """
    def __init__(self, dm_mean=None, dm=1, dbow_words=0, dm_concat=0, dm_tag_count=1, docvecs=None,
                 docvecs_mapfile=None, comment=None, trim_rule=None, size=100, alpha=0.025, window=5, min_count=5,
                 max_vocab_size=None, sample=1e-3, seed=1, workers=3, min_alpha=0.0001, hs=0, negative=5, cbow_mean=1,
                 hashfxn=hash, iter=5, sorted_vocab=1, batch_words=10000):
        """

        Parameters
        ----------

        dm_mean : int {1,0}, optional
            If 0, use the sum of the context word vectors. If 1, use the mean. Only applies when `dm_concat=0`.
        dm : int {1,0}, optional
            Defines the training algorithm. If `dm=1` - distributed memory (PV-DM) is used.
            Otherwise, distributed bag of words (PV-DBOW) is employed.
        dbow_words : int {1,0}, optional
            If set to 1 - trains word-vectors (in skip-gram fashion) simultaneous with DBOW
            doc-vector training, If 0, only trains doc-vectors (faster).
        dm_concat : int {1,0}, optional
            If 1, use concatenation of context vectors rather than sum/average.
            Note concatenation results in a much-larger model, as the input is no longer the size of one
            (sampled or arithmetically combined) word vector, but the size of the tag(s) and all words
            in the context strung together.
        dm_tag_count : int, optional
            Expected constant number of document tags per document, when using dm_concat mode.
        docvecs : :class:`~gensim.models.keyedvectors.Doc2VecKeyedVectors`
            A mapping from a string or int tag to its vector representation.
            Either this or `docvecs_mapfile` **MUST** be supplied.
        docvecs_mapfile : str, optional
            Path to a file containing the docvecs mapping. If `docvecs` is None, this file will be used to create it.
        comment : str, optional
            A model descriptive comment, used for logging and debugging purposes.
        trim_rule : function ((str, int, int) -> int), optional
            Vocabulary trimming rule that accepts (word, count, min_count).
            Specifies whether certain words should remain in the vocabulary (:attr:`gensim.utils.RULE_KEEP`),
            be trimmed away (:attr:`gensim.utils.RULE_DISCARD`), or handled using the default
            (:attr:`gensim.utils.RULE_DEFAULT`).
            If None, then :func:`gensim.utils.keep_vocab_item` will be used.
        size : int, optional
            Dimensionality of the feature vectors.
        alpha : float, optional
            The initial learning rate.
        window : int, optional
            The maximum distance between the current and predicted word within a sentence.
        min_count : int, optional
            Ignores all words with total frequency lower than this.
        max_vocab_size : int, optional
            Limits the RAM during vocabulary building; if there are more unique
            words than this, then prune the infrequent ones. Every 10 million word types need about 1GB of RAM.
            Set to `None` for no limit.
        sample : float, optional
            The threshold for configuring which higher-frequency words are randomly downsampled,
            useful range is (0, 1e-5).
        seed : int, optional
            Seed for the random number generator. Initial vectors for each word are seeded with a hash of
            the concatenation of word + `str(seed)`.
            Note that for a **fully deterministically-reproducible run**, you **must also limit the model to
            a single worker thread (`workers=1`)**, to eliminate ordering jitter from OS thread scheduling.
            In Python 3, reproducibility between interpreter launches also requires use of the `PYTHONHASHSEED`
            environment variable to control hash randomization.
        workers : int, optional
            Use this many worker threads to train the model. Will yield a speedup when training with multicore machines.
        min_alpha : float, optional
            Learning rate will linearly drop to `min_alpha` as training progresses.
        hs : int {1,0}, optional
            If 1, hierarchical softmax will be used for model training. If set to 0, and `negative` is non-zero,
            negative sampling will be used.
        negative : int, optional
            If > 0, negative sampling will be used, the int for negative specifies how many "noise words"
            should be drawn (usually between 5-20). If set to 0, no negative sampling is used.
        cbow_mean : int, optional
            Same as `dm_mean`, **unused**.
        hashfxn : function (object -> int), optional
            A hashing function. Used to create an initial random reproducible vector by hashing the random seed.
        iter : int, optional
            Number of epochs to iterate through the corpus.
        sorted_vocab : bool, optional
            Whether the vocabulary should be sorted internally.
        batch_words : int, optional
            Number of words to be handled by each job.

        """
        self.gensim_model = None
        self.dm_mean = dm_mean
        self.dm = dm
        self.dbow_words = dbow_words
        self.dm_concat = dm_concat
        self.dm_tag_count = dm_tag_count
        self.docvecs = docvecs
        self.docvecs_mapfile = docvecs_mapfile
        self.comment = comment
        self.trim_rule = trim_rule

        # attributes associated with gensim.models.Word2Vec
        self.size = size
        self.alpha = alpha
        self.window = window
        self.min_count = min_count
        self.max_vocab_size = max_vocab_size
        self.sample = sample
        self.seed = seed
        self.workers = workers
        self.min_alpha = min_alpha
        self.hs = hs
        self.negative = negative
        self.cbow_mean = int(cbow_mean)
        self.hashfxn = hashfxn
        self.iter = iter
        self.sorted_vocab = sorted_vocab
        self.batch_words = batch_words

    def _get_first(some_iterable):
        """Returns first element of some iterable."""
        for elem in some_iterable:
            return elem

    def fit(self, X, y=None):
        """Fit the model according to the given training data.

        Parameters
        ----------
        X : {iterable of :class:`~gensim.models.doc2vec.TaggedDocument`, iterable of list of str}
            A collection of tagged documents used for training the model.

        Returns
        -------
        :class:`~gensim.sklearn_api.d2vmodel.D2VTransformer`
            The trained model.

        """
<<<<<<< HEAD
        if isinstance(self._get_first(X), doc2vec.TaggedDocument):
=======
        if isinstance([i for i in X[:1]][0], doc2vec.TaggedDocument):
>>>>>>> 3e027c25
            d2v_sentences = X
        else:
            d2v_sentences = [doc2vec.TaggedDocument(words, [i]) for i, words in enumerate(X)]
        self.gensim_model = models.Doc2Vec(
            documents=d2v_sentences, dm_mean=self.dm_mean, dm=self.dm,
            dbow_words=self.dbow_words, dm_concat=self.dm_concat, dm_tag_count=self.dm_tag_count,
            docvecs=self.docvecs, docvecs_mapfile=self.docvecs_mapfile, comment=self.comment,
            trim_rule=self.trim_rule, vector_size=self.size, alpha=self.alpha, window=self.window,
            min_count=self.min_count, max_vocab_size=self.max_vocab_size, sample=self.sample,
            seed=self.seed, workers=self.workers, min_alpha=self.min_alpha, hs=self.hs,
            negative=self.negative, cbow_mean=self.cbow_mean, hashfxn=self.hashfxn,
            epochs=self.iter, sorted_vocab=self.sorted_vocab, batch_words=self.batch_words
        )
        return self

    def transform(self, docs):
        """Infer the vector representations for the input documents.

        Parameters
        ----------
        docs : {iterable of list of str, list of str}
            Input document or sequence of documents.

        Returns
        -------
        numpy.ndarray of shape [`len(docs)`, `size`]
            The vector representation of the `docs`.

        """
        if self.gensim_model is None:
            raise NotFittedError(
                "This model has not been fitted yet. Call 'fit' with appropriate arguments before using this method."
            )

        # The input as array of array
        if isinstance(docs[0], string_types):
            docs = [docs]
        vectors = [self.gensim_model.infer_vector(doc) for doc in docs]
        return np.reshape(np.array(vectors), (len(docs), self.gensim_model.vector_size))<|MERGE_RESOLUTION|>--- conflicted
+++ resolved
@@ -164,11 +164,8 @@
             The trained model.
 
         """
-<<<<<<< HEAD
+        
         if isinstance(self._get_first(X), doc2vec.TaggedDocument):
-=======
-        if isinstance([i for i in X[:1]][0], doc2vec.TaggedDocument):
->>>>>>> 3e027c25
             d2v_sentences = X
         else:
             d2v_sentences = [doc2vec.TaggedDocument(words, [i]) for i, words in enumerate(X)]
