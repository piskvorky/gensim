--- conflicted
+++ resolved
@@ -37,19 +37,11 @@
 
 
 class AuthorTopicTransformer(TransformerMixin, BaseEstimator):
-<<<<<<< HEAD
-    """Base Author Topic module.
-
-    Wraps :class:`~gensim.models.atmodel.AuthorTopicModel`.
-    For more information on the inner workings please take a look at
-    the original class.
-=======
     """Base Author Topic module, wraps :class:`~gensim.models.atmodel.AuthorTopicModel`.
 
     For more information on the inner workings please take a look at the original class. The model's internal workings
     are heavily based on `"The Author-Topic Model for Authors and Documents", Osen-Zvi et. al 2004
     <https://mimno.infosci.cornell.edu/info6150/readings/398.pdf>`_.
->>>>>>> 4a3ce08f
 
     """
     def __init__(self, num_topics=100, id2word=None, author2doc=None, doc2author=None,
@@ -81,18 +73,12 @@
             of the EM algorithm.
         decay : float, optional
             A number between (0.5, 1] to weight what percentage of the previous lambda value is forgotten
-<<<<<<< HEAD
-            when each new document is examined.
-        offset : float, optional
-            Hyper-parameter that controls how much we will slow down the first steps the first few iterations.
-=======
             when each new document is examined. Corresponds to Kappa from `"The Author-Topic Model for Authors
             and Documents", Osen-Zvi et. al 2004 <https://mimno.infosci.cornell.edu/info6150/readings/398.pdf>`_.
         offset : float, optional
             Hyper-parameter that controls how much we will slow down the first steps the first few iterations.
             Corresponds to Tau_0 from `"The Author-Topic Model for Authors and Documents", Osen-Zvi et. al 2004
             <https://mimno.infosci.cornell.edu/info6150/readings/398.pdf>`_.
->>>>>>> 4a3ce08f
         alpha : {np.array, str}, optional
             Can be set to an 1D array of length equal to the number of expected topics that expresses
             our a-priori belief for the each topics' probability.
