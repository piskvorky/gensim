#!/usr/bin/env python
# -*- coding: utf-8 -*-

import logging
import unittest
import os
import struct

import numpy as np

from gensim import utils
from gensim.models import keyedvectors
from gensim.models.word2vec import LineSentence
from gensim.models.fasttext import FastText as FT_gensim
from gensim.models.wrappers.fasttext import FastTextKeyedVectors
from gensim.models.wrappers.fasttext import FastText as FT_wrapper
from gensim.test.utils import datapath, get_tmpfile, common_texts as sentences

logger = logging.getLogger(__name__)

IS_WIN32 = (os.name == "nt") and (struct.calcsize('P') * 8 == 32)


class LeeCorpus(object):
    def __iter__(self):
        with open(datapath('lee_background.cor')) as f:
            for line in f:
                yield utils.simple_preprocess(line)


list_corpus = list(LeeCorpus())

new_sentences = [
    ['computer', 'artificial', 'intelligence'],
    ['artificial', 'trees'],
    ['human', 'intelligence'],
    ['artificial', 'graph'],
    ['intelligence'],
    ['artificial', 'intelligence', 'system']
]


class TestFastTextModel(unittest.TestCase):

    def setUp(self):
        ft_home = os.environ.get('FT_HOME', None)
        self.ft_path = os.path.join(ft_home, 'fasttext') if ft_home else None
        self.test_model_file = datapath('lee_fasttext')
        self.test_model = FT_gensim.load_fasttext_format(self.test_model_file)
        self.test_new_model_file = datapath('lee_fasttext_new')

    def test_training(self):
        model = FT_gensim(size=10, min_count=1, hs=1, negative=0, seed=42, workers=1)
        model.build_vocab(sentences)
        self.model_sanity(model)

        model.train(sentences, total_examples=model.corpus_count, epochs=model.iter)
        sims = model.most_similar('graph', topn=10)

        self.assertEqual(model.wv.syn0.shape, (12, 10))
        self.assertEqual(len(model.wv.vocab), 12)
        self.assertEqual(model.wv.syn0_vocab.shape[1], 10)
        self.assertEqual(model.wv.syn0_ngrams.shape[1], 10)
        self.model_sanity(model)

        # test querying for "most similar" by vector
        graph_vector = model.wv.syn0norm[model.wv.vocab['graph'].index]
        sims2 = model.most_similar(positive=[graph_vector], topn=11)
        sims2 = [(w, sim) for w, sim in sims2 if w != 'graph']  # ignore 'graph' itself
        self.assertEqual(sims, sims2)

        # build vocab and train in one step; must be the same as above
        model2 = FT_gensim(sentences, size=10, min_count=1, hs=1, negative=0, seed=42, workers=1)
        self.models_equal(model, model2)

        # verify oov-word vector retrieval
        invocab_vec = model['minors']  # invocab word
        self.assertEqual(len(invocab_vec), 10)

        oov_vec = model['minor']  # oov word
        self.assertEqual(len(oov_vec), 10)

    def models_equal(self, model, model2):
        self.assertEqual(len(model.wv.vocab), len(model2.wv.vocab))
        self.assertEqual(model.num_ngram_vectors, model2.num_ngram_vectors)
        self.assertTrue(np.allclose(model.wv.syn0_vocab, model2.wv.syn0_vocab))
        self.assertTrue(np.allclose(model.wv.syn0_ngrams, model2.wv.syn0_ngrams))
        self.assertTrue(np.allclose(model.wv.syn0, model2.wv.syn0))
        if model.hs:
            self.assertTrue(np.allclose(model.syn1, model2.syn1))
        if model.negative:
            self.assertTrue(np.allclose(model.syn1neg, model2.syn1neg))
        most_common_word = max(model.wv.vocab.items(), key=lambda item: item[1].count)[0]
        self.assertTrue(np.allclose(model[most_common_word], model2[most_common_word]))

    @unittest.skipIf(IS_WIN32, "avoid memory error with Appveyor x32")
    def test_persistence(self):
        tmpf = get_tmpfile('gensim_fasttext.tst')
        model = FT_gensim(sentences, min_count=1)
        model.save(tmpf)
        self.models_equal(model, FT_gensim.load(tmpf))
        #  test persistence of the KeyedVectors of a model
        wv = model.wv
        wv.save(tmpf)
        loaded_wv = FastTextKeyedVectors.load(tmpf)
        self.assertTrue(np.allclose(wv.syn0_ngrams, loaded_wv.syn0_ngrams))
        self.assertEqual(len(wv.vocab), len(loaded_wv.vocab))
        self.assertEqual(len(wv.ngrams), len(loaded_wv.ngrams))

    @unittest.skipIf(IS_WIN32, "avoid memory error with Appveyor x32")
    def test_norm_vectors_not_saved(self):
        tmpf = get_tmpfile('gensim_fasttext.tst')
        model = FT_gensim(sentences, min_count=1)
        model.init_sims()
        model.save(tmpf)
        loaded_model = FT_gensim.load(tmpf)
        self.assertTrue(loaded_model.wv.syn0norm is None)
        self.assertTrue(loaded_model.wv.syn0_ngrams_norm is None)

        wv = model.wv
        wv.save(tmpf)
        loaded_kv = FastTextKeyedVectors.load(tmpf)
        self.assertTrue(loaded_kv.syn0norm is None)
        self.assertTrue(loaded_kv.syn0_ngrams_norm is None)

    def model_sanity(self, model):
        self.assertEqual(model.wv.syn0.shape, (len(model.wv.vocab), model.vector_size))
        self.assertEqual(model.wv.syn0_vocab.shape, (len(model.wv.vocab), model.vector_size))
        self.assertEqual(model.wv.syn0_ngrams.shape, (model.num_ngram_vectors, model.vector_size))

    def test_load_fasttext_format(self):
        try:
            model = FT_gensim.load_fasttext_format(self.test_model_file)
        except Exception as exc:
            self.fail('Unable to load FastText model from file %s: %s' % (self.test_model_file, exc))
        vocab_size, model_size = 1762, 10
        self.assertEqual(model.wv.syn0.shape, (vocab_size, model_size))
        self.assertEqual(len(model.wv.vocab), vocab_size, model_size)
        self.assertEqual(model.wv.syn0_ngrams.shape, (model.num_ngram_vectors, model_size))

        expected_vec = [
            -0.57144,
            -0.0085561,
            0.15748,
            -0.67855,
            -0.25459,
            -0.58077,
            -0.09913,
            1.1447,
            0.23418,
            0.060007
        ]  # obtained using ./fasttext print-word-vectors lee_fasttext_new.bin
        self.assertTrue(np.allclose(model["hundred"], expected_vec, atol=1e-4))

        # vector for oov words are slightly different from original FastText due to discarding unused ngrams
        # obtained using a modified version of ./fasttext print-word-vectors lee_fasttext_new.bin
        expected_vec_oov = [
            -0.23825,
            -0.58482,
            -0.22276,
            -0.41215,
            0.91015,
            -1.6786,
            -0.26724,
            0.58818,
            0.57828,
            0.75801
        ]
        self.assertTrue(np.allclose(model["rejection"], expected_vec_oov, atol=1e-4))

        self.assertEqual(model.min_count, 5)
        self.assertEqual(model.window, 5)
        self.assertEqual(model.iter, 5)
        self.assertEqual(model.negative, 5)
        self.assertEqual(model.sample, 0.0001)
        self.assertEqual(model.bucket, 1000)
        self.assertEqual(model.wv.max_n, 6)
        self.assertEqual(model.wv.min_n, 3)
        self.assertEqual(model.wv.syn0.shape, (len(model.wv.vocab), model.vector_size))
        self.assertEqual(model.wv.syn0_ngrams.shape, (model.num_ngram_vectors, model.vector_size))

    def test_load_fasttext_new_format(self):
        try:
            new_model = FT_gensim.load_fasttext_format(self.test_new_model_file)
        except Exception as exc:
            self.fail('Unable to load FastText model from file %s: %s' % (self.test_new_model_file, exc))
        vocab_size, model_size = 1763, 10
        self.assertEqual(new_model.wv.syn0.shape, (vocab_size, model_size))
        self.assertEqual(len(new_model.wv.vocab), vocab_size, model_size)
        self.assertEqual(new_model.wv.syn0_ngrams.shape, (new_model.num_ngram_vectors, model_size))

        expected_vec = [
            -0.025627,
            -0.11448,
            0.18116,
            -0.96779,
            0.2532,
            -0.93224,
            0.3929,
            0.12679,
            -0.19685,
            -0.13179
        ]  # obtained using ./fasttext print-word-vectors lee_fasttext_new.bin
        self.assertTrue(np.allclose(new_model["hundred"], expected_vec, atol=1e-4))

        # vector for oov words are slightly different from original FastText due to discarding unused ngrams
        # obtained using a modified version of ./fasttext print-word-vectors lee_fasttext_new.bin
        expected_vec_oov = [
            -0.53378,
            -0.19,
            0.013482,
            -0.86767,
            -0.21684,
            -0.89928,
            0.45124,
            0.18025,
            -0.14128,
            0.22508
        ]
        self.assertTrue(np.allclose(new_model["rejection"], expected_vec_oov, atol=1e-4))

        self.assertEqual(new_model.min_count, 5)
        self.assertEqual(new_model.window, 5)
        self.assertEqual(new_model.iter, 5)
        self.assertEqual(new_model.negative, 5)
        self.assertEqual(new_model.sample, 0.0001)
        self.assertEqual(new_model.bucket, 1000)
        self.assertEqual(new_model.wv.max_n, 6)
        self.assertEqual(new_model.wv.min_n, 3)
        self.assertEqual(new_model.wv.syn0.shape, (len(new_model.wv.vocab), new_model.vector_size))
        self.assertEqual(new_model.wv.syn0_ngrams.shape, (new_model.num_ngram_vectors, new_model.vector_size))

    def test_load_model_supervised(self):
        with self.assertRaises(NotImplementedError):
            FT_gensim.load_fasttext_format(datapath('pang_lee_polarity_fasttext'))

    def test_load_model_with_non_ascii_vocab(self):
        model = FT_gensim.load_fasttext_format(datapath('non_ascii_fasttext'))
        self.assertTrue(u'který' in model)
        try:
            model[u'který']
        except UnicodeDecodeError:
            self.fail('Unable to access vector for utf8 encoded non-ascii word')

    def test_load_model_non_utf8_encoding(self):
        model = FT_gensim.load_fasttext_format(datapath('cp852_fasttext'), encoding='cp852')
        self.assertTrue(u'který' in model)
        try:
            model[u'který']
        except KeyError:
            self.fail('Unable to access vector for cp-852 word')

    def test_n_similarity(self):
        # In vocab, sanity check
        self.assertTrue(np.allclose(self.test_model.n_similarity(['the', 'and'], ['and', 'the']), 1.0))
        self.assertEqual(self.test_model.n_similarity(['the'], ['and']), self.test_model.n_similarity(['and'], ['the']))
        # Out of vocab check
        self.assertTrue(np.allclose(self.test_model.n_similarity(['night', 'nights'], ['nights', 'night']), 1.0))
        self.assertEqual(
            self.test_model.n_similarity(['night'], ['nights']), self.test_model.n_similarity(['nights'], ['night'])
        )

    def test_similarity(self):
        # In vocab, sanity check
        self.assertTrue(np.allclose(self.test_model.similarity('the', 'the'), 1.0))
        self.assertEqual(self.test_model.similarity('the', 'and'), self.test_model.similarity('and', 'the'))
        # Out of vocab check
        self.assertTrue(np.allclose(self.test_model.similarity('nights', 'nights'), 1.0))
        self.assertEqual(self.test_model.similarity('night', 'nights'), self.test_model.similarity('nights', 'night'))

    def test_most_similar(self):
        # In vocab, sanity check
        self.assertEqual(len(self.test_model.most_similar(positive=['the', 'and'], topn=5)), 5)
        self.assertEqual(self.test_model.most_similar('the'), self.test_model.most_similar(positive=['the']))
        # Out of vocab check
        self.assertEqual(len(self.test_model.most_similar(['night', 'nights'], topn=5)), 5)
        self.assertEqual(self.test_model.most_similar('nights'), self.test_model.most_similar(positive=['nights']))

    def test_most_similar_cosmul(self):
        # In vocab, sanity check
        self.assertEqual(len(self.test_model.most_similar_cosmul(positive=['the', 'and'], topn=5)), 5)
        self.assertEqual(
            self.test_model.most_similar_cosmul('the'),
            self.test_model.most_similar_cosmul(positive=['the']))
        # Out of vocab check
        self.assertEqual(len(self.test_model.most_similar_cosmul(['night', 'nights'], topn=5)), 5)
        self.assertEqual(
            self.test_model.most_similar_cosmul('nights'),
            self.test_model.most_similar_cosmul(positive=['nights']))

    def test_lookup(self):
        # In vocab, sanity check
        self.assertTrue('night' in self.test_model.wv.vocab)
        self.assertTrue(np.allclose(self.test_model['night'], self.test_model[['night']]))
        # Out of vocab check
        self.assertFalse('nights' in self.test_model.wv.vocab)
        self.assertTrue(np.allclose(self.test_model['nights'], self.test_model[['nights']]))
        # Word with no ngrams in model
        self.assertRaises(KeyError, lambda: self.test_model['a!@'])

    def test_contains(self):
        # In vocab, sanity check
        self.assertTrue('night' in self.test_model.wv.vocab)
        self.assertTrue('night' in self.test_model)
        # Out of vocab check
        self.assertFalse('nights' in self.test_model.wv.vocab)
        self.assertTrue('nights' in self.test_model)
        # Word with no ngrams in model
        self.assertFalse('a!@' in self.test_model.wv.vocab)
        self.assertFalse('a!@' in self.test_model)

    def test_wm_distance(self):
        doc = ['night', 'payment']
        oov_doc = ['nights', 'forests', 'payments']
        ngrams_absent_doc = ['a!@', 'b#$']

        dist = self.test_model.wmdistance(doc, oov_doc)
        self.assertNotEqual(float('inf'), dist)
        dist = self.test_model.wmdistance(doc, ngrams_absent_doc)
        self.assertEqual(float('inf'), dist)

    def test_doesnt_match(self):
        oov_words = ['nights', 'forests', 'payments']
        # Out of vocab check
        for word in oov_words:
            self.assertFalse(word in self.test_model.wv.vocab)
        try:
            self.test_model.doesnt_match(oov_words)
        except Exception:
            self.fail('model.doesnt_match raises exception for oov words')

    def compare_with_wrapper(self, model_gensim, model_wrapper):
        # make sure we get >=2 overlapping words for top-10 similar words suggested for `night`
        sims_gensim = model_gensim.most_similar('night', topn=10)
        sims_gensim_words = (list(map(lambda x: x[0], sims_gensim)))  # get similar words

        sims_wrapper = model_wrapper.most_similar('night', topn=10)
        sims_wrapper_words = (list(map(lambda x: x[0], sims_wrapper)))  # get similar words

        overlap_count = len(set(sims_gensim_words).intersection(sims_wrapper_words))

        # overlap increases as we increase `iter` value, min overlap set to 2 to avoid unit-tests taking too long
        # this limit can be increased when using Cython code
        self.assertGreaterEqual(overlap_count, 2)

    def test_cbow_hs_against_wrapper(self):
        if self.ft_path is None:
            logger.info("FT_HOME env variable not set, skipping test")
            return

        tmpf = get_tmpfile('gensim_fasttext.tst')
        model_wrapper = FT_wrapper.train(ft_path=self.ft_path, corpus_file=datapath('lee_background.cor'),
            output_file=tmpf, model='cbow', size=50, alpha=0.05, window=5, min_count=5, word_ngrams=1,
            loss='hs', sample=1e-3, negative=0, iter=5, min_n=3, max_n=6, sorted_vocab=1, threads=12)

        model_gensim = FT_gensim(size=50, sg=0, cbow_mean=1, alpha=0.05, window=5, hs=1, negative=0,
            min_count=5, iter=5, batch_words=1000, word_ngrams=1, sample=1e-3, min_n=3, max_n=6,
            sorted_vocab=1, workers=1, min_alpha=0.0)

        lee_data = LineSentence(datapath('lee_background.cor'))
        model_gensim.build_vocab(lee_data)
        orig0 = np.copy(model_gensim.wv.syn0[0])
        model_gensim.train(lee_data, total_examples=model_gensim.corpus_count, epochs=model_gensim.iter)
        self.assertFalse((orig0 == model_gensim.wv.syn0[0]).all())  # vector should vary after training
        self.compare_with_wrapper(model_gensim, model_wrapper)

    def test_sg_hs_against_wrapper(self):
        if self.ft_path is None:
            logger.info("FT_HOME env variable not set, skipping test")
            return

        tmpf = get_tmpfile('gensim_fasttext.tst')
        model_wrapper = FT_wrapper.train(ft_path=self.ft_path, corpus_file=datapath('lee_background.cor'),
            output_file=tmpf, model='skipgram', size=50, alpha=0.025, window=5, min_count=5, word_ngrams=1,
            loss='hs', sample=1e-3, negative=0, iter=5, min_n=3, max_n=6, sorted_vocab=1, threads=12)

        model_gensim = FT_gensim(size=50, sg=1, cbow_mean=1, alpha=0.025, window=5, hs=1, negative=0,
            min_count=5, iter=5, batch_words=1000, word_ngrams=1, sample=1e-3, min_n=3, max_n=6,
            sorted_vocab=1, workers=1, min_alpha=0.0)

        lee_data = LineSentence(datapath('lee_background.cor'))
        model_gensim.build_vocab(lee_data)
        orig0 = np.copy(model_gensim.wv.syn0[0])
        model_gensim.train(lee_data, total_examples=model_gensim.corpus_count, epochs=model_gensim.iter)
        self.assertFalse((orig0 == model_gensim.wv.syn0[0]).all())  # vector should vary after training
        self.compare_with_wrapper(model_gensim, model_wrapper)

    def test_online_learning(self):
        model_hs = FT_gensim(sentences, size=10, min_count=1, seed=42, hs=1, negative=0)
        self.assertTrue(len(model_hs.wv.vocab), 12)
        self.assertTrue(len(model_hs.wv.ngrams), 202)
        self.assertTrue(model_hs.wv.vocab['graph'].count, 3)
        self.assertFalse('tif' in model_hs.wv.ngrams)
        model_hs.build_vocab(new_sentences, update=True)  # update vocab
        self.assertEqual(len(model_hs.wv.vocab), 14)
        self.assertTrue(len(model_hs.wv.ngrams), 271)
        self.assertTrue(model_hs.wv.vocab['graph'].count, 4)
        self.assertTrue(model_hs.wv.vocab['artificial'].count, 4)
        self.assertTrue('tif' in model_hs.wv.ngrams)  # ngram added because of the word `artificial`

    def test_online_learning_after_save(self):
        tmpf = get_tmpfile('gensim_fasttext.tst')
        model_neg = FT_gensim(sentences, size=10, min_count=0, seed=42, hs=0, negative=5)
        model_neg.save(tmpf)
        model_neg = FT_gensim.load(tmpf)
        self.assertTrue(len(model_neg.wv.vocab), 12)
        self.assertTrue(len(model_neg.wv.ngrams), 202)
        model_neg.build_vocab(new_sentences, update=True)  # update vocab
        model_neg.train(new_sentences, total_examples=model_neg.corpus_count, epochs=model_neg.iter)
        self.assertEqual(len(model_neg.wv.vocab), 14)
        self.assertTrue(len(model_neg.wv.ngrams), 271)

    def online_sanity(self, model):
        terro, others = [], []
        for l in list_corpus:
            if 'terrorism' in l:
                terro.append(l)
            else:
                others.append(l)
        self.assertTrue(all(['terrorism' not in l for l in others]))
        model.build_vocab(others)
        model.train(others, total_examples=model.corpus_count, epochs=model.iter)
        # checks that `syn0` is different from `syn0_vocab`
        self.assertFalse(np.all(np.equal(model.wv.syn0, model.wv.syn0_vocab)))
        self.assertFalse('terrorism' in model.wv.vocab)
        self.assertFalse('orism>' in model.wv.ngrams)
        model.build_vocab(terro, update=True)  # update vocab
        self.assertTrue(model.wv.syn0_ngrams.dtype == 'float32')
        self.assertTrue('terrorism' in model.wv.vocab)
        self.assertTrue('orism>' in model.wv.ngrams)
        orig0_all = np.copy(model.wv.syn0_ngrams)
        model.train(terro, total_examples=len(terro), epochs=model.iter)
        self.assertFalse(np.allclose(model.wv.syn0_ngrams, orig0_all))
        sim = model.n_similarity(['war'], ['terrorism'])
        self.assertLess(0., sim)

    @unittest.skipIf(IS_WIN32, "avoid memory error with Appveyor x32")
    def test_sg_hs_online(self):
        model = FT_gensim(sg=1, window=2, hs=1, negative=0, min_count=3, iter=1, seed=42, workers=1)
        self.online_sanity(model)

    @unittest.skipIf(IS_WIN32, "avoid memory error with Appveyor x32")
    def test_sg_neg_online(self):
        model = FT_gensim(sg=1, window=2, hs=0, negative=5, min_count=3, iter=1, seed=42, workers=1)
        self.online_sanity(model)

    @unittest.skipIf(IS_WIN32, "avoid memory error with Appveyor x32")
    def test_cbow_hs_online(self):
        model = FT_gensim(
            sg=0, cbow_mean=1, alpha=0.05, window=2, hs=1, negative=0, min_count=3, iter=1, seed=42, workers=1
        )
        self.online_sanity(model)

    @unittest.skipIf(IS_WIN32, "avoid memory error with Appveyor x32")
    def test_cbow_neg_online(self):
        model = FT_gensim(
            sg=0, cbow_mean=1, alpha=0.05, window=2, hs=0, negative=5,
            min_count=5, iter=1, seed=42, workers=1, sample=0
        )
        self.online_sanity(model)

<<<<<<< HEAD
    def test_persistence_word2vec_format(self):
        """Test storing/loading the model in word2vec format."""
        tmpf = get_tmpfile('gensim_fasttext_w2v_format.tst')
        model = FT_gensim(sentences, min_count=1, size=10)
        model.wv.save_word2vec_format(tmpf, binary=True)
        loaded_model_kv = keyedvectors.KeyedVectors.load_word2vec_format(tmpf, binary=True)
        self.assertEqual(len(model.wv.vocab), len(loaded_model_kv.vocab))
        self.assertTrue(np.allclose(model['human'], loaded_model_kv['human']))
        self.assertRaises(DeprecationWarning, FT_gensim.load_word2vec_format, tmpf)
        self.assertRaises(NotImplementedError, FastTextKeyedVectors.load_word2vec_format, tmpf)
=======
    def test_get_vocab_word_vecs(self):
        model = FT_gensim(size=10, min_count=1, seed=42)
        model.build_vocab(sentences)
        original_syn0_vocab = np.copy(model.wv.syn0_vocab)
        model.get_vocab_word_vecs()
        self.assertTrue(np.all(np.equal(model.wv.syn0_vocab, original_syn0_vocab)))
>>>>>>> 48249bbc


if __name__ == '__main__':
    logging.basicConfig(format='%(asctime)s : %(levelname)s : %(message)s', level=logging.DEBUG)
    unittest.main()<|MERGE_RESOLUTION|>--- conflicted
+++ resolved
@@ -459,7 +459,13 @@
         )
         self.online_sanity(model)
 
-<<<<<<< HEAD
+    def test_get_vocab_word_vecs(self):
+        model = FT_gensim(size=10, min_count=1, seed=42)
+        model.build_vocab(sentences)
+        original_syn0_vocab = np.copy(model.wv.syn0_vocab)
+        model.get_vocab_word_vecs()
+        self.assertTrue(np.all(np.equal(model.wv.syn0_vocab, original_syn0_vocab)))
+
     def test_persistence_word2vec_format(self):
         """Test storing/loading the model in word2vec format."""
         tmpf = get_tmpfile('gensim_fasttext_w2v_format.tst')
@@ -470,14 +476,6 @@
         self.assertTrue(np.allclose(model['human'], loaded_model_kv['human']))
         self.assertRaises(DeprecationWarning, FT_gensim.load_word2vec_format, tmpf)
         self.assertRaises(NotImplementedError, FastTextKeyedVectors.load_word2vec_format, tmpf)
-=======
-    def test_get_vocab_word_vecs(self):
-        model = FT_gensim(size=10, min_count=1, seed=42)
-        model.build_vocab(sentences)
-        original_syn0_vocab = np.copy(model.wv.syn0_vocab)
-        model.get_vocab_word_vecs()
-        self.assertTrue(np.all(np.equal(model.wv.syn0_vocab, original_syn0_vocab)))
->>>>>>> 48249bbc
 
 
 if __name__ == '__main__':
