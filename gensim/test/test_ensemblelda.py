--- conflicted
+++ resolved
@@ -95,13 +95,8 @@
         reference.recluster()
 
         self.assert_cluster_results_equal(reference.cluster_model.results, cluster_model_results)
-<<<<<<< HEAD
-        assert reference.sorted_clusters == sorted_clusters
+        assert reference.valid_clusters == valid_clusters
         np.testing.assert_allclose(reference.get_topics(), stable_topics, rtol=RTOL)
-=======
-        self.assertEqual(reference.valid_clusters, valid_clusters)
-        np.testing.assert_allclose(reference.get_topics(), stable_topics, rtol=rtol)
->>>>>>> 8c109758
 
     def test_not_trained(self):
         # should not throw errors and no training should happen
