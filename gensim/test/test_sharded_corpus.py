"""
Testing the test sharded corpus.
"""
import os

import unittest

import random
import numpy as np
import shutil

from scipy import sparse
from gensim.utils import is_corpus

from gensim.corpora.sharded_corpus import ShardedCorpus
from gensim.utils import mock_data, range

#############################################################################


class TestShardedCorpus(unittest.TestCase):

    # @classmethod
    # def setUpClass(cls):
    #     cls.dim = 1000
    #     cls.data = mock_data(dim=cls.dim)
    #
<<<<<<< HEAD
    #     random_string = ''.join([random.choice('1234567890') for _ in range(8)])
=======
    #     random_string = ''.join(random.choice('1234567890') for _ in xrange(8))
>>>>>>> 5f6b28c5
    #
    #     cls.tmp_dir = 'test-temp-' + random_string
    #     os.makedirs(cls.tmp_dir)
    #
    #     cls.tmp_fname = os.path.join(cls.tmp_dir,
    #                                  'shcorp.' + random_string + '.tmp')

    # @classmethod
    # def tearDownClass(cls):
    #     shutil.rmtree(cls.tmp_dir)

    def setUp(self):
        self.dim = 1000
<<<<<<< HEAD
        self.random_string = ''.join([random.choice('1234567890') for _ in range(8)])
=======
        self.random_string = ''.join(random.choice('1234567890') for _ in xrange(8))
>>>>>>> 5f6b28c5
        self.tmp_dir = 'test-temp-' + self.random_string
        os.makedirs(self.tmp_dir)

        self.tmp_fname = os.path.join(self.tmp_dir,
                                      'shcorp.' + self.random_string + '.tmp')
        self.data = mock_data(dim=1000)
        self.corpus = ShardedCorpus(self.tmp_fname, self.data, dim=self.dim,
                                    shardsize=100)

    def tearDown(self):

        shutil.rmtree(self.tmp_dir)

    def test_init(self):

        # Test that the shards were actually created during setUp
        self.assertTrue(os.path.isfile(self.tmp_fname + '.1'))

    def test_load(self):

        # Test that the shards were actually created
        self.assertTrue(os.path.isfile(self.tmp_fname + '.1'))

        self.corpus.save()
        loaded_corpus = ShardedCorpus.load(self.tmp_fname)

        self.assertEqual(loaded_corpus.dim, self.corpus.dim)
        self.assertEqual(loaded_corpus.n_shards, self.corpus.n_shards)

    def test_getitem(self):

        _ = self.corpus[130]  # noqa:F841
        # Does retrieving the item load the correct shard?
        self.assertEqual(self.corpus.current_shard_n, 1)

        item = self.corpus[220:227]

        self.assertEqual((7, self.corpus.dim), item.shape)
        self.assertEqual(self.corpus.current_shard_n, 2)

        for i in range(220, 227):
            self.assertTrue(np.array_equal(self.corpus[i], item[i - 220]))

    def test_sparse_serialization(self):

        no_exception = True
        try:
            ShardedCorpus(self.tmp_fname, self.data, shardsize=100, dim=self.dim, sparse_serialization=True)
        except Exception:
            no_exception = False
            raise
        finally:
            self.assertTrue(no_exception)

    def test_getitem_dense2dense(self):

        corpus = ShardedCorpus(
            self.tmp_fname, self.data, shardsize=100, dim=self.dim,
            sparse_serialization=False, sparse_retrieval=False
        )

        item = corpus[3]
        self.assertTrue(isinstance(item, np.ndarray))
        self.assertEqual(item.shape, (corpus.dim,))

        dslice = corpus[2:6]
        self.assertTrue(isinstance(dslice, np.ndarray))
        self.assertEqual(dslice.shape, (4, corpus.dim))

        ilist = corpus[[2, 3, 4, 5]]
        self.assertTrue(isinstance(ilist, np.ndarray))
        self.assertEqual(ilist.shape, (4, corpus.dim))

        self.assertEqual(ilist.all(), dslice.all())

    def test_getitem_dense2sparse(self):

        corpus = ShardedCorpus(
            self.tmp_fname, self.data, shardsize=100, dim=self.dim,
            sparse_serialization=False, sparse_retrieval=True
        )

        item = corpus[3]
        self.assertTrue(isinstance(item, sparse.csr_matrix))
        self.assertEqual(item.shape, (1, corpus.dim))

        dslice = corpus[2:6]
        self.assertTrue(isinstance(dslice, sparse.csr_matrix))
        self.assertEqual(dslice.shape, (4, corpus.dim))

        ilist = corpus[[2, 3, 4, 5]]
        self.assertTrue(isinstance(ilist, sparse.csr_matrix))
        self.assertEqual(ilist.shape, (4, corpus.dim))

        self.assertEqual((ilist != dslice).getnnz(), 0)

    def test_getitem_sparse2sparse(self):

        sp_tmp_fname = self.tmp_fname + '.sparse'
        corpus = ShardedCorpus(
            sp_tmp_fname, self.data, shardsize=100, dim=self.dim,
            sparse_serialization=True, sparse_retrieval=True
        )

        dense_corpus = ShardedCorpus(
            self.tmp_fname, self.data, shardsize=100, dim=self.dim,
            sparse_serialization=False, sparse_retrieval=True
        )

        item = corpus[3]
        self.assertTrue(isinstance(item, sparse.csr_matrix))
        self.assertEqual(item.shape, (1, corpus.dim))

        dslice = corpus[2:6]
        self.assertTrue(isinstance(dslice, sparse.csr_matrix))
        self.assertEqual(dslice.shape, (4, corpus.dim))

        expected_nnz = sum(len(self.data[i]) for i in range(2, 6))
        self.assertEqual(dslice.getnnz(), expected_nnz)

        ilist = corpus[[2, 3, 4, 5]]
        self.assertTrue(isinstance(ilist, sparse.csr_matrix))
        self.assertEqual(ilist.shape, (4, corpus.dim))

        # Also compare with what the dense dataset is giving us
        d_dslice = dense_corpus[2:6]
        self.assertEqual((d_dslice != dslice).getnnz(), 0)
        self.assertEqual((ilist != dslice).getnnz(), 0)

    def test_getitem_sparse2dense(self):
        sp_tmp_fname = self.tmp_fname + '.sparse'
        corpus = ShardedCorpus(
            sp_tmp_fname, self.data, shardsize=100, dim=self.dim,
            sparse_serialization=True, sparse_retrieval=False
        )

        dense_corpus = ShardedCorpus(
            self.tmp_fname, self.data, shardsize=100, dim=self.dim,
            sparse_serialization=False, sparse_retrieval=False
        )

        item = corpus[3]
        self.assertTrue(isinstance(item, np.ndarray))
        self.assertEqual(item.shape, (1, corpus.dim))

        dslice = corpus[2:6]
        self.assertTrue(isinstance(dslice, np.ndarray))
        self.assertEqual(dslice.shape, (4, corpus.dim))

        ilist = corpus[[2, 3, 4, 5]]
        self.assertTrue(isinstance(ilist, np.ndarray))
        self.assertEqual(ilist.shape, (4, corpus.dim))

        # Also compare with what the dense dataset is giving us
        d_dslice = dense_corpus[2:6]
        self.assertEqual(dslice.all(), d_dslice.all())
        self.assertEqual(ilist.all(), dslice.all())

    def test_getitem_dense2gensim(self):

        corpus = ShardedCorpus(
            self.tmp_fname, self.data, shardsize=100, dim=self.dim,
            sparse_serialization=False, gensim=True
        )

        item = corpus[3]
        self.assertTrue(isinstance(item, list))
        self.assertTrue(isinstance(item[0], tuple))

        dslice = corpus[2:6]
        self.assertTrue(next(dslice) == corpus[2])
        dslice = list(dslice)
        self.assertTrue(isinstance(dslice, list))
        self.assertTrue(isinstance(dslice[0], list))
        self.assertTrue(isinstance(dslice[0][0], tuple))

        iscorp, _ = is_corpus(dslice)
        self.assertTrue(iscorp, "Is the object returned by slice notation a gensim corpus?")

        ilist = corpus[[2, 3, 4, 5]]
        self.assertTrue(next(ilist) == corpus[2])
        ilist = list(ilist)
        self.assertTrue(isinstance(ilist, list))
        self.assertTrue(isinstance(ilist[0], list))
        self.assertTrue(isinstance(ilist[0][0], tuple))

        # From generators to lists

        self.assertEqual(len(ilist), len(dslice))
        for i in range(len(ilist)):
            self.assertEqual(len(ilist[i]), len(dslice[i]),
                             "Row %d: dims %d/%d" % (i, len(ilist[i]),
                                                     len(dslice[i])))
            for j in range(len(ilist[i])):
                self.assertEqual(ilist[i][j], dslice[i][j],
                                 "ilist[%d][%d] = %s ,dslice[%d][%d] = %s" % (
                                     i, j, str(ilist[i][j]), i, j,
                                     str(dslice[i][j])))

        iscorp, _ = is_corpus(ilist)
        self.assertTrue(iscorp, "Is the object returned by list notation a gensim corpus?")

    def test_resize(self):

        dataset = ShardedCorpus(self.tmp_fname, self.data, shardsize=100,
                                dim=self.dim)

        self.assertEqual(10, dataset.n_shards)

        dataset.resize_shards(250)

        self.assertEqual(4, dataset.n_shards)
        for n in range(dataset.n_shards):
            fname = dataset._shard_name(n)
            self.assertTrue(os.path.isfile(fname))

    def test_init_with_generator(self):

        def data_generator():
            yield [(0, 1)]
            yield [(1, 1)]

        gen_tmp_fname = self.tmp_fname + '.generator'
        corpus = ShardedCorpus(gen_tmp_fname, data_generator(), dim=2)

        self.assertEqual(2, len(corpus))
        self.assertEqual(1, corpus[0][0])


if __name__ == '__main__':
    suite = unittest.TestSuite()
    loader = unittest.TestLoader()
    tests = loader.loadTestsFromTestCase(TestShardedCorpus)
    suite.addTest(tests)
    runner = unittest.TextTestRunner()
    runner.run(suite)<|MERGE_RESOLUTION|>--- conflicted
+++ resolved
@@ -25,11 +25,7 @@
     #     cls.dim = 1000
     #     cls.data = mock_data(dim=cls.dim)
     #
-<<<<<<< HEAD
-    #     random_string = ''.join([random.choice('1234567890') for _ in range(8)])
-=======
-    #     random_string = ''.join(random.choice('1234567890') for _ in xrange(8))
->>>>>>> 5f6b28c5
+    #     random_string = ''.join(random.choice('1234567890') for _ in range(8))
     #
     #     cls.tmp_dir = 'test-temp-' + random_string
     #     os.makedirs(cls.tmp_dir)
@@ -43,11 +39,7 @@
 
     def setUp(self):
         self.dim = 1000
-<<<<<<< HEAD
-        self.random_string = ''.join([random.choice('1234567890') for _ in range(8)])
-=======
-        self.random_string = ''.join(random.choice('1234567890') for _ in xrange(8))
->>>>>>> 5f6b28c5
+        self.random_string = ''.join(random.choice('1234567890') for _ in range(8))
         self.tmp_dir = 'test-temp-' + self.random_string
         os.makedirs(self.tmp_dir)
 
