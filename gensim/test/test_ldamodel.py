#!/usr/bin/env python
# -*- coding: utf-8 -*-
#
# Copyright (C) 2010 Radim Rehurek <radimrehurek@seznam.cz>
# Licensed under the GNU LGPL v2.1 - http://www.gnu.org/licenses/lgpl.html

"""
Automated tests for checking transformation algorithms (the models package).
"""


import logging
import unittest
import os
import os.path
import tempfile
import numbers

import six
import numpy as np
import scipy.linalg

from gensim.corpora import mmcorpus, Dictionary
from gensim.models import ldamodel, ldamulticore
from gensim import matutils
from gensim.test import basetests


module_path = os.path.dirname(__file__) # needed because sample data files are located in the same folder
datapath = lambda fname: os.path.join(module_path, 'test_data', fname)


# set up vars used in testing ("Deerwester" from the web tutorial)
texts = [['human', 'interface', 'computer'],
 ['survey', 'user', 'computer', 'system', 'response', 'time'],
 ['eps', 'user', 'interface', 'system'],
 ['system', 'human', 'system', 'eps'],
 ['user', 'response', 'time'],
 ['trees'],
 ['graph', 'trees'],
 ['graph', 'minors', 'trees'],
 ['graph', 'minors', 'survey']]
dictionary = Dictionary(texts)
corpus = [dictionary.doc2bow(text) for text in texts]


def testfile():
    # temporary data will be stored to this file
    return os.path.join(tempfile.gettempdir(), 'gensim_models.tst')


def testRandomState():
    testcases = [np.random.seed(0), None, np.random.RandomState(0), 0]
    for testcase in testcases:
        assert(isinstance(ldamodel.get_random_state(testcase), np.random.RandomState))


class TestLdaModel(unittest.TestCase, basetests.TestBaseTopicModel):
    def setUp(self):
        self.corpus = mmcorpus.MmCorpus(datapath('testcorpus.mm'))
        self.class_ = ldamodel.LdaModel
        self.model = self.class_(corpus, id2word=dictionary, num_topics=2, passes=100)

    def testTransform(self):
        passed = False
        # sometimes, LDA training gets stuck at a local minimum
        # in that case try re-training the model from scratch, hoping for a
        # better random initialization
        for i in range(25): # restart at most 5 times
            # create the transformation model
            model = self.class_(id2word=dictionary, num_topics=2, passes=100)
            model.update(self.corpus)

            # transform one document
            doc = list(corpus)[0]
            transformed = model[doc]

            vec = matutils.sparse2full(transformed, 2) # convert to dense vector, for easier equality tests
            expected = [0.13, 0.87]
            passed = np.allclose(sorted(vec), sorted(expected), atol=1e-1) # must contain the same values, up to re-ordering
            if passed:
                break
            logging.warning("LDA failed to converge on attempt %i (got %s, expected %s)" %
                            (i, sorted(vec), sorted(expected)))
        self.assertTrue(passed)

    def testAlphaAuto(self):
        model1 = self.class_(corpus, id2word=dictionary, alpha='symmetric', passes=10)
        modelauto = self.class_(corpus, id2word=dictionary, alpha='auto', passes=10)

        # did we learn something?
        self.assertFalse(all(np.equal(model1.alpha, modelauto.alpha)))

    def testAlpha(self):
        kwargs = dict(
            id2word=dictionary,
            num_topics=2,
            alpha=None
        )
        expected_shape = (2,)

        # should not raise anything
        self.class_(**kwargs)

        kwargs['alpha'] = 'symmetric'
        model = self.class_(**kwargs)
        self.assertEqual(model.alpha.shape, expected_shape)
        self.assertTrue(all(model.alpha == np.array([0.5, 0.5])))

        kwargs['alpha'] = 'asymmetric'
        model = self.class_(**kwargs)
        self.assertEqual(model.alpha.shape, expected_shape)
        self.assertTrue(np.allclose(model.alpha, [0.630602, 0.369398]))

        kwargs['alpha'] = 0.3
        model = self.class_(**kwargs)
        self.assertEqual(model.alpha.shape, expected_shape)
        self.assertTrue(all(model.alpha == np.array([0.3, 0.3])))

        kwargs['alpha'] = 3
        model = self.class_(**kwargs)
        self.assertEqual(model.alpha.shape, expected_shape)
        self.assertTrue(all(model.alpha == np.array([3, 3])))

        kwargs['alpha'] = [0.3, 0.3]
        model = self.class_(**kwargs)
        self.assertEqual(model.alpha.shape, expected_shape)
        self.assertTrue(all(model.alpha == np.array([0.3, 0.3])))

        kwargs['alpha'] = np.array([0.3, 0.3])
        model = self.class_(**kwargs)
        self.assertEqual(model.alpha.shape, expected_shape)
        self.assertTrue(all(model.alpha == np.array([0.3, 0.3])))

        # all should raise an exception for being wrong shape
        kwargs['alpha'] = [0.3, 0.3, 0.3]
        self.assertRaises(AssertionError, self.class_, **kwargs)

        kwargs['alpha'] = [[0.3], [0.3]]
        self.assertRaises(AssertionError, self.class_, **kwargs)

        kwargs['alpha'] = [0.3]
        self.assertRaises(AssertionError, self.class_, **kwargs)

        kwargs['alpha'] = "gensim is cool"
        self.assertRaises(ValueError, self.class_, **kwargs)


    def testEtaAuto(self):
        model1 = self.class_(corpus, id2word=dictionary, eta='symmetric', passes=10)
        modelauto = self.class_(corpus, id2word=dictionary, eta='auto', passes=10)

        # did we learn something?
        self.assertFalse(all(np.equal(model1.eta, modelauto.eta)))

    def testEta(self):
        kwargs = dict(
            id2word=dictionary,
            num_topics=2,
            eta=None
        )
        expected_shape = (2, 1)

        # should not raise anything
        model = self.class_(**kwargs)
        self.assertEqual(model.eta.shape, expected_shape)
        self.assertTrue(all(model.eta == np.array([[0.5], [0.5]])))

        kwargs['eta'] = 'symmetric'
        model = self.class_(**kwargs)
        self.assertEqual(model.eta.shape, expected_shape)
        self.assertTrue(all(model.eta == np.array([[0.5], [0.5]])))

        kwargs['eta'] = 'asymmetric'
        model = self.class_(**kwargs)
        self.assertEqual(model.eta.shape, expected_shape)
        self.assertTrue(np.allclose(model.eta, [[0.630602], [0.369398]]))

        kwargs['eta'] = 0.3
        model = self.class_(**kwargs)
        self.assertEqual(model.eta.shape, expected_shape)
        self.assertTrue(all(model.eta == np.array([[0.3], [0.3]])))

        kwargs['eta'] = 3
        model = self.class_(**kwargs)
        self.assertEqual(model.eta.shape, expected_shape)
        self.assertTrue(all(model.eta == np.array([[3], [3]])))

        kwargs['eta'] = [[0.3], [0.3]]
        model = self.class_(**kwargs)
        self.assertEqual(model.eta.shape, expected_shape)
        self.assertTrue(all(model.eta == np.array([[0.3], [0.3]])))

        kwargs['eta'] = [0.3, 0.3]
        model = self.class_(**kwargs)
        self.assertEqual(model.eta.shape, expected_shape)
        self.assertTrue(all(model.eta == np.array([[0.3], [0.3]])))

        kwargs['eta'] = np.array([0.3, 0.3])
        model = self.class_(**kwargs)
        self.assertEqual(model.eta.shape, expected_shape)
        self.assertTrue(all(model.eta == np.array([[0.3], [0.3]])))

        # should be ok with num_topics x num_terms
        testeta = np.array([[0.5] * len(dictionary)] * 2)
        kwargs['eta'] = testeta
        self.class_(**kwargs)

        # all should raise an exception for being wrong shape
        kwargs['eta'] = testeta.reshape(tuple(reversed(testeta.shape)))
        self.assertRaises(AssertionError, self.class_, **kwargs)

        kwargs['eta'] = [0.3, 0.3, 0.3]
        self.assertRaises(AssertionError, self.class_, **kwargs)

        kwargs['eta'] = [0.3]
        self.assertRaises(AssertionError, self.class_, **kwargs)

        kwargs['eta'] = "gensim is cool"
        self.assertRaises(ValueError, self.class_, **kwargs)

    def testTopTopics(self):
        top_topics = self.model.top_topics(self.corpus)

        for topic, score in top_topics:
            self.assertTrue(isinstance(topic, list))
            self.assertTrue(isinstance(score, float))

            for v, k in topic:
                self.assertTrue(isinstance(k, six.string_types))
                self.assertTrue(isinstance(v, float))

    def testGetTopicTerms(self):
        topic_terms = self.model.get_topic_terms(1)

        for k, v in topic_terms:
            self.assertTrue(isinstance(k, numbers.Integral))
            self.assertTrue(isinstance(v, float))

    def testGetDocumentTopics(self):

        model = self.class_(self.corpus, id2word=dictionary, num_topics=2, passes= 100, random_state=np.random.seed(0))

        doc_topics = model.get_document_topics(self.corpus)

        for topic in doc_topics:
            self.assertTrue(isinstance(topic, list))
            for k, v in topic:
                self.assertTrue(isinstance(k, int))
                self.assertTrue(isinstance(v, float))

        doc_topics, word_topics, word_phis = model.get_document_topics(self.corpus[1], per_word_topics=True)

        for k, v in doc_topics:
            self.assertTrue(isinstance(k, int))
            self.assertTrue(isinstance(v, float))

        for w, topic_list in word_topics:
            self.assertTrue(isinstance(w, int))
            self.assertTrue(isinstance(topic_list, list))

        for w, phi_values in word_phis:
            self.assertTrue(isinstance(w, int))
            self.assertTrue(isinstance(phi_values, list))

        # word_topics looks like this: ({word_id => [topic_id_most_probable, topic_id_second_most_probable, ...]).
        # we check one case in word_topics, i.e of the first word in the doc, and it's likely topics.
        expected_word = 0
        # FIXME: Fails on osx and win
        # self.assertEqual(word_topics[0][0], expected_word)
        # self.assertTrue(0 in word_topics[0][1])

    def testTermTopics(self):

        model = self.class_(self.corpus, id2word=dictionary, num_topics=2, passes=100, random_state=np.random.seed(0))

        # check with word_type
        result = model.get_term_topics(2)
        for topic_no, probability in result:
            self.assertTrue(isinstance(topic_no, int))
            self.assertTrue(isinstance(probability, float))

        # checks if topic '1' is in the result list
         # FIXME: Fails on osx and win
         # self.assertTrue(1 in result[0])


        # if user has entered word instead, check with word
        result = model.get_term_topics(str(model.id2word[2]))
        for topic_no, probability in result:
            self.assertTrue(isinstance(topic_no, int))
            self.assertTrue(isinstance(probability, float))

        # checks if topic '1' is in the result list
         # FIXME: Fails on osx and win
         # self.assertTrue(1 in result[0])


    def testPasses(self):
        # long message includes the original error message with a custom one
        self.longMessage = True

        # construct what we expect when passes aren't involved
        test_rhots = list()
        model = self.class_(id2word=dictionary, chunksize=1, num_topics=2)
        final_rhot = lambda: pow(model.offset + (1 * model.num_updates) / model.chunksize, -model.decay)

        # generate 5 updates to test rhot on
        for x in range(5):
            model.update(self.corpus)
            test_rhots.append(final_rhot())

        for passes in [1, 5, 10, 50, 100]:
            model = self.class_(id2word=dictionary, chunksize=1, num_topics=2, passes=passes)
            self.assertEqual(final_rhot(), 1.0)
            # make sure the rhot matches the test after each update
            for test_rhot in test_rhots:
                model.update(self.corpus)

                msg = ", ".join(map(str, [passes, model.num_updates, model.state.numdocs]))
                self.assertAlmostEqual(final_rhot(), test_rhot, msg=msg)

            self.assertEqual(model.state.numdocs, len(corpus) * len(test_rhots))
            self.assertEqual(model.num_updates, len(corpus) * len(test_rhots))

    # def testTopicSeeding(self):
    #     for topic in range(2):
    #         passed = False
    #         for i in range(5):  # restart at most this many times, to mitigate LDA randomness
    #             # try seeding it both ways round, check you get the same
    #             # topics out but with which way round they are depending
    #             # on the way round they're seeded
    #             eta = np.ones((2, len(dictionary))) * 0.5
    #             system = dictionary.token2id[u'system']
    #             trees = dictionary.token2id[u'trees']

    #             # aggressively seed the word 'system', in one of the
    #             # two topics, 10 times higher than the other words
    #             eta[topic, system] *= 10.0

    #             model = self.class_(id2word=dictionary, num_topics=2, passes=200, eta=eta)
    #             model.update(self.corpus)

    #             topics = [dict((word, p) for p, word in model.show_topic(j, topn=None)) for j in range(2)]

    #             # check that the word 'system' in the topic we seeded got a high weight,
    #             # and the word 'trees' (the main word in the other topic) a low weight --
    #             # and vice versa for the other topic (which we didn't seed with 'system')
    #             passed = (
    #                 (topics[topic][u'system'] > topics[topic][u'trees'])
    #                 and
    #                 (topics[1 - topic][u'system'] < topics[1 - topic][u'trees'])
    #             )
    #             if passed:
    #                 break
    #             logging.warning("LDA failed to converge on attempt %i (got %s)", i, topics)
    #         self.assertTrue(passed)

    def testPersistence(self):
        fname = testfile()
        model = self.model
        model.save(fname)
        model2 = self.class_.load(fname)
        self.assertEqual(model.num_topics, model2.num_topics)
<<<<<<< HEAD
        print ("model expElogbeta: %s ", type(model.expElogbeta))
        self.assertTrue(numpy.allclose(model.expElogbeta, model2.expElogbeta))
=======
        self.assertTrue(np.allclose(model.expElogbeta, model2.expElogbeta))
>>>>>>> 36636db7
        tstvec = []
        self.assertTrue(np.allclose(model[tstvec], model2[tstvec])) # try projecting an empty vector

    #     Method used to save LDA models in Python 2.7 and 3.5 environments.
    # def testSaveModelsForPythonVersion(self):
    #     fname = os.path.join(os.path.dirname(__file__), 'ldamodel_python_2_7')
    #     corpus = mmcorpus.MmCorpus(datapath('testcorpus.mm'))
    #     model = ldamodel.LdaModel(corpus, id2word=dictionary, num_topics=2, passes=100, random_state = 1000007)
    #     model.save(fname)
    #     logging.warning("LDA Model saved")

    def testModelCompatibilityWithPythonVersions(self):
        fname_model_2_7 = os.path.join(os.path.dirname(__file__), 'ldamodel_python_2_7')
        model_2_7 = self.class_.load(fname_model_2_7)
        fname_model_3_5 = os.path.join(os.path.dirname(__file__), 'ldamodel_python_3_5')
        model_3_5 = self.class_.load(fname_model_3_5)
        self.assertEqual(model_2_7.num_topics, model_3_5.num_topics)
        self.assertTrue(numpy.allclose(model_2_7.expElogbeta, model_3_5.expElogbeta))
        tstvec = []
        self.assertTrue(numpy.allclose(model_2_7[tstvec], model_3_5[tstvec])) # try projecting an empty vector

    def testPersistenceIgnore(self):
        fname = testfile()
        model = ldamodel.LdaModel(self.corpus, num_topics=2)
        model.save(fname, ignore='id2word')
        model2 = ldamodel.LdaModel.load(fname)
        self.assertTrue(model2.id2word is None)

        model.save(fname, ignore=['id2word'])
        model2 = ldamodel.LdaModel.load(fname)
        self.assertTrue(model2.id2word is None)

    def testPersistenceCompressed(self):
        fname = testfile() + '.gz'
        model = self.model
        model.save(fname)
        model2 = self.class_.load(fname, mmap=None)
        self.assertEqual(model.num_topics, model2.num_topics)
        self.assertTrue(np.allclose(model.expElogbeta, model2.expElogbeta))
        tstvec = []
        self.assertTrue(np.allclose(model[tstvec], model2[tstvec])) # try projecting an empty vector

    def testLargeMmap(self):
        fname = testfile()
        model = self.model

        # simulate storing large arrays separately
        model.save(testfile(), sep_limit=0)

        # test loading the large model arrays with mmap
        model2 = self.class_.load(testfile(), mmap='r')
        self.assertEqual(model.num_topics, model2.num_topics)
        self.assertTrue(isinstance(model2.expElogbeta, np.memmap))
        self.assertTrue(np.allclose(model.expElogbeta, model2.expElogbeta))
        tstvec = []
        self.assertTrue(np.allclose(model[tstvec], model2[tstvec])) # try projecting an empty vector

    def testLargeMmapCompressed(self):
        fname = testfile() + '.gz'
        model = self.model

        # simulate storing large arrays separately
        model.save(fname, sep_limit=0)

        # test loading the large model arrays with mmap
        self.assertRaises(IOError, self.class_.load, fname, mmap='r')

#endclass TestLdaModel


class TestLdaMulticore(TestLdaModel):
    def setUp(self):
        self.corpus = mmcorpus.MmCorpus(datapath('testcorpus.mm'))
        self.class_ = ldamulticore.LdaMulticore
        self.model = self.class_(corpus, id2word=dictionary, num_topics=2, passes=100)

    # override LdaModel because multicore does not allow alpha=auto
    def testAlphaAuto(self):
        self.assertRaises(RuntimeError, self.class_, alpha='auto')


#endclass TestLdaMulticore


if __name__ == '__main__':
    logging.basicConfig(format='%(asctime)s : %(levelname)s : %(message)s', level=logging.DEBUG)
    unittest.main()<|MERGE_RESOLUTION|>--- conflicted
+++ resolved
@@ -362,12 +362,7 @@
         model.save(fname)
         model2 = self.class_.load(fname)
         self.assertEqual(model.num_topics, model2.num_topics)
-<<<<<<< HEAD
-        print ("model expElogbeta: %s ", type(model.expElogbeta))
-        self.assertTrue(numpy.allclose(model.expElogbeta, model2.expElogbeta))
-=======
         self.assertTrue(np.allclose(model.expElogbeta, model2.expElogbeta))
->>>>>>> 36636db7
         tstvec = []
         self.assertTrue(np.allclose(model[tstvec], model2[tstvec])) # try projecting an empty vector
 
