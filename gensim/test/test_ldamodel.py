--- conflicted
+++ resolved
@@ -47,13 +47,11 @@
     # temporary data will be stored to this file
     return os.path.join(tempfile.gettempdir(), 'gensim_models.tst')
 
-<<<<<<< HEAD
+
 def testRandomState():
     testcases = [numpy.random.seed(0), None, numpy.random.RandomState(0), 0]
     for testcase in testcases:
         assert(isinstance(ldamodel.check_random_state(testcase), numpy.random.RandomState))
-=======
->>>>>>> 35a45e4a
 
 class TestLdaModel(unittest.TestCase):
     def setUp(self):
