--- conflicted
+++ resolved
@@ -254,15 +254,11 @@
         for phrase, score in bigram.export_phrases(self.sentences):
             seen_bigrams.add(phrase)
 
-<<<<<<< HEAD
-        assert seen_bigrams == set([
+        assert seen_bigrams == {
             b'response time',
             b'graph minors',
             b'human interface',
-        ])
-=======
-        assert seen_bigrams == {b'response time', b'graph minors', b'human interface'}
->>>>>>> 224566c8
+        }
 
     def testMultipleBigramsSingleEntry(self):
         """ a single entry should produce multiple bigrams. """
