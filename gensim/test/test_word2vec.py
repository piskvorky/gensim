--- conflicted
+++ resolved
@@ -765,12 +765,6 @@
                     self.assertEqual(words, utils.to_unicode(orig.readline()).split())
 
     def testPathLineSentences(self):
-<<<<<<< HEAD
-        """Does LineSentencePath work with a path argument?"""
-        logging.debug(word2vec)
-        with utils.smart_open(datapath('lee_background.cor')) as orig:
-            sentences = word2vec.PathLineSentences(datapath('LineSentencePath'))
-=======
         """Does PathLineSentences work with a path argument?"""
         with utils.smart_open(os.path.join(datapath('PathLineSentences'), '1.txt')) as orig1,\
         utils.smart_open(os.path.join(datapath('PathLineSentences'), '2.txt.bz2')) as orig2:
@@ -786,7 +780,6 @@
         test_file = os.path.join(datapath('PathLineSentences'), '1.txt')
         with utils.smart_open(test_file) as orig:
             sentences = word2vec.PathLineSentences(test_file)
->>>>>>> 83eb848c
             for words in sentences:
                 self.assertEqual(words, utils.to_unicode(orig.readline()).split())
 
