--- conflicted
+++ resolved
@@ -71,13 +71,8 @@
         set the parameter lower to True and check that upper case 'Anarchism' token doesnt exist
         """
         wc = WikiCorpus(datapath(FILENAME), processes=1, lower=True, lemmatize=False)
-<<<<<<< HEAD
-        texts = wc.get_texts()
-        list_tokens = next(texts)
-=======
         row = wc.get_texts()
         list_tokens = next(row)
->>>>>>> 97820d02
         self.assertTrue(u'Anarchism' not in list_tokens)
         self.assertTrue(u'anarchism' in list_tokens)
 
@@ -86,13 +81,8 @@
         set the parameter lower to False and check that upper case Anarchism' token exist
         """
         wc = WikiCorpus(datapath(FILENAME), processes=1, lower=False, lemmatize=False)
-<<<<<<< HEAD
-        texts = wc.get_texts()
-        list_tokens = next(texts)
-=======
         row = wc.get_texts()
         list_tokens = next(row)
->>>>>>> 97820d02
         self.assertTrue(u'Anarchism' in list_tokens)
         self.assertTrue(u'anarchism' in list_tokens)
 
@@ -102,24 +92,14 @@
         default token_min_len=2
         """
         wc = WikiCorpus(datapath(FILENAME), processes=1, lemmatize=False)
-<<<<<<< HEAD
-        texts = wc.get_texts()
-        self.assertTrue(u'a' not in next(texts))
-=======
         self.assertTrue(u'a' not in next(wc.get_texts()))
->>>>>>> 97820d02
 
     def test_min_token_len_set(self):
         """
         set the parameter token_min_len to 1 and check that 'a' as a token exists
         """
         wc = WikiCorpus(datapath(FILENAME), processes=1, token_min_len=1, lemmatize=False)
-<<<<<<< HEAD
-        texts = wc.get_texts()
-        self.assertTrue(u'a' in next(texts))
-=======
         self.assertTrue(u'a' in next(wc.get_texts()))
->>>>>>> 97820d02
 
     def test_max_token_len_not_set(self):
         """
@@ -127,24 +107,14 @@
         default token_max_len=15
         """
         wc = WikiCorpus(datapath(FILENAME), processes=1, lemmatize=False)
-<<<<<<< HEAD
-        texts = wc.get_texts()
-        self.assertTrue(u'collectivization' not in next(texts))
-=======
         self.assertTrue(u'collectivization' not in next(wc.get_texts()))
->>>>>>> 97820d02
 
     def test_max_token_len_set(self):
         """
         set the parameter token_max_len to 16 and check that 'collectivisation' as a token exists
         """
         wc = WikiCorpus(datapath(FILENAME), processes=1, token_max_len=16, lemmatize=False)
-<<<<<<< HEAD
-        texts = wc.get_texts()
-        self.assertTrue(u'collectivization' in next(texts))
-=======
         self.assertTrue(u'collectivization' in next(wc.get_texts()))
->>>>>>> 97820d02
 
     def test_custom_tokenizer(self):
         """
@@ -152,13 +122,8 @@
         """
         wc = WikiCorpus(datapath(FILENAME), processes=1, lemmatize=False, tokenizer_func=custom_tokeiner,
                         token_max_len=16, token_min_len=1, lower=False)
-<<<<<<< HEAD
-        texts = wc.get_texts()
-        list_tokens = next(texts)
-=======
         row = wc.get_texts()
         list_tokens = next(row)
->>>>>>> 97820d02
         self.assertTrue(u'Anarchism' in list_tokens)
         self.assertTrue(u'collectivization' in list_tokens)
         self.assertTrue(u'a' in list_tokens)
