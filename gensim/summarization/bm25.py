#!/usr/bin/env python
# -*- coding: utf-8 -*-
#
# Licensed under the GNU LGPL v2.1 - http://www.gnu.org/licenses/lgpl.html

"""This module contains function of computing rank scores for documents in
corpus and helper class `BM25` used in calculations. Original algorithm
descibed in [1]_, also you may check Wikipedia page [2]_.


.. [1] Robertson, Stephen; Zaragoza, Hugo (2009).  The Probabilistic Relevance Framework: BM25 and Beyond,
       http://www.staff.city.ac.uk/~sb317/papers/foundations_bm25_review.pdf
.. [2] Okapi BM25 on Wikipedia, https://en.wikipedia.org/wiki/Okapi_BM25



Examples
--------
>>> from gensim.summarization.bm25 import get_bm25_weights
>>> corpus = [
...     ["black", "cat", "white", "cat"],
...     ["cat", "outer", "space"],
...     ["wag", "dog"]
... ]
>>> result = get_bm25_weights(corpus)


Data:
-----
.. data:: PARAM_K1 - Free smoothing parameter for BM25.
.. data:: PARAM_B - Free smoothing parameter for BM25.
.. data:: EPSILON - Constant used for negative idf of document in corpus.

"""


import math
from six import iteritems
from six.moves import xrange


PARAM_K1 = 1.5
PARAM_B = 0.75
EPSILON = 0.25


class BM25(object):
    """Implementation of Best Matching 25 ranking function.

    Attributes
    ----------
    corpus_size : int
        Size of corpus (number of documents).
    avgdl : float
        Average length of document in `corpus`.
    corpus : list of list of str
        Corpus of documents.
    f : list of dicts of int
        Dictionary with terms frequencies for each document in `corpus`. Words used as keys and frequencies as values.
    df : dict
        Dictionary with terms frequencies for whole `corpus`. Words used as keys and frequencies as values.
    idf : dict
        Dictionary with inversed terms frequencies for whole `corpus`. Words used as keys and frequencies as values.
    doc_len : list of int
        List of document lengths.
    """

    def __init__(self, corpus):
        """
        Parameters
        ----------
        corpus : list of list of str
            Given corpus.

        """
        self.corpus_size = len(corpus)
        self.avgdl = sum(float(len(x)) for x in corpus) / self.corpus_size
        self.corpus = corpus
        self.f = []
        self.df = {}
        self.idf = {}
        self.doc_len = []
        self.initialize()

    def initialize(self):
        """Calculates frequencies of terms in documents and in corpus. Also computes inverse document frequencies."""
        for document in self.corpus:
            frequencies = {}
            self.doc_len.append(len(document))
            for word in document:
                if word not in frequencies:
                    frequencies[word] = 0
                frequencies[word] += 1
            self.f.append(frequencies)

            for word, freq in iteritems(frequencies):
                if word not in self.df:
                    self.df[word] = 0
                self.df[word] += 1

        for word, freq in iteritems(self.df):
            self.idf[word] = math.log(self.corpus_size - freq + 0.5) - math.log(freq + 0.5)

    def get_score(self, document, index, average_idf):
        """Computes BM25 score of given `document` in relation to item of corpus selected by `index`.

        Parameters
        ----------
        document : list of str
            Document to be scored.
        index : int
            Index of document in corpus selected to score with `document`.
        average_idf : float
            Average idf in corpus.

        Returns
        -------
        float
            BM25 score.

        """
        score = 0
        for word in document:
            if word not in self.f[index]:
                continue
            idf = self.idf[word] if self.idf[word] >= 0 else EPSILON * average_idf
            score += (idf * self.f[index][word] * (PARAM_K1 + 1)
<<<<<<< HEAD
                      / (self.f[index][word] + PARAM_K1 * (1 - PARAM_B + PARAM_B * len(corpus[index]) / self.avgdl)))
=======
                      / (self.f[index][word] + PARAM_K1 * (1 - PARAM_B + PARAM_B * self.doc_len[index] / self.avgdl)))
>>>>>>> 4b8a1c0f
        return score

    def get_scores(self, document, average_idf):
        """Computes and returns BM25 scores of given `document` in relation to
        every item in corpus.

        Parameters
        ----------
        document : list of str
            Document to be scored.
        average_idf : float
            Average idf in corpus.

        Returns
        -------
        list of float
            BM25 scores.

        """
        scores = []
        for index in xrange(self.corpus_size):
            score = self.get_score(document, index, average_idf)
            scores.append(score)
        return scores


def get_bm25_weights(corpus):
    """Returns BM25 scores (weights) of documents in corpus.
    Each document has to be weighted with every document in given corpus.

    Parameters
    ----------
    corpus : list of list of str
        Corpus of documents.

    Returns
    -------
    list of list of float
        BM25 scores.

    Examples
    --------
    >>> from gensim.summarization.bm25 import get_bm25_weights
    >>> corpus = [
    ...     ["black", "cat", "white", "cat"],
    ...     ["cat", "outer", "space"],
    ...     ["wag", "dog"]
    ... ]
    >>> result = get_bm25_weights(corpus)

    """
    bm25 = BM25(corpus)
    average_idf = sum(float(val) for val in bm25.idf.values()) / len(bm25.idf)

    weights = []
    for doc in corpus:
        scores = bm25.get_scores(doc, average_idf)
        weights.append(scores)

    return weights<|MERGE_RESOLUTION|>--- conflicted
+++ resolved
@@ -125,11 +125,7 @@
                 continue
             idf = self.idf[word] if self.idf[word] >= 0 else EPSILON * average_idf
             score += (idf * self.f[index][word] * (PARAM_K1 + 1)
-<<<<<<< HEAD
-                      / (self.f[index][word] + PARAM_K1 * (1 - PARAM_B + PARAM_B * len(corpus[index]) / self.avgdl)))
-=======
                       / (self.f[index][word] + PARAM_K1 * (1 - PARAM_B + PARAM_B * self.doc_len[index] / self.avgdl)))
->>>>>>> 4b8a1c0f
         return score
 
     def get_scores(self, document, average_idf):
