--- conflicted
+++ resolved
@@ -675,24 +675,16 @@
         Input vector in any format
     norm : {'l1', 'l2'}, optional
         Normalization that will be used.
-<<<<<<< HEAD
-        
-=======
     return_norm : bool, optional
         If True - returns the length of vector `vec`.
-
->>>>>>> 2e08f4d3
+        
     Returns
     -------
     numpy.ndarray, scipy.sparse, list of (int, float)}
         Normalized vector in same format as `vec`.
-<<<<<<< HEAD
-        
-=======
     float
         Length of `vec` before normalization.
-
->>>>>>> 2e08f4d3
+        
     Notes
     -----
     Zero-vector will be unchanged.
@@ -708,19 +700,12 @@
         if norm == 'l2':
             veclen = np.sqrt(np.sum(vec.data ** 2))
         if veclen > 0.0:
-<<<<<<< HEAD
             if np.issubdtype(vec.dtype, np.int):
                 vec = vec.astype(np.float)
                 return vec / veclen
             else:
                 vec /= veclen
                 return vec.astype(vec.dtype)
-=======
-            if return_norm:
-                return vec / veclen, veclen
-            else:
-                return vec / veclen
->>>>>>> 2e08f4d3
         else:
             if return_norm:
                 return vec, 1.
@@ -733,18 +718,11 @@
         if norm == 'l2':
             veclen = blas_nrm2(vec)
         if veclen > 0.0:
-<<<<<<< HEAD
             if np.issubdtype(vec.dtype, np.int):
                 vec = vec.astype(np.float)
                 return blas_scal(1.0 / veclen, vec).astype(vec.dtype)
             else:
                 return blas_scal(1.0 / veclen, vec).astype(vec.dtype)
-=======
-            if return_norm:
-                return blas_scal(1.0 / veclen, vec), veclen
-            else:
-                return blas_scal(1.0 / veclen, vec)
->>>>>>> 2e08f4d3
         else:
             if return_norm:
                 return vec, 1
