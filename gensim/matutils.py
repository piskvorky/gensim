#!/usr/bin/env python
# -*- coding: utf-8 -*-
#
# Copyright (C) 2011 Radim Rehurek <radimrehurek@seznam.cz>
# Licensed under the GNU LGPL v2.1 - http://www.gnu.org/licenses/lgpl.html

"""This module contains math helper functions."""

from __future__ import with_statement


import logging
import math

from gensim import utils

import numpy as np
import scipy.sparse
from scipy.stats import entropy
import scipy.linalg
from scipy.linalg.lapack import get_lapack_funcs
from scipy.linalg.special_matrices import triu
from scipy.special import psi  # gamma function utils

from six import iteritems, itervalues
from six.moves import zip as izip


logger = logging.getLogger(__name__)


def blas(name, ndarray):
    """Helper for getting BLAS function, used :func:`scipy.linalg.get_blas_funcs`.

    Parameters
    ----------
    name : str
        Name(s) of BLAS functions without type prefix.
    ndarray : numpy.ndarray
        Arrays can be given to determine optimal prefix of BLAS routines.

    Returns
    -------
    fortran object
        Fortran function for needed operation.

    """
    return scipy.linalg.get_blas_funcs((name,), (ndarray,))[0]


def argsort(x, topn=None, reverse=False):
    """Get indices of the `topn` smallest elements in array `x`.

    Parameters
    ----------
    x : array_like
        Array to sort.
    topn : int, optional
        Number of indices of the smallest(greatest) elements to be returned if given,
        otherwise - indices of all elements will be returned in ascending(descending) order.
    reverse : bool, optional
        If True - return the `topn` greatest elements, in descending order.

    Returns
    -------
    numpy.ndarray
        Array of `topn` indices that.sort the array in the required order.

    """
    x = np.asarray(x)  # unify code path for when `x` is not a np array (list, tuple...)
    if topn is None:
        topn = x.size
    if topn <= 0:
        return []
    if reverse:
        x = -x
    if topn >= x.size or not hasattr(np, 'argpartition'):
        return np.argsort(x)[:topn]
    # np >= 1.8 has a fast partial argsort, use that!
    most_extreme = np.argpartition(x, topn)[:topn]
    return most_extreme.take(np.argsort(x.take(most_extreme)))  # resort topn into order


def corpus2csc(corpus, num_terms=None, dtype=np.float64, num_docs=None, num_nnz=None, printprogress=0):
    """Convert a streamed corpus in BoW format into a sparse matrix `scipy.sparse.csc_matrix`,
    with documents as columns.

    Notes
    -----
    If the number of terms, documents and non-zero elements is known, you can pass
    them here as parameters and a more memory efficient code path will be taken.

    Parameters
    ----------
    corpus : iterable of iterable of (int, number)
        Input corpus in BoW format
    num_terms : int, optional
        If provided, the `num_terms` attributes in the corpus will be ignored.
    dtype : data-type, optional
        Data type of output matrix.
    num_docs : int, optional
        If provided, the `num_docs` attributes in the corpus will be ignored.
    num_nnz : int, optional
        If provided, the `num_nnz` attributes in the corpus will be ignored.
    printprogress : int, optional
        Print progress for every `printprogress` number of documents,
        If 0 - nothing will be printed.

    Returns
    -------
    scipy.sparse.csc_matrix
        Sparse matrix inferred based on `corpus`.

    See Also
    --------
    :class:`~gensim.matutils.Sparse2Corpus`

    """
    try:
        # if the input corpus has the `num_nnz`, `num_docs` and `num_terms` attributes
        # (as is the case with MmCorpus for example), we can use a more efficient code path
        if num_terms is None:
            num_terms = corpus.num_terms
        if num_docs is None:
            num_docs = corpus.num_docs
        if num_nnz is None:
            num_nnz = corpus.num_nnz
    except AttributeError:
        pass  # not a MmCorpus...
    if printprogress:
        logger.info("creating sparse matrix from corpus")
    if num_terms is not None and num_docs is not None and num_nnz is not None:
        # faster and much more memory-friendly version of creating the sparse csc
        posnow, indptr = 0, [0]
        indices = np.empty((num_nnz,), dtype=np.int32)  # HACK assume feature ids fit in 32bit integer
        data = np.empty((num_nnz,), dtype=dtype)
        for docno, doc in enumerate(corpus):
            if printprogress and docno % printprogress == 0:
                logger.info("PROGRESS: at document #%i/%i", docno, num_docs)
            posnext = posnow + len(doc)
            indices[posnow: posnext] = [feature_id for feature_id, _ in doc]
            data[posnow: posnext] = [feature_weight for _, feature_weight in doc]
            indptr.append(posnext)
            posnow = posnext
        assert posnow == num_nnz, "mismatch between supplied and computed number of non-zeros"
        result = scipy.sparse.csc_matrix((data, indices, indptr), shape=(num_terms, num_docs), dtype=dtype)
    else:
        # slower version; determine the sparse matrix parameters during iteration
        num_nnz, data, indices, indptr = 0, [], [], [0]
        for docno, doc in enumerate(corpus):
            if printprogress and docno % printprogress == 0:
                logger.info("PROGRESS: at document #%i", docno)
            indices.extend([feature_id for feature_id, _ in doc])
            data.extend([feature_weight for _, feature_weight in doc])
            num_nnz += len(doc)
            indptr.append(num_nnz)
        if num_terms is None:
            num_terms = max(indices) + 1 if indices else 0
        num_docs = len(indptr) - 1
        # now num_docs, num_terms and num_nnz contain the correct values
        data = np.asarray(data, dtype=dtype)
        indices = np.asarray(indices)
        result = scipy.sparse.csc_matrix((data, indices, indptr), shape=(num_terms, num_docs), dtype=dtype)
    return result


def pad(mat, padrow, padcol):
    """Add additional rows/columns to `mat`. The new rows/columns will be initialized with zeros.

    Parameters
    ----------
    mat : numpy.ndarray
        Input 2D matrix
    padrow : int
        Number of additional rows
    padcol : int
        Number of additional columns

    Returns
    -------
    numpy.matrixlib.defmatrix.matrix
        Matrix with needed padding.

    """
    if padrow < 0:
        padrow = 0
    if padcol < 0:
        padcol = 0
    rows, cols = mat.shape
    return np.bmat([
        [mat, np.matrix(np.zeros((rows, padcol)))],
        [np.matrix(np.zeros((padrow, cols + padcol)))],
    ])


def zeros_aligned(shape, dtype, order='C', align=128):
    """Get array aligned at `align` byte boundary.

    Parameters
    ----------
    shape : int or (int, int)
        Shape of array.
    dtype : data-type
        Data type of array.
    order : {'C', 'F'}, optional
        Whether to store multidimensional data in C- or Fortran-contiguous (row- or column-wise) order in memory.
    align : int, optional
        Boundary for alignment in bytes.

    Returns
    -------
    numpy.ndarray
        Aligned array.

    """
    nbytes = np.prod(shape, dtype=np.int64) * np.dtype(dtype).itemsize
    buffer = np.zeros(nbytes + align, dtype=np.uint8)  # problematic on win64 ("maximum allowed dimension exceeded")
    start_index = -buffer.ctypes.data % align
    return buffer[start_index: start_index + nbytes].view(dtype).reshape(shape, order=order)


def ismatrix(m):
    """Check does `m` numpy.ndarray or `scipy.sparse` matrix.

    Parameters
    ----------
    m : object
        Candidate for matrix

    Returns
    -------
    bool
        True if `m` is matrix, False otherwise.

    """
    return isinstance(m, np.ndarray) and m.ndim == 2 or scipy.sparse.issparse(m)


def any2sparse(vec, eps=1e-9):
    """Convert a numpy.ndarray or `scipy.sparse` vector into gensim BoW format.

    Parameters
    ----------
    vec : {`numpy.ndarray`, `scipy.sparse`}
        Input vector
    eps : float, optional
        Value used for threshold, all coordinates less than `eps` will not be presented in result.

    Returns
    -------
    list of (int, float)
        Vector in BoW format.

    """
    if isinstance(vec, np.ndarray):
        return dense2vec(vec, eps)
    if scipy.sparse.issparse(vec):
        return scipy2sparse(vec, eps)
    return [(int(fid), float(fw)) for fid, fw in vec if np.abs(fw) > eps]


def scipy2scipy_clipped(matrix, topn, eps=1e-9):
    """Get a `scipy.sparse` vector / matrix consisting of 'topn' elements of the greatest magnitude (absolute value).

    Parameters
    ----------
    matrix : `scipy.sparse`
        Input vector / matrix.
    topn : int
        Number of greatest (by module) elements, that will be in result.
    eps : float
        PARAMETER IGNORED.

    Returns
    -------
    `scipy.sparse.csr.csr_matrix`
        Clipped matrix.

    """
    if not scipy.sparse.issparse(matrix):
        raise ValueError("'%s' is not a scipy sparse vector." % matrix)
    if topn <= 0:
        return scipy.sparse.csr_matrix([])
    # Return clipped sparse vector if input is a sparse vector.
    if matrix.shape[0] == 1:
        # use np.argpartition/argsort and only form tuples that are actually returned.
        biggest = argsort(abs(matrix.data), topn, reverse=True)
        indices, data = matrix.indices.take(biggest), matrix.data.take(biggest)
        return scipy.sparse.csr_matrix((data, indices, [0, len(indices)]))
    # Return clipped sparse matrix if input is a matrix, processing row by row.
    else:
        matrix_indices = []
        matrix_data = []
        matrix_indptr = [0]
        # calling abs() on entire matrix once is faster than calling abs() iteratively for each row
        matrix_abs = abs(matrix)
        for i in range(matrix.shape[0]):
            v = matrix.getrow(i)
            v_abs = matrix_abs.getrow(i)
            # Sort and clip each row vector first.
            biggest = argsort(v_abs.data, topn, reverse=True)
            indices, data = v.indices.take(biggest), v.data.take(biggest)
            # Store the topn indices and values of each row vector.
            matrix_data.append(data)
            matrix_indices.append(indices)
            matrix_indptr.append(matrix_indptr[-1] + min(len(indices), topn))
        matrix_indices = np.concatenate(matrix_indices).ravel()
        matrix_data = np.concatenate(matrix_data).ravel()
        # Instantiate and return a sparse csr_matrix which preserves the order of indices/data.
        return scipy.sparse.csr.csr_matrix(
            (matrix_data, matrix_indices, matrix_indptr),
            shape=(matrix.shape[0], np.max(matrix_indices) + 1)
        )


def scipy2sparse(vec, eps=1e-9):
    """Convert a scipy.sparse vector BoW format.

    Parameters
    ----------
    vec : `scipy.sparse`
        Sparse vector

    eps : float, optional
        Value used for threshold, all coordinates less than `eps` will not be presented in result.

    Returns
    -------
    list of (int, float)
        Vector in BoW format.

    """
    vec = vec.tocsr()
    assert vec.shape[0] == 1
    return [(int(pos), float(val)) for pos, val in zip(vec.indices, vec.data) if np.abs(val) > eps]


class Scipy2Corpus(object):
    """Convert a sequence of dense/sparse vectors into a streamed gensim corpus object.

    See Also
    --------
    :func:`~gensim.matutils.corpus2csc`

    """

    def __init__(self, vecs):
        """

        Parameters
        ----------
        vecs : iterable of {`numpy.ndarray`, `scipy.sparse`}
            Input vectors.

        """
        self.vecs = vecs

    def __iter__(self):
        for vec in self.vecs:
            if isinstance(vec, np.ndarray):
                yield full2sparse(vec)
            else:
                yield scipy2sparse(vec)

    def __len__(self):
        return len(self.vecs)


def sparse2full(doc, length):
    """Convert a document in BoW format into dense numpy array.

    Parameters
    ----------
    doc : list of (int, number)
        Document in BoW format
    length : int
        Length of result vector

    Returns
    -------
    numpy.ndarray
        Dense variant of `doc` vector.

    See Also
    --------
    :func:`~gensim.matutils.full2sparse`

    """
    result = np.zeros(length, dtype=np.float32)  # fill with zeroes (default value)
    # convert indices to int as numpy 1.12 no longer indexes by floats
    doc = ((int(id_), float(val_)) for (id_, val_) in doc)

    doc = dict(doc)
    # overwrite some of the zeroes with explicit values
    result[list(doc)] = list(itervalues(doc))
    return result


def full2sparse(vec, eps=1e-9):
    """Convert a dense array into the BoW format.

    Parameters
    ----------
    vec : numpy.ndarray
        Input dense vector
    eps : float
        Threshold value, if coordinate in `vec` < eps, this will not be presented in result.

    Returns
    -------
    list of (int, float)
        BoW format of `vec`.

    See Also
    --------
    :func:`~gensim.matutils.sparse2full`

    """
    vec = np.asarray(vec, dtype=float)
    nnz = np.nonzero(abs(vec) > eps)[0]
    return list(zip(nnz, vec.take(nnz)))


dense2vec = full2sparse


def full2sparse_clipped(vec, topn, eps=1e-9):
    """Like :func:`~gensim.matutils.full2sparse`, but only return the `topn` elements of the greatest magnitude (abs).

    Parameters
    ----------
    vec : numpy.ndarray
        Input dense vector
    topn : int
        Number of greatest (abs) elements that will be presented in result.
    eps : float
        Threshold value, if coordinate in `vec` < eps, this will not be presented in result.

    Returns
    -------
    list of (int, float)
        Clipped vector in BoW format.

    See Also
    --------
    :func:`~gensim.matutils.full2sparse`

    """
    # use np.argpartition/argsort and only form tuples that are actually returned.
    # this is about 40x faster than explicitly forming all 2-tuples to run sort() or heapq.nlargest() on.
    if topn <= 0:
        return []
    vec = np.asarray(vec, dtype=float)
    nnz = np.nonzero(abs(vec) > eps)[0]
    biggest = nnz.take(argsort(abs(vec).take(nnz), topn, reverse=True))
    return list(zip(biggest, vec.take(biggest)))


def corpus2dense(corpus, num_terms, num_docs=None, dtype=np.float32):
    """Convert corpus into a dense numpy array (documents will be columns).

    Parameters
    ----------
    corpus : iterable of iterable of (int, number)
        Input corpus in BoW format.
    num_terms : int
        Number of terms in dictionary (will be used as size of output vector.
    num_docs : int, optional
        Number of documents in corpus.
    dtype : data-type, optional
        Data type of output matrix

    Returns
    -------
    numpy.ndarray
        Dense array that present `corpus`.

    See Also
    --------
    :class:`~gensim.matutils.Dense2Corpus`

    """
    if num_docs is not None:
        # we know the number of documents => don't bother column_stacking
        docno, result = -1, np.empty((num_terms, num_docs), dtype=dtype)
        for docno, doc in enumerate(corpus):
            result[:, docno] = sparse2full(doc, num_terms)
        assert docno + 1 == num_docs
    else:
        result = np.column_stack(sparse2full(doc, num_terms) for doc in corpus)
    return result.astype(dtype)


class Dense2Corpus(object):
    """Treat dense numpy array as a streamed gensim corpus in BoW format.

    Notes
    -----
    No data copy is made (changes to the underlying matrix imply changes in the corpus).

    See Also
    --------
    :func:`~gensim.matutils.corpus2dense`
    :class:`~gensim.matutils.Sparse2Corpus`

    """
    def __init__(self, dense, documents_columns=True):
        """

        Parameters
        ----------
        dense : numpy.ndarray
            Corpus in dense format.
        documents_columns : bool, optional
            If True - documents will be column, rows otherwise.

        """
        if documents_columns:
            self.dense = dense.T
        else:
            self.dense = dense

    def __iter__(self):
        """Iterate over corpus

        Yields
        ------
        list of (int, float)
            Document in BoW format.

        """
        for doc in self.dense:
            yield full2sparse(doc.flat)

    def __len__(self):
        return len(self.dense)


class Sparse2Corpus(object):
    """Convert a matrix in scipy.sparse format into a streaming gensim corpus.

    See Also
    --------
    :func:`~gensim.matutils.corpus2csc`
    :class:`~gensim.matutils.Dense2Corpus`

    """
    def __init__(self, sparse, documents_columns=True):
        """

        Parameters
        ----------
        sparse : `scipy.sparse`
            Corpus scipy sparse format
        documents_columns : bool, optional
            If True - documents will be column, rows otherwise.

        """
        if documents_columns:
            self.sparse = sparse.tocsc()
        else:
            self.sparse = sparse.tocsr().T  # make sure shape[1]=number of docs (needed in len())

    def __iter__(self):
        """

        Yields
        ------
        list of (int, float)
            Document in BoW format.

        """
        for indprev, indnow in izip(self.sparse.indptr, self.sparse.indptr[1:]):
            yield list(zip(self.sparse.indices[indprev:indnow], self.sparse.data[indprev:indnow]))

    def __len__(self):
        return self.sparse.shape[1]

    def __getitem__(self, document_index):
        """Get a single document in the corpus by its index.

        Parameters
        ----------
        document_index : int
            Index of document

        Returns
        -------
        list of (int, number)
            Document in BoW format.

        """
        indprev = self.sparse.indptr[document_index]
        indnow = self.sparse.indptr[document_index + 1]
        return list(zip(self.sparse.indices[indprev:indnow], self.sparse.data[indprev:indnow]))


def veclen(vec):
    """Calculate length of vector

    Parameters
    ----------
    vec : list of (int, number)
        Input vector in BoW format.

    Returns
    -------
    float
        Length of `vec`.

    """
    if len(vec) == 0:
        return 0.0
    length = 1.0 * math.sqrt(sum(val**2 for _, val in vec))
    assert length > 0.0, "sparse documents must not contain any explicit zero entries"
    return length


def ret_normalized_vec(vec, length):
    """Normalize vector.

    Parameters
    ----------
    vec : list of (int, number)
        Input vector in BoW format.
    length : float
        Length of vector

    Returns
    -------
    list of (int, number)
        Normalized vector in BoW format.

    """
    if length != 1.0:
        return [(termid, val / length) for termid, val in vec]
    else:
        return list(vec)


def ret_log_normalize_vec(vec, axis=1):
    log_max = 100.0
    if len(vec.shape) == 1:
        max_val = np.max(vec)
        log_shift = log_max - np.log(len(vec) + 1.0) - max_val
        tot = np.sum(np.exp(vec + log_shift))
        log_norm = np.log(tot) - log_shift
        vec -= log_norm
    else:
        if axis == 1:  # independently normalize each sample
            max_val = np.max(vec, 1)
            log_shift = log_max - np.log(vec.shape[1] + 1.0) - max_val
            tot = np.sum(np.exp(vec + log_shift[:, np.newaxis]), 1)
            log_norm = np.log(tot) - log_shift
            vec = vec - log_norm[:, np.newaxis]
        elif axis == 0:  # normalize each feature
            k = ret_log_normalize_vec(vec.T)
            return k[0].T, k[1]
        else:
            raise ValueError("'%s' is not a supported axis" % axis)
    return vec, log_norm


blas_nrm2 = blas('nrm2', np.array([], dtype=float))
blas_scal = blas('scal', np.array([], dtype=float))


def unitvec(vec, norm='l2'):
    """Scale a vector to unit length.

    Parameters
    ----------
    vec : {numpy.ndarray, scipy.sparse, list of (int, float)}
        Input vector in any format
    norm : {'l1', 'l2'}, optional
        Normalization that will be used.

    Returns
    -------
    {numpy.ndarray, scipy.sparse, list of (int, float)}
        Normalized vector in same format as `vec`.

    Notes
    -----
    Zero-vector will be unchanged.

    """
    if norm not in ('l1', 'l2'):
        raise ValueError("'%s' is not a supported norm. Currently supported norms are 'l1' and 'l2'." % norm)
    if scipy.sparse.issparse(vec):
        vec = vec.tocsr()
        if norm == 'l1':
            veclen = np.sum(np.abs(vec.data))
        if norm == 'l2':
            veclen = np.sqrt(np.sum(vec.data ** 2))
        if veclen > 0.0:
            return vec / veclen
        else:
            return vec

    if isinstance(vec, np.ndarray):
        vec = np.asarray(vec, dtype=float)
        if norm == 'l1':
            veclen = np.sum(np.abs(vec))
        if norm == 'l2':
            veclen = blas_nrm2(vec)
        if veclen > 0.0:
            return blas_scal(1.0 / veclen, vec)
        else:
            return vec

    try:
        first = next(iter(vec))  # is there at least one element?
    except StopIteration:
        return vec

    if isinstance(first, (tuple, list)) and len(first) == 2:  # gensim sparse format
        if norm == 'l1':
            length = float(sum(abs(val) for _, val in vec))
        if norm == 'l2':
            length = 1.0 * math.sqrt(sum(val ** 2 for _, val in vec))
        assert length > 0.0, "sparse documents must not contain any explicit zero entries"
        return ret_normalized_vec(vec, length)
    else:
        raise ValueError("unknown input type")


def cossim(vec1, vec2):
    """Get cosine similarity between two sparse vectors.
    The similarity is a number between <-1.0, 1.0>, higher is more similar.

    Parameters
    ----------
    vec1 : list of (int, float)
        Vector in BoW format
    vec2 : list of (int, float)
        Vector in BoW format

    Returns
    -------
    float
        Cosine similarity between `vec1` and `vec2`.

    """
    vec1, vec2 = dict(vec1), dict(vec2)
    if not vec1 or not vec2:
        return 0.0
    vec1len = 1.0 * math.sqrt(sum(val * val for val in itervalues(vec1)))
    vec2len = 1.0 * math.sqrt(sum(val * val for val in itervalues(vec2)))
    assert vec1len > 0.0 and vec2len > 0.0, "sparse documents must not contain any explicit zero entries"
    if len(vec2) < len(vec1):
        vec1, vec2 = vec2, vec1  # swap references so that we iterate over the shorter vector
    result = sum(value * vec2.get(index, 0.0) for index, value in iteritems(vec1))
    result /= vec1len * vec2len  # rescale by vector lengths
    return result


def isbow(vec):
    """Checks if vector passed is in BoW format.

    Parameters
    ----------
    vec : object
        Input vector in any format

    Returns
    -------
    bool
        True if vector in BoW format, False otherwise.

    """
    if scipy.sparse.issparse(vec):
        vec = vec.todense().tolist()
    try:
        id_, val_ = vec[0]  # checking first value to see if it is in bag of words format by unpacking
        int(id_), float(val_)
    except IndexError:
        return True  # this is to handle the empty input case
    except (ValueError, TypeError):
        return False
    return True


def convert_vec(vec1, vec2, num_features=None):
    """Convert vectors to dense format

    Parameters
    ----------
    vec1 : {scipy.sparse, list of (int, float)}
        Input vector.
    vec2 : {scipy.sparse, list of (int, float)}
        Input vector.
    num_features : int, optional
        Number of features in vector.

    Returns
    -------
    (numpy.ndarray, numpy.ndarray)
        (`vec1`, `vec2`) in dense format.

    """
    if scipy.sparse.issparse(vec1):
        vec1 = vec1.toarray()
    if scipy.sparse.issparse(vec2):
        vec2 = vec2.toarray()  # converted both the vectors to dense in case they were in sparse matrix
    if isbow(vec1) and isbow(vec2):  # if they are in bag of words format we make it dense
        if num_features is not None:  # if not None, make as large as the documents drawing from
            dense1 = sparse2full(vec1, num_features)
            dense2 = sparse2full(vec2, num_features)
            return dense1, dense2
        else:
            max_len = max(len(vec1), len(vec2))
            dense1 = sparse2full(vec1, max_len)
            dense2 = sparse2full(vec2, max_len)
            return dense1, dense2
    else:
        # this conversion is made because if it is not in bow format, it might be a list within a list after conversion
        # the scipy implementation of Kullback fails in such a case so we pick up only the nested list.
        if len(vec1) == 1:
            vec1 = vec1[0]
        if len(vec2) == 1:
            vec2 = vec2[0]
        return vec1, vec2


def kullback_leibler(vec1, vec2, num_features=None):
    """Calculate Kullback-Leibler distance between two probability distributions using `scipy.stats.entropy`.

    Parameters
    ----------
    vec1 : {scipy.sparse, numpy.ndarray, list of (int, float)}
        Distribution vector.
    vec2 : {scipy.sparse, numpy.ndarray, list of (int, float)}
        Distribution vector.
    num_features : int, optional
        Number of features in vector.

    Returns
    -------
    float
        Kullback-Leibler distance between `vec1` and `vec2`.
        Value in range [0, +∞) where values closer to 0 mean less distance (and a higher similarity).

    """
    vec1, vec2 = convert_vec(vec1, vec2, num_features=num_features)
    return entropy(vec1, vec2)


def jensen_shannon(vec1, vec2, num_features=None):
    """Calculate Jensen-Shannon distance between two probability distributions using `scipy.stats.entropy`.

    Parameters
    ----------
    vec1 : {scipy.sparse, numpy.ndarray, list of (int, float)}
        Distribution vector.
    vec2 : {scipy.sparse, numpy.ndarray, list of (int, float)}
        Distribution vector.
    num_features : int, optional
        Number of features in vector.

    Returns
    -------
    float
        Jensen-Shannon distance between `vec1` and `vec2`.

    Notes
    -----
    This is symmetric and finite "version" of :func:`gensim.matutils.kullback_leibler`.

    """
    vec1, vec2 = convert_vec(vec1, vec2, num_features=num_features)
    avg_vec = 0.5 * (vec1 + vec2)
    return 0.5 * (entropy(vec1, avg_vec) + entropy(vec2, avg_vec))


def hellinger(vec1, vec2):
    """Calculate Hellinger distance between two probability distributions.

    Parameters
    ----------
    vec1 : {scipy.sparse, numpy.ndarray, list of (int, float)}
        Distribution vector.
    vec2 : {scipy.sparse, numpy.ndarray, list of (int, float)}
        Distribution vector.

    Returns
    -------
    float
        Hellinger distance between `vec1` and `vec2`.
        Value in range [0, 1], where 0 is min distance (max similarity) and 1 is max distance (min similarity).

    """
    if scipy.sparse.issparse(vec1):
        vec1 = vec1.toarray()
    if scipy.sparse.issparse(vec2):
        vec2 = vec2.toarray()
    if isbow(vec1) and isbow(vec2):
        # if it is a BoW format, instead of converting to dense we use dictionaries to calculate appropriate distance
        vec1, vec2 = dict(vec1), dict(vec2)
        if len(vec2) < len(vec1):
            vec1, vec2 = vec2, vec1  # swap references so that we iterate over the shorter vector
        sim = np.sqrt(
            0.5 * sum((np.sqrt(value) - np.sqrt(vec2.get(index, 0.0)))**2 for index, value in iteritems(vec1))
        )
        return sim
    else:
        sim = np.sqrt(0.5 * ((np.sqrt(vec1) - np.sqrt(vec2))**2).sum())
        return sim


def jaccard(vec1, vec2):
    """Calculate Jaccard distance between vectors.

    Parameters
    ----------
    vec1 : {scipy.sparse, numpy.ndarray, list of (int, float)}
        Distribution vector.
    vec2 : {scipy.sparse, numpy.ndarray, list of (int, float)}
        Distribution vector.

    Returns
    -------
    float
        Jaccard distance between `vec1` and `vec2`.
        Value in range [0, 1], where 0 is min distance (max similarity) and 1 is max distance (min similarity).

    """

    # converting from sparse for easier manipulation
    if scipy.sparse.issparse(vec1):
        vec1 = vec1.toarray()
    if scipy.sparse.issparse(vec2):
        vec2 = vec2.toarray()
    if isbow(vec1) and isbow(vec2):
        # if it's in bow format, we use the following definitions:
        # union = sum of the 'weights' of both the bags
        # intersection = lowest weight for a particular id; basically the number of common words or items
        union = sum(weight for id_, weight in vec1) + sum(weight for id_, weight in vec2)
        vec1, vec2 = dict(vec1), dict(vec2)
        intersection = 0.0
        for feature_id, feature_weight in iteritems(vec1):
            intersection += min(feature_weight, vec2.get(feature_id, 0.0))
        return 1 - float(intersection) / float(union)
    else:
        # if it isn't in bag of words format, we can use sets to calculate intersection and union
        if isinstance(vec1, np.ndarray):
            vec1 = vec1.tolist()
        if isinstance(vec2, np.ndarray):
            vec2 = vec2.tolist()
        vec1 = set(vec1)
        vec2 = set(vec2)
        intersection = vec1 & vec2
        union = vec1 | vec2
        return 1 - float(len(intersection)) / float(len(union))


def jaccard_distance(set1, set2):
    """Calculate Jaccard distance between two sets

    Parameters
    ----------
    set1 : set
        Input set.
    set2 : set
        Input set.

    Returns
    -------
    float
        Jaccard distance between `set1` and `set2`.
        Value in range [0, 1], where 0 is min distance (max similarity) and 1 is max distance (min similarity).
    """

    union_cardinality = len(set1 | set2)
    if union_cardinality == 0:  # Both sets are empty
        return 1.

    return 1. - float(len(set1 & set2)) / float(union_cardinality)


def dirichlet_expectation(alpha):
    """For a vector :math:`\\theta \sim Dir(\\alpha)`, compute :math:`E[log \\theta]`.

    Parameters
    ----------
    alpha : numpy.ndarray
        Input vector or matrix.

    Returns
    -------
    numpy.ndarray:
        :math:`E[log \\theta]`

    """
    if len(alpha.shape) == 1:
        result = psi(alpha) - psi(np.sum(alpha))
    else:
        result = psi(alpha) - psi(np.sum(alpha, 1))[:, np.newaxis]
    return result.astype(alpha.dtype, copy=False)  # keep the same precision as input


def qr_destroy(la):
    """Get QR decomposition of `la[0]`.

    Notes
    -----
    Using this function should be less memory intense than calling `scipy.linalg.qr(la[0])`,
    because the memory used in `la[0]` is reclaimed earlier.


    Returns
    -------
    (numpy.ndarray, numpy.ndarray)
        Matrices :math:`Q` and :math:`R`.

    Warnings
    --------
    Content of `la` gets destroyed in the process.

    """
    a = np.asfortranarray(la[0])
    del la[0], la  # now `a` is the only reference to the input matrix
    m, n = a.shape
    # perform q, r = QR(a); code hacked out of scipy.linalg.qr
    logger.debug("computing QR of %s dense matrix", str(a.shape))
    geqrf, = get_lapack_funcs(('geqrf',), (a,))
    qr, tau, work, info = geqrf(a, lwork=-1, overwrite_a=True)
    qr, tau, work, info = geqrf(a, lwork=work[0], overwrite_a=True)
    del a  # free up mem
    assert info >= 0
    r = triu(qr[:n, :n])
    if m < n:  # rare case, #features < #topics
        qr = qr[:, :m]  # retains fortran order
    gorgqr, = get_lapack_funcs(('orgqr',), (qr,))
    q, work, info = gorgqr(qr, tau, lwork=-1, overwrite_a=True)
    q, work, info = gorgqr(qr, tau, lwork=work[0], overwrite_a=True)
    assert info >= 0, "qr failed"
    assert q.flags.f_contiguous
    return q, r


class MmWriter(object):
    """Store a corpus in Matrix Market format.

    Notes
    -----
    Output is written one document at a time, not the whole matrix at once (unlike `scipy.io.mmread`).
    This allows us to process corpora which are larger than the available RAM.

    The output file is created in a single pass through the input corpus, so that the input can be
    a once-only stream (iterator). To achieve this, a fake MM header is written first, statistics are collected
    during the pass (shape of the matrix, number of non-zeroes), followed by a seek back to the beginning of the file,
    rewriting the fake header with proper values.

    """

    HEADER_LINE = b'%%MatrixMarket matrix coordinate real general\n'  # the only supported MM format

    def __init__(self, fname):
        """

        Parameters
        ----------
        fname : str
            Path to output file

        """
        self.fname = fname
        if fname.endswith(".gz") or fname.endswith('.bz2'):
            raise NotImplementedError("compressed output not supported with MmWriter")
        self.fout = utils.smart_open(self.fname, 'wb+')  # open for both reading and writing
        self.headers_written = False

    def write_headers(self, num_docs, num_terms, num_nnz):
        """Write headers to file

        Parameters
        ----------
        num_docs : int
            Number of documents in corpus
        num_terms : int
            Number of term in corpus
        num_nnz : int
            Number of non-zero elements in corpus

        """
        self.fout.write(MmWriter.HEADER_LINE)

        if num_nnz < 0:
            # we don't know the matrix shape/density yet, so only log a general line
            logger.info("saving sparse matrix to %s", self.fname)
            self.fout.write(utils.to_utf8(' ' * 50 + '\n'))  # 48 digits must be enough for everybody
        else:
            logger.info(
                "saving sparse %sx%s matrix with %i non-zero entries to %s",
                num_docs, num_terms, num_nnz, self.fname
            )
            self.fout.write(utils.to_utf8('%s %s %s\n' % (num_docs, num_terms, num_nnz)))
        self.last_docno = -1
        self.headers_written = True

    def fake_headers(self, num_docs, num_terms, num_nnz):
        """Write "fake" headers to file.

        Parameters
        ----------
        num_docs : int
            Number of documents in corpus
        num_terms : int
            Number of term in corpus
        num_nnz : int
            Number of non-zero elements in corpus

        """
        stats = '%i %i %i' % (num_docs, num_terms, num_nnz)
        if len(stats) > 50:
            raise ValueError('Invalid stats: matrix too large!')
        self.fout.seek(len(MmWriter.HEADER_LINE))
        self.fout.write(utils.to_utf8(stats))

    def write_vector(self, docno, vector):
        """Write a single sparse vector to the file.

        Parameters
        ----------
        docno : int
            Number of document.
        vector : list of (int, float)
            Vector in BoW format.

        Returns
        -------
        (int, int)
            Max word index in vector and len of vector. If vector is empty, return (-1, 0).

        """
        assert self.headers_written, "must write Matrix Market file headers before writing data!"
        assert self.last_docno < docno, "documents %i and %i not in sequential order!" % (self.last_docno, docno)
        vector = sorted((i, w) for i, w in vector if abs(w) > 1e-12)  # ignore near-zero entries
        for termid, weight in vector:  # write term ids in sorted order
            # +1 because MM format starts counting from 1
            self.fout.write(utils.to_utf8("%i %i %s\n" % (docno + 1, termid + 1, weight)))
        self.last_docno = docno
        return (vector[-1][0], len(vector)) if vector else (-1, 0)

    @staticmethod
    def write_corpus(fname, corpus, progress_cnt=1000, index=False, num_terms=None, metadata=False):
        """Save the corpus to disk in Matrix Market format.

        Parameters
        ----------
        fname : str
            Filename of the resulting file.
        corpus : iterable of iterable of (int, float)
            Corpus in Bow format
        progress_cnt : int, optional
            Print progress for every `progress_cnt` number of documents.
        index : bool, optional
            If True, the offsets will be return, otherwise return None.
        num_terms : int, optional
            If provided, the `num_terms` attributes in the corpus will be ignored.
        metadata : bool, optional
            If True, a metadata file will be generated.

        Returns
        -------
        offsets : {list of int, None}
            List of offsets or nothing.

        Notes
        -----
        Documents are processed one at a time, so the whole corpus is allowed to be larger than the available RAM.

        See Also
        --------
        :func:`~gensim.corpora.mmcorpus.MmCorpus.save_corpus`

        """
        mw = MmWriter(fname)

        # write empty headers to the file (with enough space to be overwritten later)
        mw.write_headers(-1, -1, -1)  # will print 50 spaces followed by newline on the stats line

        # calculate necessary header info (nnz elements, num terms, num docs) while writing out vectors
        _num_terms, num_nnz = 0, 0
        docno, poslast = -1, -1
        offsets = []
        if hasattr(corpus, 'metadata'):
            orig_metadata = corpus.metadata
            corpus.metadata = metadata
            if metadata:
                docno2metadata = {}
        else:
            metadata = False
        for docno, doc in enumerate(corpus):
            if metadata:
                bow, data = doc
                docno2metadata[docno] = data
            else:
                bow = doc
            if docno % progress_cnt == 0:
                logger.info("PROGRESS: saving document #%i", docno)
            if index:
                posnow = mw.fout.tell()
                if posnow == poslast:
                    offsets[-1] = -1
                offsets.append(posnow)
                poslast = posnow
            max_id, veclen = mw.write_vector(docno, bow)
            _num_terms = max(_num_terms, 1 + max_id)
            num_nnz += veclen
        if metadata:
            utils.pickle(docno2metadata, fname + '.metadata.cpickle')
            corpus.metadata = orig_metadata

        num_docs = docno + 1
        num_terms = num_terms or _num_terms

        if num_docs * num_terms != 0:
            logger.info(
                "saved %ix%i matrix, density=%.3f%% (%i/%i)",
                num_docs, num_terms, 100.0 * num_nnz / (num_docs * num_terms), num_nnz, num_docs * num_terms
            )

        # now write proper headers, by seeking and overwriting the spaces written earlier
        mw.fake_headers(num_docs, num_terms, num_nnz)

        mw.close()
        if index:
            return offsets

    def __del__(self):
        """Automatic destructor which closes the underlying file.

        Notes
        -----
        There must be no circular references contained in the object for __del__ to work!
        Closing the file explicitly via the close() method is preferred and safer.

        """
        self.close()  # does nothing if called twice (on an already closed file), so no worries

    def close(self):
        """Close file."""
        logger.debug("closing %s", self.fname)
        if hasattr(self, 'fout'):
<<<<<<< HEAD
            self.fout.close()
=======
            self.fout.close()


class MmReader(object):
    """Wrap a term-document matrix on disk (in matrix-market format),
    and present it as an object which supports iteration over the rows (~documents).

    Notes
    ------
    File is read into memory one document at a time, not the whole matrix at once (unlike `scipy.io.mmread`).
    This allows us to process corpora which are larger than the available RAM.

    """

    def __init__(self, input, transposed=True):
        """

        Parameters
        ----------
        input : {str, file-like object}
            Path to input file or file-like object (in Matrix Market format).
        transposed : bool, optional
            "Orientation" of document. By default, documents should be rows of the matrix,
            otherwise, needed to set this to False

        """
        logger.info("initializing corpus reader from %s", input)
        self.input, self.transposed = input, transposed
        with utils.file_or_filename(self.input) as lines:
            try:
                header = utils.to_unicode(next(lines)).strip()
                if not header.lower().startswith('%%matrixmarket matrix coordinate real general'):
                    raise ValueError(
                        "File %s not in Matrix Market format with coordinate real general; instead found: \n%s" %
                        (self.input, header)
                    )
            except StopIteration:
                pass

            self.num_docs = self.num_terms = self.num_nnz = 0
            for lineno, line in enumerate(lines):
                line = utils.to_unicode(line)
                if not line.startswith('%'):
                    self.num_docs, self.num_terms, self.num_nnz = (int(x) for x in line.split())
                    if not self.transposed:
                        self.num_docs, self.num_terms = self.num_terms, self.num_docs
                    break

        logger.info(
            "accepted corpus with %i documents, %i features, %i non-zero entries",
            self.num_docs, self.num_terms, self.num_nnz
        )

    def __len__(self):
        return self.num_docs

    def __str__(self):
        return ("MmCorpus(%i documents, %i features, %i non-zero entries)" %
                (self.num_docs, self.num_terms, self.num_nnz))

    def skip_headers(self, input_file):
        """Skip file headers that appear before the first document.

        Parameters
        ----------
        input_file : file-like object
            Opened file.

        """
        for line in input_file:
            if line.startswith(b'%'):
                continue
            break

    def __iter__(self):
        """Iterate over all corpus.

        Yields
        ------
        (prev_id, document) : (int, list of (int, number)
            Number of document and document in BoW format.

        Notes
        -----
        Total number of vectors returned is always equal to the
        number of rows specified in the header; empty documents are inserted and
        yielded where appropriate, even if they are not explicitly stored in the
        Matrix Market file.

        """
        with utils.file_or_filename(self.input) as lines:
            self.skip_headers(lines)

            previd = -1
            for line in lines:
                docid, termid, val = utils.to_unicode(line).split()  # needed for python3
                if not self.transposed:
                    termid, docid = docid, termid
                # -1 because matrix market indexes are 1-based => convert to 0-based
                docid, termid, val = int(docid) - 1, int(termid) - 1, float(val)
                assert previd <= docid, "matrix columns must come in ascending order"
                if docid != previd:
                    # change of document: return the document read so far (its id is prevId)
                    if previd >= 0:
                        yield previd, document  # noqa:F821

                    # return implicit (empty) documents between previous id and new id
                    # too, to keep consistent document numbering and corpus length
                    for previd in xrange(previd + 1, docid):
                        yield previd, []

                    # from now on start adding fields to a new document, with a new id
                    previd = docid
                    document = []

                document.append((termid, val,))  # add another field to the current document

        # handle the last document, as a special case
        if previd >= 0:
            yield previd, document

        # return empty documents between the last explicit document and the number
        # of documents as specified in the header
        for previd in xrange(previd + 1, self.num_docs):
            yield previd, []

    def docbyoffset(self, offset):
        """Get document at file offset `offset` (in bytes)

        Parameters
        ----------
        offset : int
            Offset (in bytes).

        Returns
        -------
        list of (int, number)
            Document in BoW format, reached by `offset`.

        """
        # empty documents are not stored explicitly in MM format, so the index marks
        # them with a special offset, -1.
        if offset == -1:
            return []
        if isinstance(self.input, string_types):
            fin, close_fin = utils.smart_open(self.input), True
        else:
            fin, close_fin = self.input, False

        fin.seek(offset)  # works for gzip/bz2 input, too
        previd, document = -1, []
        for line in fin:
            docid, termid, val = line.split()
            if not self.transposed:
                termid, docid = docid, termid
            # -1 because matrix market indexes are 1-based => convert to 0-based
            docid, termid, val = int(docid) - 1, int(termid) - 1, float(val)
            assert previd <= docid, "matrix columns must come in ascending order"
            if docid != previd:
                if previd >= 0:
                    break
                previd = docid

            document.append((termid, val,))  # add another field to the current document

        if close_fin:
            fin.close()
        return document
>>>>>>> 1648ac2e
<|MERGE_RESOLUTION|>--- conflicted
+++ resolved
@@ -1244,175 +1244,4 @@
         """Close file."""
         logger.debug("closing %s", self.fname)
         if hasattr(self, 'fout'):
-<<<<<<< HEAD
-            self.fout.close()
-=======
-            self.fout.close()
-
-
-class MmReader(object):
-    """Wrap a term-document matrix on disk (in matrix-market format),
-    and present it as an object which supports iteration over the rows (~documents).
-
-    Notes
-    ------
-    File is read into memory one document at a time, not the whole matrix at once (unlike `scipy.io.mmread`).
-    This allows us to process corpora which are larger than the available RAM.
-
-    """
-
-    def __init__(self, input, transposed=True):
-        """
-
-        Parameters
-        ----------
-        input : {str, file-like object}
-            Path to input file or file-like object (in Matrix Market format).
-        transposed : bool, optional
-            "Orientation" of document. By default, documents should be rows of the matrix,
-            otherwise, needed to set this to False
-
-        """
-        logger.info("initializing corpus reader from %s", input)
-        self.input, self.transposed = input, transposed
-        with utils.file_or_filename(self.input) as lines:
-            try:
-                header = utils.to_unicode(next(lines)).strip()
-                if not header.lower().startswith('%%matrixmarket matrix coordinate real general'):
-                    raise ValueError(
-                        "File %s not in Matrix Market format with coordinate real general; instead found: \n%s" %
-                        (self.input, header)
-                    )
-            except StopIteration:
-                pass
-
-            self.num_docs = self.num_terms = self.num_nnz = 0
-            for lineno, line in enumerate(lines):
-                line = utils.to_unicode(line)
-                if not line.startswith('%'):
-                    self.num_docs, self.num_terms, self.num_nnz = (int(x) for x in line.split())
-                    if not self.transposed:
-                        self.num_docs, self.num_terms = self.num_terms, self.num_docs
-                    break
-
-        logger.info(
-            "accepted corpus with %i documents, %i features, %i non-zero entries",
-            self.num_docs, self.num_terms, self.num_nnz
-        )
-
-    def __len__(self):
-        return self.num_docs
-
-    def __str__(self):
-        return ("MmCorpus(%i documents, %i features, %i non-zero entries)" %
-                (self.num_docs, self.num_terms, self.num_nnz))
-
-    def skip_headers(self, input_file):
-        """Skip file headers that appear before the first document.
-
-        Parameters
-        ----------
-        input_file : file-like object
-            Opened file.
-
-        """
-        for line in input_file:
-            if line.startswith(b'%'):
-                continue
-            break
-
-    def __iter__(self):
-        """Iterate over all corpus.
-
-        Yields
-        ------
-        (prev_id, document) : (int, list of (int, number)
-            Number of document and document in BoW format.
-
-        Notes
-        -----
-        Total number of vectors returned is always equal to the
-        number of rows specified in the header; empty documents are inserted and
-        yielded where appropriate, even if they are not explicitly stored in the
-        Matrix Market file.
-
-        """
-        with utils.file_or_filename(self.input) as lines:
-            self.skip_headers(lines)
-
-            previd = -1
-            for line in lines:
-                docid, termid, val = utils.to_unicode(line).split()  # needed for python3
-                if not self.transposed:
-                    termid, docid = docid, termid
-                # -1 because matrix market indexes are 1-based => convert to 0-based
-                docid, termid, val = int(docid) - 1, int(termid) - 1, float(val)
-                assert previd <= docid, "matrix columns must come in ascending order"
-                if docid != previd:
-                    # change of document: return the document read so far (its id is prevId)
-                    if previd >= 0:
-                        yield previd, document  # noqa:F821
-
-                    # return implicit (empty) documents between previous id and new id
-                    # too, to keep consistent document numbering and corpus length
-                    for previd in xrange(previd + 1, docid):
-                        yield previd, []
-
-                    # from now on start adding fields to a new document, with a new id
-                    previd = docid
-                    document = []
-
-                document.append((termid, val,))  # add another field to the current document
-
-        # handle the last document, as a special case
-        if previd >= 0:
-            yield previd, document
-
-        # return empty documents between the last explicit document and the number
-        # of documents as specified in the header
-        for previd in xrange(previd + 1, self.num_docs):
-            yield previd, []
-
-    def docbyoffset(self, offset):
-        """Get document at file offset `offset` (in bytes)
-
-        Parameters
-        ----------
-        offset : int
-            Offset (in bytes).
-
-        Returns
-        -------
-        list of (int, number)
-            Document in BoW format, reached by `offset`.
-
-        """
-        # empty documents are not stored explicitly in MM format, so the index marks
-        # them with a special offset, -1.
-        if offset == -1:
-            return []
-        if isinstance(self.input, string_types):
-            fin, close_fin = utils.smart_open(self.input), True
-        else:
-            fin, close_fin = self.input, False
-
-        fin.seek(offset)  # works for gzip/bz2 input, too
-        previd, document = -1, []
-        for line in fin:
-            docid, termid, val = line.split()
-            if not self.transposed:
-                termid, docid = docid, termid
-            # -1 because matrix market indexes are 1-based => convert to 0-based
-            docid, termid, val = int(docid) - 1, int(termid) - 1, float(val)
-            assert previd <= docid, "matrix columns must come in ascending order"
-            if docid != previd:
-                if previd >= 0:
-                    break
-                previd = docid
-
-            document.append((termid, val,))  # add another field to the current document
-
-        if close_fin:
-            fin.close()
-        return document
->>>>>>> 1648ac2e
+            self.fout.close()