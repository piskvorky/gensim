--- conflicted
+++ resolved
@@ -130,17 +130,6 @@
         raise NotImplementedError()
 
     def _do_train_job(self, data_iterable, job_parameters, thread_private_mem):
-<<<<<<< HEAD
-        """Train a single batch. Return 3-tuple
-        `(effective word count, total word count, total samples used)`.
-
-        The total samples used is the same as the effective word count when
-        using CBOW, but it can differ with Skip-Gram, since a random number of
-        positve examples are used for each effective word.
-
-        Knowing the effective number of samples used allows us to compute the
-        average loss for an epoch.
-=======
         """Train a single batch.
         `
         Returns
@@ -154,7 +143,6 @@
             The total samples used while training on this data. This is the same as the effective word count when using
             CBOW, but it can differ with Skip-Gram, since a random number of positve examples are used for each average
             loss for an epoch.
->>>>>>> 6b46f649
 
         """
         raise NotImplementedError()
@@ -1128,12 +1116,8 @@
             **kwargs)
 
     def get_latest_training_loss(self):
-<<<<<<< HEAD
         raise NotImplementedError(
             "To compute the loss for a model, you must implement get_latest_training_loss")
-=======
-        raise NotImplementedError("To compute the loss for a model, you must implement get_latest_training_loss")
->>>>>>> 6b46f649
 
     def _get_job_params(self, cur_epoch):
         """Get the learning rate used in the current epoch.
@@ -1360,37 +1344,6 @@
             else:
                 loss = self.get_latest_training_loss() / total_samples
         if total_examples:
-<<<<<<< HEAD
-            # examples-based progress %
-            if self.compute_loss:
-                logger.info(
-                    ("EPOCH %i - PROGRESS: at %.2f%% examples, %.0f words/s, "
-                     "in_qsize %i, out_qsize %i, current_loss %.3f"),
-                    cur_epoch + 1, 100.0 * example_count / total_examples, trained_word_count / elapsed,
-                    utils.qsize(job_queue), utils.qsize(progress_queue), loss
-                )
-            else:
-                logger.info(
-                    "EPOCH %i - PROGRESS: at %.2f%% examples, %.0f words/s, in_qsize %i, out_qsize %i",
-                    cur_epoch + 1, 100.0 * example_count / total_examples, trained_word_count / elapsed,
-                    utils.qsize(job_queue), utils.qsize(progress_queue)
-                )
-        else:
-            # words-based progress %
-            if self.compute_loss:
-                logger.info(
-                    "EPOCH %i - PROGRESS: at %.2f%% words, %.0f words/s, in_qsize %i, out_qsize %i",
-                    cur_epoch + 1, 100.0 * raw_word_count / total_words, trained_word_count / elapsed,
-                    utils.qsize(job_queue), utils.qsize(progress_queue)
-                )
-            else:
-                logger.info(
-                    ("EPOCH %i - PROGRESS: at %.2f%% words, %.0f words/s, "
-                     "in_qsize %i, out_qsize %i, current_loss %.3f"),
-                    cur_epoch + 1, 100.0 * raw_word_count / total_words, trained_word_count / elapsed,
-                    utils.qsize(job_queue), utils.qsize(progress_queue), loss
-                )
-=======
             progress_unit = "examples"
             div = total_examples
             word_count = example_count
@@ -1410,7 +1363,6 @@
             msg += ", current_loss %.3f"
             args += (loss,)
         logger.info(msg, *args)
->>>>>>> 6b46f649
 
     def _log_epoch_end(self, cur_epoch, example_count, total_examples, raw_word_count, total_words,
                        trained_word_count, elapsed, is_corpus_file_mode):
