--- conflicted
+++ resolved
@@ -490,11 +490,6 @@
                 * Total word count used in training.
 
         """
-<<<<<<< HEAD
-        self.running_training_loss = 0.
-        self._check_input_data_sanity(data_iterable, data_iterables)
-=======
->>>>>>> ca0dcaa1
         job_queue = Queue(maxsize=queue_factor * self.workers)
         progress_queue = Queue(maxsize=(queue_factor + 1) * self.workers)
 
@@ -1333,16 +1328,17 @@
 
         """
         if total_examples:
-<<<<<<< HEAD
             progress_unit = "examples"
             div = total_examples
+            word_count = example_count
         else:
             div = total_words
             progress_unit = "words"
+            word_count = raw_word_count
 
         msg = "EPOCH %i - PROGRESS: at %.2f%% %s, %.0f words/s, in_qsize %i, out_qsize %i"
-        args = (cur_epoch + 1, 100.0 * example_count / div, progress_unit, trained_word_count / elapsed,
-                utils.qsize(job_queue), utils.qsize(progress_queue))
+        args = (cur_epoch + 1, 100.0 * word_count / div, progress_unit, trained_word_count / elapsed,
+                -1 if job_queue is None else utils.qsize(job_queue), utils.qsize(progress_queue))
         if self.compute_loss:
             if total_samples == 0:
                 loss = -1
@@ -1351,21 +1347,6 @@
             msg += ", current_loss %.3f"
             args += (loss,)
         logger.info(msg, *args)
-=======
-            # examples-based progress %
-            logger.info(
-                "EPOCH %i - PROGRESS: at %.2f%% examples, %.0f words/s, in_qsize %i, out_qsize %i",
-                cur_epoch + 1, 100.0 * example_count / total_examples, trained_word_count / elapsed,
-                -1 if job_queue is None else utils.qsize(job_queue), utils.qsize(progress_queue)
-            )
-        else:
-            # words-based progress %
-            logger.info(
-                "EPOCH %i - PROGRESS: at %.2f%% words, %.0f words/s, in_qsize %i, out_qsize %i",
-                cur_epoch + 1, 100.0 * raw_word_count / total_words, trained_word_count / elapsed,
-                -1 if job_queue is None else utils.qsize(job_queue), utils.qsize(progress_queue)
-            )
->>>>>>> ca0dcaa1
 
     def _log_epoch_end(self, cur_epoch, example_count, total_examples, raw_word_count, total_words,
                        trained_word_count, elapsed, is_corpus_file_mode):
