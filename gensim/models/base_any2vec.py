--- conflicted
+++ resolved
@@ -129,10 +129,6 @@
         raise NotImplementedError()
 
     def _do_train_job(self, data_iterable, job_parameters, thread_private_mem):
-<<<<<<< HEAD
-
-=======
->>>>>>> aaf9ed98
         """Train a single batch.
 
         Parameters
