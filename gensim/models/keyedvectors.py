# -*- coding: utf-8 -*-
from __future__ import division  # py3 "true division"

import logging

try:
    from queue import Queue, Empty
except ImportError:
    from Queue import Queue, Empty

# If pyemd C extension is available, import it.
# If pyemd is attempted to be used, but isn't installed, ImportError will be raised in wmdistance
try:
    from pyemd import emd
    PYEMD_EXT = True
except ImportError:
    PYEMD_EXT = False

from numpy import exp, log, dot, zeros, outer, random, dtype, float32 as REAL,\
    double, uint32, seterr, array, uint8, vstack, fromstring, sqrt, newaxis,\
    ndarray, empty, sum as np_sum, prod, ones, ascontiguousarray

from gensim import utils, matutils  # utility fnc for pickling, common scipy operations etc
from gensim.corpora.dictionary import Dictionary
from six import string_types
from six.moves import xrange
from scipy import stats


logger = logging.getLogger(__name__)


class Vocab(object):
    """
    A single vocabulary item, used internally for collecting per-word frequency/sampling info,
    and for constructing binary trees (incl. both word leaves and inner nodes).

    """
    def __init__(self, **kwargs):
        self.count = 0
        self.__dict__.update(kwargs)

    def __lt__(self, other):  # used for sorting in a priority queue
        return self.count < other.count

    def __str__(self):
        vals = ['%s:%r' % (key, self.__dict__[key]) for key in sorted(self.__dict__) if not key.startswith('_')]
        return "%s(%s)" % (self.__class__.__name__, ', '.join(vals))


class KeyedVectors(utils.SaveLoad):
    """
    Class to contain vectors and vocab for the Word2Vec training class and other w2v methods not directly
    involved in training such as most_similar()
    """
    def __init__(self):
        self.syn0 = []
        self.syn0norm = None
        self.vocab = {}
        self.index2word = []

    def save(self, *args, **kwargs):
        # don't bother storing the cached normalized vectors
        kwargs['ignore'] = kwargs.get('ignore', ['syn0norm'])
        super(KeyedVectors, self).save(*args, **kwargs)

<<<<<<< HEAD
=======
    @classmethod
    def load_word2vec_format(cls, fname, fvocab=None, binary=False, encoding='utf8', unicode_errors='strict',
                             limit=None, datatype=REAL):
        """
        Load the input-hidden weight matrix from the original C word2vec-tool format.

        Note that the information stored in the file is incomplete (the binary tree is missing),
        so while you can query for word similarity etc., you cannot continue training
        with a model loaded this way.

        `binary` is a boolean indicating whether the data is in binary word2vec format.
        `norm_only` is a boolean indicating whether to only store normalised word2vec vectors in memory.
        Word counts are read from `fvocab` filename, if set (this is the file generated
        by `-save-vocab` flag of the original C tool).

        If you trained the C model using non-utf8 encoding for words, specify that
        encoding in `encoding`.

        `unicode_errors`, default 'strict', is a string suitable to be passed as the `errors`
        argument to the unicode() (Python 2.x) or str() (Python 3.x) function. If your source
        file may include word tokens truncated in the middle of a multibyte unicode character
        (as is common from the original word2vec.c tool), 'ignore' or 'replace' may help.

        `limit` sets a maximum number of word-vectors to read from the file. The default,
        None, means read all.

        `datatype` (experimental) can coerce dimensions to a non-default float type (such
        as np.float16) to save memory. (Such types may result in much slower bulk operations
        or incompatibility with optimized routines.)

        """
        counts = None
        if fvocab is not None:
            logger.info("loading word counts from %s", fvocab)
            counts = {}
            with utils.smart_open(fvocab) as fin:
                for line in fin:
                    word, count = utils.to_unicode(line).strip().split()
                    counts[word] = int(count)

        logger.info("loading projection weights from %s", fname)
        with utils.smart_open(fname) as fin:
            header = utils.to_unicode(fin.readline(), encoding=encoding)
            vocab_size, vector_size = map(int, header.split())  # throws for invalid file format
            if limit:
                vocab_size = min(vocab_size, limit)
            result = cls()
            result.syn0 = zeros((vocab_size, vector_size), dtype=datatype)

            def add_word(word, weights):
                word_id = len(result.vocab)
                if word in result.vocab:
                    logger.warning("duplicate word '%s' in %s, ignoring all but first", word, fname)
                    return
                if counts is None:
                    # most common scenario: no vocab file given. just make up some bogus counts, in descending order
                    result.vocab[word] = Vocab(index=word_id, count=vocab_size - word_id)
                elif word in counts:
                    # use count from the vocab file
                    result.vocab[word] = Vocab(index=word_id, count=counts[word])
                else:
                    # vocab file given, but word is missing -- set count to None (TODO: or raise?)
                    logger.warning("vocabulary file is incomplete: '%s' is missing", word)
                    result.vocab[word] = Vocab(index=word_id, count=None)
                result.syn0[word_id] = weights
                result.index2word.append(word)

            if binary:
                binary_len = dtype(REAL).itemsize * vector_size
                for line_no in xrange(vocab_size):
                    # mixed text and binary: read text first, then binary
                    word = []
                    while True:
                        ch = fin.read(1)
                        if ch == b' ':
                            break
                        if ch == b'':
                            raise EOFError("unexpected end of input; is count incorrect or file otherwise damaged?")
                        if ch != b'\n':  # ignore newlines in front of words (some binary files have)
                            word.append(ch)
                    word = utils.to_unicode(b''.join(word), encoding=encoding, errors=unicode_errors)
                    weights = fromstring(fin.read(binary_len), dtype=REAL)
                    add_word(word, weights)
            else:
                for line_no in xrange(vocab_size):
                    line = fin.readline()
                    if line == b'':
                        raise EOFError("unexpected end of input; is count incorrect or file otherwise damaged?")
                    parts = utils.to_unicode(line.rstrip(), encoding=encoding, errors=unicode_errors).split(" ")
                    if len(parts) != vector_size + 1:
                        raise ValueError("invalid vector on line %s (is this really the text format?)" % (line_no))
                    word, weights = parts[0], list(map(REAL, parts[1:]))
                    add_word(word, weights)
        if result.syn0.shape[0] != len(result.vocab):
            logger.info(
                "duplicate words detected, shrinking matrix size from %i to %i",
                result.syn0.shape[0], len(result.vocab)
            )
            result.syn0 = ascontiguousarray(result.syn0[: len(result.vocab)])
        assert (len(result.vocab), vector_size) == result.syn0.shape

        logger.info("loaded %s matrix from %s" % (result.syn0.shape, fname))
        return result

>>>>>>> 56536328
    def word_vec(self, word, use_norm=False):
        """
        Accept a single word as input.
        Returns the word's representations in vector space, as a 1D numpy array.

<<<<<<< HEAD
        Example::

          >>> trained_model.word_vec('office', use_norm=True)
=======
        If `use_norm` is True, returns the normalized word vector.

        Example::

          >>> trained_model['office']
>>>>>>> 56536328
          array([ -1.40128313e-02, ...])

        """
        if word in self.vocab:
            if use_norm:
                return self.syn0norm[self.vocab[word].index]
            else:
                return self.syn0[self.vocab[word].index]
        else:
            raise KeyError("word '%s' not in vocabulary" % word)

    def most_similar(self, positive=[], negative=[], topn=10, restrict_vocab=None, indexer=None):
        """
        Find the top-N most similar words. Positive words contribute positively towards the
        similarity, negative words negatively.

        This method computes cosine similarity between a simple mean of the projection
        weight vectors of the given words and the vectors for each word in the model.
        The method corresponds to the `word-analogy` and `distance` scripts in the original
        word2vec implementation.

        If topn is False, most_similar returns the vector of similarity scores.

        `restrict_vocab` is an optional integer which limits the range of vectors which
        are searched for most-similar values. For example, restrict_vocab=10000 would
        only check the first 10000 word vectors in the vocabulary order. (This may be
        meaningful if you've sorted the vocabulary by descending frequency.)

        Example::

          >>> trained_model.most_similar(positive=['woman', 'king'], negative=['man'])
          [('queen', 0.50882536), ...]

        """
        self.init_sims()

        if isinstance(positive, string_types) and not negative:
            # allow calls like most_similar('dog'), as a shorthand for most_similar(['dog'])
            positive = [positive]

        # add weights for each word, if not already present; default to 1.0 for positive and -1.0 for negative words
        positive = [
            (word, 1.0) if isinstance(word, string_types + (ndarray,)) else word
            for word in positive
        ]
        negative = [
            (word, -1.0) if isinstance(word, string_types + (ndarray,)) else word
            for word in negative
        ]

        # compute the weighted average of all words
        all_words, mean = set(), []
        for word, weight in positive + negative:
            if isinstance(word, ndarray):
                mean.append(weight * word)
            else:
                mean.append(weight * self.word_vec(word, use_norm=True))
                if word in self.vocab:
                    all_words.add(self.vocab[word].index)
        if not mean:
            raise ValueError("cannot compute similarity with no input")
        mean = matutils.unitvec(array(mean).mean(axis=0)).astype(REAL)

        if indexer is not None:
            return indexer.most_similar(mean, topn)

        limited = self.syn0norm if restrict_vocab is None else self.syn0norm[:restrict_vocab]
        dists = dot(limited, mean)
        if not topn:
            return dists
        best = matutils.argsort(dists, topn=topn + len(all_words), reverse=True)
        # ignore (don't return) words from the input
        result = [(self.index2word[sim], float(dists[sim])) for sim in best if sim not in all_words]
        return result[:topn]

    def wmdistance(self, document1, document2):
        """
        Compute the Word Mover's Distance between two documents. When using this
        code, please consider citing the following papers:

        .. Ofir Pele and Michael Werman, "A linear time histogram metric for improved SIFT matching".
        .. Ofir Pele and Michael Werman, "Fast and robust earth mover's distances".
        .. Matt Kusner et al. "From Word Embeddings To Document Distances".

        Note that if one of the documents have no words that exist in the
        Word2Vec vocab, `float('inf')` (i.e. infinity) will be returned.

        This method only works if `pyemd` is installed (can be installed via pip, but requires a C compiler).

        Example:
            >>> # Train word2vec model.
            >>> model = Word2Vec(sentences)

            >>> # Some sentences to test.
            >>> sentence_obama = 'Obama speaks to the media in Illinois'.lower().split()
            >>> sentence_president = 'The president greets the press in Chicago'.lower().split()

            >>> # Remove their stopwords.
            >>> from nltk.corpus import stopwords
            >>> stopwords = nltk.corpus.stopwords.words('english')
            >>> sentence_obama = [w for w in sentence_obama if w not in stopwords]
            >>> sentence_president = [w for w in sentence_president if w not in stopwords]

            >>> # Compute WMD.
            >>> distance = model.wmdistance(sentence_obama, sentence_president)
        """

        if not PYEMD_EXT:
            raise ImportError("Please install pyemd Python package to compute WMD.")

        # Remove out-of-vocabulary words.
        len_pre_oov1 = len(document1)
        len_pre_oov2 = len(document2)
        document1 = [token for token in document1 if token in self]
        document2 = [token for token in document2 if token in self]
        diff1 = len_pre_oov1 - len(document1)
        diff2 = len_pre_oov2 - len(document2)
        if diff1 > 0 or diff2 > 0:
            logger.info('Removed %d and %d OOV words from document 1 and 2 (respectively).',
                        diff1, diff2)

        if len(document1) == 0 or len(document2) == 0:
            logger.info('At least one of the documents had no words that were'
                        'in the vocabulary. Aborting (returning inf).')
            return float('inf')

        dictionary = Dictionary(documents=[document1, document2])
        vocab_len = len(dictionary)

        if vocab_len == 1:
            # Both documents are composed by a single unique token
            return 0.0

        # Sets for faster look-up.
        docset1 = set(document1)
        docset2 = set(document2)

        # Compute distance matrix.
        distance_matrix = zeros((vocab_len, vocab_len), dtype=double)
        for i, t1 in dictionary.items():
            for j, t2 in dictionary.items():
                if not t1 in docset1 or not t2 in docset2:
                    continue
                # Compute Euclidean distance between word vectors.
                distance_matrix[i, j] = sqrt(np_sum((self[t1] - self[t2])**2))

        if np_sum(distance_matrix) == 0.0:
            # `emd` gets stuck if the distance matrix contains only zeros.
            logger.info('The distance matrix is all zeros. Aborting (returning inf).')
            return float('inf')

        def nbow(document):
            d = zeros(vocab_len, dtype=double)
            nbow = dictionary.doc2bow(document)  # Word frequencies.
            doc_len = len(document)
            for idx, freq in nbow:
                d[idx] = freq / float(doc_len)  # Normalized word frequencies.
            return d

        # Compute nBOW representation of documents.
        d1 = nbow(document1)
        d2 = nbow(document2)

        # Compute WMD.
        return emd(d1, d2, distance_matrix)

    def most_similar_cosmul(self, positive=[], negative=[], topn=10):
        """
        Find the top-N most similar words, using the multiplicative combination objective
        proposed by Omer Levy and Yoav Goldberg in [4]_. Positive words still contribute
        positively towards the similarity, negative words negatively, but with less
        susceptibility to one large distance dominating the calculation.

        In the common analogy-solving case, of two positive and one negative examples,
        this method is equivalent to the "3CosMul" objective (equation (4)) of Levy and Goldberg.

        Additional positive or negative examples contribute to the numerator or denominator,
        respectively – a potentially sensible but untested extension of the method. (With
        a single positive example, rankings will be the same as in the default most_similar.)

        Example::

          >>> trained_model.most_similar_cosmul(positive=['baghdad', 'england'], negative=['london'])
          [(u'iraq', 0.8488819003105164), ...]

        .. [4] Omer Levy and Yoav Goldberg. Linguistic Regularities in Sparse and Explicit Word Representations, 2014.

        """
        self.init_sims()

        if isinstance(positive, string_types) and not negative:
            # allow calls like most_similar_cosmul('dog'), as a shorthand for most_similar_cosmul(['dog'])
            positive = [positive]


        positive = [self.word_vec(word, use_norm=True) for word in positive]
        negative = [self.word_vec(word, use_norm=True) for word in negative]
        if not positive:
            raise ValueError("cannot compute similarity with no input")

        all_words = set([self.vocab[word].index for word in positive+negative if word in self.vocab])

        # equation (4) of Levy & Goldberg "Linguistic Regularities...",
        # with distances shifted to [0,1] per footnote (7)
        pos_dists = [((1 + dot(self.syn0norm, term)) / 2) for term in positive]
        neg_dists = [((1 + dot(self.syn0norm, term)) / 2) for term in negative]
        dists = prod(pos_dists, axis=0) / (prod(neg_dists, axis=0) + 0.000001)

        if not topn:
            return dists
        best = matutils.argsort(dists, topn=topn + len(all_words), reverse=True)
        # ignore (don't return) words from the input
        result = [(self.index2word[sim], float(dists[sim])) for sim in best if sim not in all_words]
        return result[:topn]

    def similar_by_word(self, word, topn=10, restrict_vocab=None):
        """
        Find the top-N most similar words.

        If topn is False, similar_by_word returns the vector of similarity scores.

        `restrict_vocab` is an optional integer which limits the range of vectors which
        are searched for most-similar values. For example, restrict_vocab=10000 would
        only check the first 10000 word vectors in the vocabulary order. (This may be
        meaningful if you've sorted the vocabulary by descending frequency.)

        Example::

          >>> trained_model.similar_by_word('graph')
          [('user', 0.9999163150787354), ...]

        """

        return self.most_similar(positive=[word], topn=topn, restrict_vocab=restrict_vocab)

    def similar_by_vector(self, vector, topn=10, restrict_vocab=None):
        """
        Find the top-N most similar words by vector.

        If topn is False, similar_by_vector returns the vector of similarity scores.

        `restrict_vocab` is an optional integer which limits the range of vectors which
        are searched for most-similar values. For example, restrict_vocab=10000 would
        only check the first 10000 word vectors in the vocabulary order. (This may be
        meaningful if you've sorted the vocabulary by descending frequency.)

        Example::

          >>> trained_model.similar_by_vector([1,2])
          [('survey', 0.9942699074745178), ...]

        """

        return self.most_similar(positive=[vector], topn=topn, restrict_vocab=restrict_vocab)

    def doesnt_match(self, words):
        """
        Which word from the given list doesn't go with the others?

        Example::

          >>> trained_model.doesnt_match("breakfast cereal dinner lunch".split())
          'cereal'

        """
        self.init_sims()

<<<<<<< HEAD
        used_words = [word for word in words if word in self]
        if len(used_words) != len(words):
            ignored_words = set(words) - set(used_words)
            logger.warning("vectors for words %s are not present in the model, ignoring these words", ignored_words)
        if not used_words:
            raise ValueError("cannot select a word from an empty list")
        vectors = vstack(self.word_vec(word, use_norm=True) for word in used_words).astype(REAL)
=======
        if not words:
            raise ValueError("cannot select a word from an empty list")
        logger.debug("using words %s" % words)
        vectors = []
        for word in words:
            try:
                vectors.append(self.word_vec(word))
            except KeyError:
                logger.debug("vector for word %s not present, ignoring the word", word)
        if not vectors:
            raise ValueError("vector for all given words absent")
        vectors = vstack(vectors).astype(REAL)
>>>>>>> 56536328
        mean = matutils.unitvec(vectors.mean(axis=0)).astype(REAL)
        dists = dot(vectors, mean)
        return sorted(zip(dists, used_words))[0][1]

    def __getitem__(self, words):

        """
        Accept a single word or a list of words as input.

        If a single word: returns the word's representations in vector space, as
        a 1D numpy array.

        Multiple words: return the words' representations in vector space, as a
        2d numpy array: #words x #vector_size. Matrix rows are in the same order
        as in input.

        Example::

          >>> trained_model['office']
          array([ -1.40128313e-02, ...])

          >>> trained_model[['office', 'products']]
          array([ -1.40128313e-02, ...]
                [ -1.70425311e-03, ...]
                 ...)

        """
        if isinstance(words, string_types):
            # allow calls like trained_model['office'], as a shorthand for trained_model[['office']]
            return self.word_vec(words)

        return vstack([self.word_vec(word) for word in words])

    def __contains__(self, word):
        return word in self.vocab

    def similarity(self, w1, w2):
        """
        Compute cosine similarity between two words.

        Example::

          >>> trained_model.similarity('woman', 'man')
          0.73723527

          >>> trained_model.similarity('woman', 'woman')
          1.0

        """
        return dot(matutils.unitvec(self[w1]), matutils.unitvec(self[w2]))

    def n_similarity(self, ws1, ws2):
        """
        Compute cosine similarity between two sets of words.

        Example::

          >>> trained_model.n_similarity(['sushi', 'shop'], ['japanese', 'restaurant'])
          0.61540466561049689

          >>> trained_model.n_similarity(['restaurant', 'japanese'], ['japanese', 'restaurant'])
          1.0000000000000004

          >>> trained_model.n_similarity(['sushi'], ['restaurant']) == trained_model.similarity('sushi', 'restaurant')
          True

        """
        if not(len(ws1) and len(ws2)):
            raise ZeroDivisionError('Atleast one of the passed list is empty.')
        v1 = [self[word] for word in ws1]
        v2 = [self[word] for word in ws2]
        return dot(matutils.unitvec(array(v1).mean(axis=0)),
                   matutils.unitvec(array(v2).mean(axis=0)))

    @staticmethod
    def log_accuracy(section):
        correct, incorrect = len(section['correct']), len(section['incorrect'])
        if correct + incorrect > 0:
            logger.info("%s: %.1f%% (%i/%i)" %
                        (section['section'], 100.0 * correct / (correct + incorrect),
                         correct, correct + incorrect))

    def accuracy(self, questions, restrict_vocab=30000, most_similar=most_similar, case_insensitive=True):
        """
        Compute accuracy of the model. `questions` is a filename where lines are
        4-tuples of words, split into sections by ": SECTION NAME" lines.
        See questions-words.txt in https://storage.googleapis.com/google-code-archive-source/v2/code.google.com/word2vec/source-archive.zip for an example.

        The accuracy is reported (=printed to log and returned as a list) for each
        section separately, plus there's one aggregate summary at the end.

        Use `restrict_vocab` to ignore all questions containing a word not in the first `restrict_vocab`
        words (default 30,000). This may be meaningful if you've sorted the vocabulary by descending frequency.
        In case `case_insensitive` is True, the first `restrict_vocab` words are taken first, and then
        case normalization is performed.

        Use `case_insensitive` to convert all words in questions and vocab to their uppercase form before
        evaluating the accuracy (default True). Useful in case of case-mismatch between training tokens
        and question words. In case of multiple case variants of a single word, the vector for the first
        occurrence (also the most frequent if vocabulary is sorted) is taken.

        This method corresponds to the `compute-accuracy` script of the original C word2vec.

        """
        ok_vocab = [(w, self.vocab[w]) for w in self.index2word[:restrict_vocab]]
        ok_vocab = dict((w.upper(), v) for w, v in reversed(ok_vocab)) if case_insensitive else dict(ok_vocab)

        sections, section = [], None
        for line_no, line in enumerate(utils.smart_open(questions)):
            # TODO: use level3 BLAS (=evaluate multiple questions at once), for speed
            line = utils.to_unicode(line)
            if line.startswith(': '):
                # a new section starts => store the old section
                if section:
                    sections.append(section)
                    self.log_accuracy(section)
                section = {'section': line.lstrip(': ').strip(), 'correct': [], 'incorrect': []}
            else:
                if not section:
                    raise ValueError("missing section header before line #%i in %s" % (line_no, questions))
                try:
                    if case_insensitive:
                        a, b, c, expected = [word.upper() for word in line.split()]
                    else:
                        a, b, c, expected = [word for word in line.split()]
                except:
                    logger.info("skipping invalid line #%i in %s" % (line_no, questions))
                    continue
                if a not in ok_vocab or b not in ok_vocab or c not in ok_vocab or expected not in ok_vocab:
                    logger.debug("skipping line #%i with OOV words: %s" % (line_no, line.strip()))
                    continue

                original_vocab = self.vocab
                self.vocab = ok_vocab
                ignore = set([a, b, c])  # input words to be ignored
                predicted = None
                # find the most likely prediction, ignoring OOV words and input words
                sims = most_similar(self, positive=[b, c], negative=[a], topn=False, restrict_vocab=restrict_vocab)
                self.vocab = original_vocab
                for index in matutils.argsort(sims, reverse=True):
                    predicted = self.index2word[index].upper() if case_insensitive else self.index2word[index]
                    if predicted in ok_vocab and predicted not in ignore:
                        if predicted != expected:
                            logger.debug("%s: expected %s, predicted %s", line.strip(), expected, predicted)
                        break
                if predicted == expected:
                    section['correct'].append((a, b, c, expected))
                else:
                    section['incorrect'].append((a, b, c, expected))
        if section:
            # store the last section, too
            sections.append(section)
            self.log_accuracy(section)

        total = {
            'section': 'total',
            'correct': sum((s['correct'] for s in sections), []),
            'incorrect': sum((s['incorrect'] for s in sections), []),
        }
        self.log_accuracy(total)
        sections.append(total)
        return sections

    @staticmethod
    def log_evaluate_word_pairs(pearson, spearman, oov, pairs):
        logger.info('Pearson correlation coefficient against %s: %.4f', pairs, pearson[0])
        logger.info('Spearman rank-order correlation coefficient against %s: %.4f', pairs, spearman[0])
        logger.info('Pairs with unknown words ratio: %.1f%%', oov)

    def evaluate_word_pairs(self, pairs, delimiter='\t', restrict_vocab=300000, case_insensitive=True,
                            dummy4unknown=False):
        """
        Compute correlation of the model with human similarity judgments. `pairs` is a filename of a dataset where
        lines are 3-tuples, each consisting of a word pair and a similarity value, separated by `delimiter'.
        An example dataset is included in Gensim (test/test_data/wordsim353.tsv). More datasets can be found at
        http://technion.ac.il/~ira.leviant/MultilingualVSMdata.html or https://www.cl.cam.ac.uk/~fh295/simlex.html.

        The model is evaluated using Pearson correlation coefficient and Spearman rank-order correlation coefficient
        between the similarities from the dataset and the similarities produced by the model itself.
        The results are printed to log and returned as a triple (pearson, spearman, ratio of pairs with unknown words).

        Use `restrict_vocab` to ignore all word pairs containing a word not in the first `restrict_vocab`
        words (default 300,000). This may be meaningful if you've sorted the vocabulary by descending frequency.
        If `case_insensitive` is True, the first `restrict_vocab` words are taken, and then case normalization
        is performed.

        Use `case_insensitive` to convert all words in the pairs and vocab to their uppercase form before
        evaluating the model (default True). Useful when you expect case-mismatch between training tokens
        and words pairs in the dataset. If there are multiple case variants of a single word, the vector for the first
        occurrence (also the most frequent if vocabulary is sorted) is taken.

        Use `dummy4unknown=True' to produce zero-valued similarities for pairs with out-of-vocabulary words.
        Otherwise (default False), these pairs are skipped entirely.
        """
        ok_vocab = [(w, self.vocab[w]) for w in self.index2word[:restrict_vocab]]
        ok_vocab = dict((w.upper(), v) for w, v in reversed(ok_vocab)) if case_insensitive else dict(ok_vocab)

        similarity_gold = []
        similarity_model = []
        oov = 0

        original_vocab = self.vocab
        self.vocab = ok_vocab

        for line_no, line in enumerate(utils.smart_open(pairs)):
            line = utils.to_unicode(line)
            if line.startswith('#'):
                # May be a comment
                continue
            else:
                try:
                    if case_insensitive:
                        a, b, sim = [word.upper() for word in line.split(delimiter)]
                    else:
                        a, b, sim = [word for word in line.split(delimiter)]
                    sim = float(sim)
                except:
                    logger.info('skipping invalid line #%d in %s', line_no, pairs)
                    continue
                if a not in ok_vocab or b not in ok_vocab:
                    oov += 1
                    if dummy4unknown:
                        similarity_model.append(0.0)
                        similarity_gold.append(sim)
                        continue
                    else:
                        logger.debug('skipping line #%d with OOV words: %s', line_no, line.strip())
                        continue
                similarity_gold.append(sim)  # Similarity from the dataset
                similarity_model.append(self.similarity(a, b))  # Similarity from the model
        self.vocab = original_vocab
        spearman = stats.spearmanr(similarity_gold, similarity_model)
        pearson = stats.pearsonr(similarity_gold, similarity_model)
        oov_ratio = float(oov) / (len(similarity_gold) + oov) * 100

        logger.debug(
            'Pearson correlation coefficient against %s: %f with p-value %f',
            pairs, pearson[0], pearson[1]
        )
        logger.debug(
            'Spearman rank-order correlation coefficient against %s: %f with p-value %f',
            pairs, spearman[0], spearman[1]
        )
        logger.debug('Pairs with unknown words: %d' % oov)
        self.log_evaluate_word_pairs(pearson, spearman, oov_ratio, pairs)
        return pearson, spearman, oov_ratio


    def init_sims(self, replace=False):
        """
        Precompute L2-normalized vectors.

        If `replace` is set, forget the original vectors and only keep the normalized
        ones = saves lots of memory!

        Note that you **cannot continue training** after doing a replace. The model becomes
        effectively read-only = you can call `most_similar`, `similarity` etc., but not `train`.

        """
        if getattr(self, 'syn0norm', None) is None or replace:
            logger.info("precomputing L2-norms of word weight vectors")
            if replace:
                for i in xrange(self.syn0.shape[0]):
                    self.syn0[i, :] /= sqrt((self.syn0[i, :] ** 2).sum(-1))
                self.syn0norm = self.syn0
            else:
                self.syn0norm = (self.syn0 / sqrt((self.syn0 ** 2).sum(-1))[..., newaxis]).astype(REAL)<|MERGE_RESOLUTION|>--- conflicted
+++ resolved
@@ -22,7 +22,7 @@
 
 from gensim import utils, matutils  # utility fnc for pickling, common scipy operations etc
 from gensim.corpora.dictionary import Dictionary
-from six import string_types
+from six import string_types, iteritems
 from six.moves import xrange
 from scipy import stats
 
@@ -64,8 +64,35 @@
         kwargs['ignore'] = kwargs.get('ignore', ['syn0norm'])
         super(KeyedVectors, self).save(*args, **kwargs)
 
-<<<<<<< HEAD
-=======
+    def save_word2vec_format(self, fname, fvocab=None, binary=False):
+        """
+        Store the input-hidden weight matrix in the same format used by the original
+        C word2vec-tool, for compatibility.
+
+         `fname` is the file used to save the vectors in
+         `fvocab` is an optional file used to save the vocabulary
+         `binary` is an optional boolean indicating whether the data is to be saved
+         in binary word2vec format (default: False)
+
+        """
+        if fvocab is not None:
+            logger.info("storing vocabulary in %s" % (fvocab))
+            with utils.smart_open(fvocab, 'wb') as vout:
+                for word, vocab in sorted(iteritems(self.vocab), key=lambda item: -item[1].count):
+                    vout.write(utils.to_utf8("%s %s\n" % (word, vocab.count)))
+        logger.info("storing %sx%s projection weights into %s" % (len(self.vocab), self.vector_size, fname))
+        assert (len(self.vocab), self.vector_size) == self.syn0.shape
+        with utils.smart_open(fname, 'wb') as fout:
+            fout.write(utils.to_utf8("%s %s\n" % self.syn0.shape))
+            # store in sorted order: most frequent words at the top
+            for word, vocab in sorted(iteritems(self.vocab), key=lambda item: -item[1].count):
+                row = self.syn0[vocab.index]
+                if binary:
+                    fout.write(utils.to_utf8(word) + b" " + row.tostring())
+                else:
+                    fout.write(utils.to_utf8("%s %s\n" % (word, ' '.join("%f" % val for val in row))))
+
+
     @classmethod
     def load_word2vec_format(cls, fname, fvocab=None, binary=False, encoding='utf8', unicode_errors='strict',
                              limit=None, datatype=REAL):
@@ -170,23 +197,16 @@
         logger.info("loaded %s matrix from %s" % (result.syn0.shape, fname))
         return result
 
->>>>>>> 56536328
     def word_vec(self, word, use_norm=False):
         """
         Accept a single word as input.
         Returns the word's representations in vector space, as a 1D numpy array.
 
-<<<<<<< HEAD
-        Example::
-
-          >>> trained_model.word_vec('office', use_norm=True)
-=======
         If `use_norm` is True, returns the normalized word vector.
 
         Example::
 
           >>> trained_model['office']
->>>>>>> 56536328
           array([ -1.40128313e-02, ...])
 
         """
@@ -454,7 +474,6 @@
         """
         self.init_sims()
 
-<<<<<<< HEAD
         used_words = [word for word in words if word in self]
         if len(used_words) != len(words):
             ignored_words = set(words) - set(used_words)
@@ -462,20 +481,6 @@
         if not used_words:
             raise ValueError("cannot select a word from an empty list")
         vectors = vstack(self.word_vec(word, use_norm=True) for word in used_words).astype(REAL)
-=======
-        if not words:
-            raise ValueError("cannot select a word from an empty list")
-        logger.debug("using words %s" % words)
-        vectors = []
-        for word in words:
-            try:
-                vectors.append(self.word_vec(word))
-            except KeyError:
-                logger.debug("vector for word %s not present, ignoring the word", word)
-        if not vectors:
-            raise ValueError("vector for all given words absent")
-        vectors = vstack(vectors).astype(REAL)
->>>>>>> 56536328
         mean = matutils.unitvec(vectors.mean(axis=0)).astype(REAL)
         dists = dot(vectors, mean)
         return sorted(zip(dists, used_words))[0][1]
