#!/usr/bin/env python
# -*- coding: utf-8 -*-
#
# Copyright (C) 2012 Radim Rehurek <radimrehurek@seznam.cz>
# Copyright (C) 2017 Mohit Rathore <mrmohitrathoremr@gmail.com>
# Licensed under the GNU LGPL v2.1 - http://www.gnu.org/licenses/lgpl.html

"""This module implements functionality related to the `Term Frequency - Inverse Document Frequency
<https://en.wikipedia.org/wiki/Tf%E2%80%93idf>` vector space bag-of-words models.

For a more in-depth exposition of TF-IDF and its various SMART variants (normalization, weighting schemes),
see the blog post at https://rare-technologies.com/pivoted-document-length-normalisation/

"""

import logging
from functools import partial

from gensim import interfaces, matutils, utils
from six import iteritems

import numpy as np

logger = logging.getLogger(__name__)


def resolve_weights(smartirs):
    """Check the validity of `smartirs` parameters.

    Parameters
    ----------
    smartirs : str
        `smartirs` or SMART (System for the Mechanical Analysis and Retrieval of Text)
        Information Retrieval System, a mnemonic scheme for denoting tf-idf weighting
        variants in the vector space model. The mnemonic for representing a combination
        of weights takes the form ddd, where the letters represents the term weighting of the document vector.
        for more information visit `SMART Information Retrieval System
        <https://en.wikipedia.org/wiki/SMART_Information_Retrieval_System>`_.

    Returns
    -------
    3-tuple (local_letter, global_letter, normalization_letter)

    local_letter : str
        Term frequency weighing, one of:
            * `n` - natural,
            * `l` - logarithm,
            * `a` - augmented,
            * `b` - boolean,
            * `L` - log average.
    global_letter : str
        Document frequency weighting, one of:
            * `n` - none,
            * `t` - idf,
            * `p` - prob idf.
    normalization_letter : str
        Document normalization, one of:
            * `n` - none,
            * `c` - cosine.

    Raises
    ------
    ValueError
        If `smartirs` is not a string of length 3 or one of the decomposed value
        doesn't fit the list of permissible values.

    """
    if not isinstance(smartirs, str) or len(smartirs) != 3:
        raise ValueError("Expected a string of length 3 except got " + smartirs)

    w_tf, w_df, w_n = smartirs

    if w_tf not in 'nlabL':
        raise ValueError("Expected term frequency weight to be one of 'nlabL', except got {}".format(w_tf))

    if w_df not in 'ntp':
        raise ValueError("Expected inverse document frequency weight to be one of 'ntp', except got {}".format(w_df))

    if w_n not in 'nc':
        raise ValueError("Expected normalization weight to be one of 'ncb', except got {}".format(w_n))

    return w_tf, w_df, w_n


def df2idf(docfreq, totaldocs, log_base=2.0, add=0.0):
    r"""Compute inverse-document-frequency for a term with the given document frequency `docfreq`:
    :math:`idf = add + log_{log\_base} \frac{totaldocs}{docfreq}`

    Parameters
    ----------
    docfreq : {int, float}
        Document frequency.
    totaldocs : int
        Total number of documents.
    log_base : float, optional
        Base of logarithm.
    add : float, optional
        Offset.

    Returns
    -------
    float
        Inverse document frequency.

    """
    return add + np.log(float(totaldocs) / docfreq) / np.log(log_base)


def precompute_idfs(wglobal, dfs, total_docs):
    """Pre-compute the inverse document frequency mapping for all terms.

    Parameters
    ----------
    wglobal : function
        Custom function for calculating the "global" weighting function.
        See for example the SMART alternatives under :func:`~gensim.models.tfidfmodel.smartirs_wglobal`.
    dfs : dict
        Dictionary mapping `term_id` into how many documents did that term appear in.
    total_docs : int
        Total number of documents.

    Returns
    -------
    dict of (int, float)
        Inverse document frequencies in the format `{term_id_1: idfs_1, term_id_2: idfs_2, ...}`.

    """
    # not strictly necessary and could be computed on the fly in TfidfModel__getitem__.
    # this method is here just to speed things up a little.
    return {termid: wglobal(df, total_docs) for termid, df in iteritems(dfs)}


def smartirs_wlocal(tf, local_scheme):
    """Calculate local term weight for a term using the weighting scheme specified in `local_scheme`.

    Parameters
    ----------
    tf : int
        Term frequency.
    local : {'n', 'l', 'a', 'b', 'L'}
        Local transformation scheme.

    Returns
    -------
    float
        Calculated local weight.

    """
    if local_scheme == "n":
        return tf
<<<<<<< HEAD
    elif n_tf == "l":
        return 1 + np.log2(tf)
    elif n_tf == "a":
=======
    elif local_scheme == "l":
        return 1 + np.log2(tf)
    elif local_scheme == "a":
>>>>>>> 4f8c03ca
        return 0.5 + (0.5 * tf / tf.max(axis=0))
    elif local_scheme == "b":
        return tf.astype('bool').astype('int')
<<<<<<< HEAD
    elif n_tf == "L":
=======
    elif local_scheme == "L":
>>>>>>> 4f8c03ca
        return (1 + np.log2(tf)) / (1 + np.log2(tf.mean(axis=0)))


def smartirs_wglobal(docfreq, totaldocs, global_scheme):
    """Calculate global document weight based on the weighting scheme specified in `global_scheme`.

    Parameters
    ----------
    docfreq : int
        Document frequency.
    totaldocs : int
        Total number of documents.
    global_scheme : {'n', 't', 'p'}
        Global transformation scheme.

    Returns
    -------
    float
        Calculated global weight.

    """

<<<<<<< HEAD
    if n_df == "n":
        return 1.
    elif n_df == "t":
        return np.log2(1.0 * totaldocs / docfreq)
    elif n_df == "p":
=======
    if global_scheme == "n":
        return 1.
    elif global_scheme == "t":
        return np.log2(1.0 * totaldocs / docfreq)
    elif global_scheme == "p":
>>>>>>> 4f8c03ca
        return max(0, np.log2((1.0 * totaldocs - docfreq) / docfreq))


def smartirs_normalize(x, norm_scheme, return_norm=False):
    """Normalize a vector using the normalization scheme specified in `norm_scheme`.

    Parameters
    ----------
    x : numpy.ndarray
        Input array
    norm_scheme : {'n', 'c'}
        Normalizing function to use:
        `n`: no normalization
        `c`: unit L2 norm (scale `x` to unit euclidean length)
    return_norm : bool, optional
        Return the length of `x` as well?

    Returns
    -------
    numpy.ndarray
        Normalized array.
    float (only if return_norm is set)
        L2 norm of `x`.

    """
    if norm_scheme == "n":
        if return_norm:
            _, length = matutils.unitvec(x, return_norm=return_norm)
            return x, length
        else:
            return x
    elif norm_scheme == "c":
        return matutils.unitvec(x, return_norm=return_norm)


class TfidfModel(interfaces.TransformationABC):
    """Objects of this class realize the transformation between word-document co-occurrence matrix (int)
    into a locally/globally weighted TF-IDF matrix (positive floats).

    Examples
    --------
    .. sourcecode:: pycon

        >>> import gensim.downloader as api
        >>> from gensim.models import TfidfModel
        >>> from gensim.corpora import Dictionary
        >>>
        >>> dataset = api.load("text8")
        >>> dct = Dictionary(dataset)  # fit dictionary
        >>> corpus = [dct.doc2bow(line) for line in dataset]  # convert corpus to BoW format
        >>>
        >>> model = TfidfModel(corpus)  # fit model
        >>> vector = model[corpus[0]]  # apply model to the first corpus document

    """
    def __init__(self, corpus=None, id2word=None, dictionary=None, wlocal=utils.identity,
                 wglobal=df2idf, normalize=True, smartirs=None, pivot=None, slope=0.65):
        r"""Compute TF-IDF by multiplying a local component (term frequency) with a global component
        (inverse document frequency), and normalizing the resulting documents to unit length.
        Formula for non-normalized weight of term :math:`i` in document :math:`j` in a corpus of :math:`D` documents

        .. math:: weight_{i,j} = frequency_{i,j} * log_2 \frac{D}{document\_freq_{i}}

        or, more generally

        .. math:: weight_{i,j} = wlocal(frequency_{i,j}) * wglobal(document\_freq_{i}, D)

        so you can plug in your own custom :math:`wlocal` and :math:`wglobal` functions.

        Parameters
        ----------
        corpus : iterable of iterable of (int, int), optional
            Input corpus
        id2word : {dict, :class:`~gensim.corpora.Dictionary`}, optional
            Mapping token - id, that was used for converting input data to bag of words format.
        dictionary : :class:`~gensim.corpora.Dictionary`
            If `dictionary` is specified, it must be a `corpora.Dictionary` object and it will be used.
            to directly construct the inverse document frequency mapping (then `corpus`, if specified, is ignored).
        wlocals : function, optional
            Function for local weighting, default for `wlocal` is :func:`~gensim.utils.identity`
            (other options: :func:`math.sqrt`, :func:`math.log1p`, etc).
        wglobal : function, optional
            Function for global weighting, default is :func:`~gensim.models.tfidfmodel.df2idf`.
        normalize : bool, optional
            Normalize document vectors to unit euclidean length? You can also inject your own function into `normalize`.
        smartirs : str, optional
            SMART (System for the Mechanical Analysis and Retrieval of Text) Information Retrieval System,
            a mnemonic scheme for denoting tf-idf weighting variants in the vector space model.
            The mnemonic for representing a combination of weights takes the form XYZ,
            for example 'ntc', 'bpn' and so on, where the letters represents the term weighting of the document vector.

            Term frequency weighing:
                * `n` - natural,
                * `l` - logarithm,
                * `a` - augmented,
                * `b` - boolean,
                * `L` - log average.

            Document frequency weighting:
                * `n` - none,
                * `t` - idf,
                * `p` - prob idf.

            Document normalization:
                * `n` - none,
                * `c` - cosine.

            For more information visit `SMART Information Retrieval System
            <https://en.wikipedia.org/wiki/SMART_Information_Retrieval_System>`_.
        pivot : float, optional
            See the blog post at https://rare-technologies.com/pivoted-document-length-normalisation/.

            Pivot is the point around which the regular normalization curve is `tilted` to get the new pivoted
            normalization curve. In the paper `Amit Singhal, Chris Buckley, Mandar Mitra:
            "Pivoted Document Length Normalization" <http://singhal.info/pivoted-dln.pdf>`_ it is the point where the
            retrieval and relevance curves intersect.

            This parameter along with `slope` is used for pivoted document length normalization.
            Only when `pivot` is not None will pivoted document length normalization be applied.
            Otherwise, regular TfIdf is used.
        slope : float, optional
            Parameter required by pivoted document length normalization which determines the slope to which
            the `old normalization` can be tilted. This parameter only works when pivot is defined.

        """
        self.id2word = id2word
        self.wlocal, self.wglobal, self.normalize = wlocal, wglobal, normalize
        self.num_docs, self.num_nnz, self.idfs = None, None, None
        self.smartirs = smartirs
        self.slope = slope
        self.pivot = pivot
        self.eps = 1e-12

        # If smartirs is not None, override wlocal, wglobal and normalize
        if smartirs is not None:
            n_tf, n_df, n_n = resolve_weights(smartirs)
<<<<<<< HEAD
            self.wlocal = partial(updated_wlocal, n_tf=n_tf)
            self.wglobal = partial(updated_wglobal, n_df=n_df)
=======
            self.wlocal = partial(smartirs_wlocal, local_scheme=n_tf)
            self.wglobal = partial(smartirs_wglobal, global_scheme=n_df)
>>>>>>> 4f8c03ca
            # also return norm factor if pivot is not none
            if self.pivot is None:
                self.normalize = partial(smartirs_normalize, norm_scheme=n_n)
            else:
                self.normalize = partial(smartirs_normalize, norm_scheme=n_n, return_norm=True)

        if dictionary is not None:
            # user supplied a Dictionary object, which already contains all the
            # statistics we need to construct the IDF mapping. we can skip the
            # step that goes through the corpus (= an optimization).
            if corpus is not None:
                logger.warning(
                    "constructor received both corpus and explicit inverse document frequencies; ignoring the corpus"
                )
            self.num_docs, self.num_nnz = dictionary.num_docs, dictionary.num_nnz
            self.dfs = dictionary.dfs.copy()
            self.idfs = precompute_idfs(self.wglobal, self.dfs, self.num_docs)
            if id2word is None:
                self.id2word = dictionary
        elif corpus is not None:
            self.initialize(corpus)
        else:
            # NOTE: everything is left uninitialized; presumably the model will
            # be initialized in some other way
            pass

    @classmethod
    def load(cls, *args, **kwargs):
        """Load a previously saved TfidfModel class. Handles backwards compatibility from
        older TfidfModel versions which did not use pivoted document normalization.

        """
        model = super(TfidfModel, cls).load(*args, **kwargs)
        if not hasattr(model, 'pivot'):
            model.pivot = None
            logger.info('older version of %s loaded without pivot arg', cls.__name__)
            logger.info('Setting pivot to %s.', model.pivot)
        if not hasattr(model, 'slope'):
            model.slope = 0.65
            logger.info('older version of %s loaded without slope arg', cls.__name__)
            logger.info('Setting slope to %s.', model.slope)
        return model

    def __str__(self):
        return "TfidfModel(num_docs=%s, num_nnz=%s)" % (self.num_docs, self.num_nnz)

    def initialize(self, corpus):
        """Compute inverse document weights, which will be used to modify term frequencies for documents.

        Parameters
        ----------
        corpus : iterable of iterable of (int, int)
            Input corpus.

        """
        logger.info("collecting document frequencies")
        dfs = {}
        numnnz, docno = 0, -1

        for docno, bow in enumerate(corpus):
            if docno % 10000 == 0:
                logger.info("PROGRESS: processing document #%i", docno)
            numnnz += len(bow)
            for termid, _ in bow:
                dfs[termid] = dfs.get(termid, 0) + 1
        # keep some stats about the training corpus
        self.num_docs = docno + 1
        self.num_nnz = numnnz
        self.dfs = dfs
        # and finally compute the idf weights
        n_features = max(dfs) if dfs else 0
        logger.info(
            "calculating IDF weights for %i documents and %i features (%i matrix non-zeros)",
            self.num_docs, n_features, self.num_nnz
        )
        self.idfs = precompute_idfs(self.wglobal, self.dfs, self.num_docs)

    def __getitem__(self, bow, eps=1e-12):
        """Get the tf-idf representation of an input vector and/or corpus.

        bow : {list of (int, int), iterable of iterable of (int, int)}
            Input document in the `sparse Gensim bag-of-words format
            <https://radimrehurek.com/gensim/intro.html#core-concepts>`_,
            or a streamed corpus of such documents.
        eps : float
            Threshold value, will remove all position that have tfidf-value less than `eps`.

        Returns
        -------
        vector : list of (int, float)
            TfIdf vector, if `bow` is a single document
        :class:`~gensim.interfaces.TransformedCorpus`
            TfIdf corpus, if `bow` is a corpus.

        """
        self.eps = eps
        # if the input vector is in fact a corpus, return a transformed corpus as a result
        is_corpus, bow = utils.is_corpus(bow)
        if is_corpus:
            return self._apply(bow)

        # unknown (new) terms will be given zero weight (NOT infinity/huge weight,
        # as strict application of the IDF formula would dictate)

        termid_array, tf_array = [], []
        for termid, tf in bow:
            termid_array.append(termid)
            tf_array.append(tf)

        tf_array = self.wlocal(np.array(tf_array))

        vector = [
            (termid, tf * self.idfs.get(termid))
            for termid, tf in zip(termid_array, tf_array) if abs(self.idfs.get(termid, 0.0)) > self.eps
        ]

        if self.normalize is True:
            self.normalize = matutils.unitvec
        elif self.normalize is False:
            self.normalize = utils.identity

        # and finally, normalize the vector either to unit length, or use a
        # user-defined normalization function
        if self.pivot is None:
            norm_vector = self.normalize(vector)
            norm_vector = [(termid, weight) for termid, weight in norm_vector if abs(weight) > self.eps]
        else:
            _, old_norm = self.normalize(vector, return_norm=True)
            pivoted_norm = (1 - self.slope) * self.pivot + self.slope * old_norm
            norm_vector = [
                (termid, weight / float(pivoted_norm))
                for termid, weight in vector
                if abs(weight / float(pivoted_norm)) > self.eps
            ]
        return norm_vector<|MERGE_RESOLUTION|>--- conflicted
+++ resolved
@@ -148,23 +148,13 @@
     """
     if local_scheme == "n":
         return tf
-<<<<<<< HEAD
-    elif n_tf == "l":
-        return 1 + np.log2(tf)
-    elif n_tf == "a":
-=======
     elif local_scheme == "l":
         return 1 + np.log2(tf)
     elif local_scheme == "a":
->>>>>>> 4f8c03ca
         return 0.5 + (0.5 * tf / tf.max(axis=0))
     elif local_scheme == "b":
         return tf.astype('bool').astype('int')
-<<<<<<< HEAD
-    elif n_tf == "L":
-=======
     elif local_scheme == "L":
->>>>>>> 4f8c03ca
         return (1 + np.log2(tf)) / (1 + np.log2(tf.mean(axis=0)))
 
 
@@ -187,19 +177,11 @@
 
     """
 
-<<<<<<< HEAD
-    if n_df == "n":
-        return 1.
-    elif n_df == "t":
-        return np.log2(1.0 * totaldocs / docfreq)
-    elif n_df == "p":
-=======
     if global_scheme == "n":
         return 1.
     elif global_scheme == "t":
         return np.log2(1.0 * totaldocs / docfreq)
     elif global_scheme == "p":
->>>>>>> 4f8c03ca
         return max(0, np.log2((1.0 * totaldocs - docfreq) / docfreq))
 
 
@@ -336,13 +318,8 @@
         # If smartirs is not None, override wlocal, wglobal and normalize
         if smartirs is not None:
             n_tf, n_df, n_n = resolve_weights(smartirs)
-<<<<<<< HEAD
-            self.wlocal = partial(updated_wlocal, n_tf=n_tf)
-            self.wglobal = partial(updated_wglobal, n_df=n_df)
-=======
             self.wlocal = partial(smartirs_wlocal, local_scheme=n_tf)
             self.wglobal = partial(smartirs_wglobal, global_scheme=n_df)
->>>>>>> 4f8c03ca
             # also return norm factor if pivot is not none
             if self.pivot is None:
                 self.normalize = partial(smartirs_normalize, norm_scheme=n_n)
