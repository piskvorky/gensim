#!/usr/bin/env python
# -*- coding: utf-8 -*-
#
# Copyright (C) 2012 Radim Rehurek <radimrehurek@seznam.cz>
# Licensed under the GNU LGPL v2.1 - http://www.gnu.org/licenses/lgpl.html


import logging
from functools import partial

from gensim import interfaces, matutils, utils
from six import iteritems

from scipy import sparse as sp
import numpy as np

logger = logging.getLogger(__name__)


def resolve_weights(smartirs):
    """
    Checks for validity of smartirs parameter.

    Parameters
    ----------
    smartirs : {'None' ,'str'}
                `smartirs` or SMART (System for the Mechanical Analysis and Retrieval of Text)
                Information Retrieval System, a mnemonic scheme for denoting tf-idf weighting
                variants in the vector space model. The mnemonic for representing a combination
                of weights takes the form ddd, where the letters represents the term weighting
                of the document vector.


                for more information visit https://en.wikipedia.org/wiki/SMART_Information_Retrieval_System

    Raises
    ------
    ValueError : If `smartirs` is not a string of length 3 or one of the decomposed value
                 doesn't fit the list of permissible values

    Returns
    -------
    w_tf, w_df, w_n : str, str, str
                      Term frequency weighing:
                        natural - `n`, logarithm - `l` , augmented - `a`,  boolean `b`, log average - `L`.
                      Document frequency weighting:
                        none - `n`, idf - `t`, prob idf - `p`.
                      Document normalization:
                        none - `n`, cosine - `c`.

    """
    if not isinstance(smartirs, str) or len(smartirs) != 3:
        raise ValueError("Expected a string of length 3 except got " + smartirs)

    w_tf, w_df, w_n = smartirs

    if w_tf not in 'nlabL':
        raise ValueError("Expected term frequency weight to be one of 'nlabL', except got " + w_tf)

    if w_df not in 'ntp':
        raise ValueError("Expected inverse document frequency weight to be one of 'ntp', except got " + w_df)

    if w_n not in 'ncb':
        raise ValueError("Expected normalization weight to be one of 'ncb', except got " + w_n)

    return w_tf, w_df, w_n


def df2idf(docfreq, totaldocs, log_base=2.0, add=0.0):
    """
    Compute default inverse-document-frequency for a term with document frequency `doc_freq`::
    idf = add + log(totaldocs / doc_freq)
    """
    return add + np.log(float(totaldocs) / docfreq) / np.log(log_base)


def precompute_idfs(wglobal, dfs, total_docs):
    """
    Precompute the inverse document frequency mapping for all terms.
    """
    # not strictly necessary and could be computed on the fly in TfidfModel__getitem__.
    # this method is here just to speed things up a little.
    return {termid: wglobal(df, total_docs) for termid, df in iteritems(dfs)}


def updated_wlocal(tf, n_tf):
    if n_tf == "n":
        return tf
    elif n_tf == "l":
        return 1 + np.log(tf) / np.log(2)
    elif n_tf == "a":
        return 0.5 + (0.5 * tf / tf.max(axis=0))
    elif n_tf == "b":
        return tf.astype('bool').astype('int')
    elif n_tf == "L":
        return (1 + np.log(tf) / np.log(2)) / (1 + np.log(tf.mean(axis=0) / np.log(2)))


def updated_wglobal(docfreq, totaldocs, n_df):
    if n_df == "n":
        return utils.identity(docfreq)
    elif n_df == "t":
        return np.log(1.0 * totaldocs / docfreq) / np.log(2)
    elif n_df == "p":
        return np.log((1.0 * totaldocs - docfreq) / docfreq) / np.log(2)


def updated_normalize(x, n_n):
    if n_n == "n":
        return x
    elif n_n == "c":
        return matutils.unitvec(x)


class TfidfModel(interfaces.TransformationABC):
    """
    Objects of this class realize the transformation between word-document co-occurrence
    matrix (integers) into a locally/globally weighted TF_IDF matrix (positive floats).

    Examples
    --------
    >>> tfidf = TfidfModel(corpus)
    >>> print(tfidf[some_doc])
    >>> tfidf.save('/tmp/foo.tfidf_model')

    Model persistency is achieved via its load/save methods.

    """

    def __init__(self, corpus=None, id2word=None, dictionary=None, wlocal=utils.identity,
                 wglobal=df2idf, normalize=True, smartirs=None,
                 pivot_norm=False, slope=0.65, pivot=None):
        """
        Compute tf-idf by multiplying a local component (term frequency) with a
        global component (inverse document frequency), and normalizing
        the resulting documents to unit length. Formula for unnormalized weight
        of term `i` in document `j` in a corpus of D documents::

          weight_{i,j} = frequency_{i,j} * log_2(D / document_freq_{i})

        or, more generally::

          weight_{i,j} = wlocal(frequency_{i,j}) * wglobal(document_freq_{i}, D)

        so you can plug in your own custom `wlocal` and `wglobal` functions.


        Parameters
        ----------
        corpus :    dictionary.doc2bow
                    Corpus is a list of sets where each set has two elements. First being the termid and
                    second being the term frequency of each term in the document.
        id2word :   dict
                    id2word is an optional dictionary that maps the word_id to a token.
                    In case id2word isn’t specified the mapping id2word[word_id] = str(word_id) will be used.
        dictionary :corpora.Dictionary
                    If `dictionary` is specified, it must be a `corpora.Dictionary` object
                    and it will be used to directly construct the inverse document frequency
                    mapping (then `corpus`, if specified, is ignored).
        wlocals :   user specified function
                    Default for `wlocal` is identity (other options: math.sqrt, math.log1p, ...)
        wglobal :   user specified function
                    Default for `wglobal` is `log_2(total_docs / doc_freq)`, giving the
                    formula above.
        normalize : user specified function
                    It dictates how the final transformed vectors will be normalized.
                    `normalize=True` means set to unit length (default); `False` means don't
                    normalize. You can also set `normalize` to your own function that accepts
                    and returns a sparse vector.
        smartirs : {'None' ,'str'}
                    `smartirs` or SMART (System for the Mechanical Analysis and Retrieval of Text)
                    Information Retrieval System, a mnemonic scheme for denoting tf-idf weighting
                    variants in the vector space model. The mnemonic for representing a combination
                    of weights takes the form ddd, where the letters represents the term weighting
                    of the document vector.

                    Term frequency weighing:
                      natural - `n`, logarithm - `l` , augmented - `a`,  boolean `b`, log average - `L`.
                    Document frequency weighting:
                      none - `n`, idf - `t`, prob idf - `p`.
                    Document normalization:
                      none - `n`, cosine - `c`.

                    for more information visit https://en.wikipedia.org/wiki/SMART_Information_Retrieval_System

        Returns
        -------
        x : gensim.models.tfidfmodel.TfidfModel

        """

        self.id2word = id2word
        self.wlocal, self.wglobal, self.normalize = wlocal, wglobal, normalize
        self.num_docs, self.num_nnz, self.idfs = None, None, None
        self.pivot_norm = pivot_norm
        self.slope = slope
        self.pivot = pivot
        self.smartirs = smartirs

        # If smartirs is not None, override wlocal, wglobal and normalize
        if smartirs is not None:
            n_tf, n_df, n_n = resolve_weights(smartirs)

            self.wlocal = partial(updated_wlocal, n_tf=n_tf)
            self.wglobal = partial(updated_wglobal, n_df=n_df)
            self.normalize = partial(updated_normalize, n_n=n_n)

        if dictionary is not None:
            # user supplied a Dictionary object, which already contains all the
            # statistics we need to construct the IDF mapping. we can skip the
            # step that goes through the corpus (= an optimization).
            if corpus is not None:
                logger.warning(
                    "constructor received both corpus and explicit inverse document frequencies; ignoring the corpus"
                )
            self.num_docs, self.num_nnz = dictionary.num_docs, dictionary.num_nnz
            self.dfs = dictionary.dfs.copy()
            self.idfs = precompute_idfs(self.wglobal, self.dfs, self.num_docs)
            if id2word is None:
                self.id2word = dictionary
        elif corpus is not None:
            self.initialize(corpus)
        else:
            # NOTE: everything is left uninitialized; presumably the model will
            # be initialized in some other way
            pass

    def __str__(self):
        return "TfidfModel(num_docs=%s, num_nnz=%s)" % (self.num_docs, self.num_nnz)

    def initialize(self, corpus):
        """
        Compute inverse document weights, which will be used to modify term
        frequencies for documents.
        """
        logger.info("collecting document frequencies")
        dfs = {}
        numnnz, docno = 0, -1

        for docno, bow in enumerate(corpus):
            if docno % 10000 == 0:
                logger.info("PROGRESS: processing document #%i", docno)
            numnnz += len(bow)
            for termid, _ in bow:
                dfs[termid] = dfs.get(termid, 0) + 1

        # keep some stats about the training corpus
        self.num_docs = docno + 1
        self.num_nnz = numnnz
        self.dfs = dfs
        # and finally compute the idf weights
        n_features = max(dfs) if dfs else 0
        logger.info(
            "calculating IDF weights for %i documents and %i features (%i matrix non-zeros)",
            self.num_docs, n_features, self.num_nnz
        )
        self.idfs = precompute_idfs(self.wglobal, self.dfs, self.num_docs)

    def __getitem__(self, bow, eps=1e-12):
        """
        Return tf-idf representation of the input vector and/or corpus.
        """
        # if the input vector is in fact a corpus, return a transformed corpus as a result
        is_corpus, bow = utils.is_corpus(bow)
        if is_corpus:
            return self._apply(bow)

        # unknown (new) terms will be given zero weight (NOT infinity/huge weight,
        # as strict application of the IDF formula would dictate)

        termid_array, tf_array = [], []
        for termid, tf in bow:
            termid_array.append(termid)
            tf_array.append(tf)

        tf_array = self.wlocal(np.array(tf_array))

<<<<<<< HEAD
=======
        vector = [
            (termid, tf * self.idfs.get(termid))
            for termid, tf in zip(termid_array, tf_array) if self.idfs.get(termid, 0.0) > eps
        ]

>>>>>>> 52ee3c45
        if self.normalize is True:
            self.normalize = matutils.unitvec
        elif self.normalize is False:
            self.normalize = utils.identity

        # make sure there are no explicit zeroes in the vector (must be sparse)
        vector = [
            (termid, tf * self.idfs.get(termid))
            for termid, tf in zip(termid_array, tf_array) if self.idfs.get(termid, 0.0) != 0.0
        ]

        # and finally, normalize the vector either to unit length, or use a
        # user-defined normalization function
        norm_vector = self.normalize(vector)

        if self.pivot_norm is True:
            norm_vector = np.array(norm_vector)
            sparse_norm_wts = np.array(norm_vector)[:, 1]
            n_samples = sparse_norm_wts.shape[0]

            if self.pivot is None:
                self.pivot = sparse_norm_wts.mean()

            pivoted_norm = (1 - self.slope) * self.pivot + self.slope * sparse_norm_wts
            _diag_pivoted_norm = sp.spdiags(1. / pivoted_norm, diags=0, m=n_samples,
                                            n=n_samples, format='csr')

            norm_vector[:, 1] = _diag_pivoted_norm.dot(np.array(vector)[:, 1])
            norm_vector = norm_vector.tolist()

        norm_vector = [(termid, weight) for termid, weight in norm_vector if abs(weight) > eps]
        return norm_vector<|MERGE_RESOLUTION|>--- conflicted
+++ resolved
@@ -275,30 +275,24 @@
 
         tf_array = self.wlocal(np.array(tf_array))
 
-<<<<<<< HEAD
-=======
+        if self.normalize is True:
+            self.normalize = matutils.unitvec
+        elif self.normalize is False:
+            self.normalize = utils.identity
+
+        # make sure there are no explicit zeroes in the vector (must be sparse)
         vector = [
             (termid, tf * self.idfs.get(termid))
             for termid, tf in zip(termid_array, tf_array) if self.idfs.get(termid, 0.0) > eps
         ]
 
->>>>>>> 52ee3c45
-        if self.normalize is True:
-            self.normalize = matutils.unitvec
-        elif self.normalize is False:
-            self.normalize = utils.identity
-
-        # make sure there are no explicit zeroes in the vector (must be sparse)
-        vector = [
-            (termid, tf * self.idfs.get(termid))
-            for termid, tf in zip(termid_array, tf_array) if self.idfs.get(termid, 0.0) != 0.0
-        ]
-
         # and finally, normalize the vector either to unit length, or use a
         # user-defined normalization function
         norm_vector = self.normalize(vector)
 
-        if self.pivot_norm is True:
+        # Need to check if self.pivot_norm variable is in the local scope or not to
+        # mantain backward compatibility.
+        if 'self.pivot_norm' in locals() and self.pivot_norm is True:
             norm_vector = np.array(norm_vector)
             sparse_norm_wts = np.array(norm_vector)[:, 1]
             n_samples = sparse_norm_wts.shape[0]
