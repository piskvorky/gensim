"""
This package contains algorithms for extracting document representations from their raw
bag-of-word counts.
"""

# bring model classes directly into package namespace, to save some typing
from .coherencemodel import CoherenceModel  # noqa:F401
from .hdpmodel import HdpModel  # noqa:F401
from .ldamodel import LdaModel  # noqa:F401
from .lsimodel import LsiModel  # noqa:F401
from .tfidfmodel import TfidfModel  # noqa:F401
from .rpmodel import RpModel  # noqa:F401
from .logentropy_model import LogEntropyModel  # noqa:F401
from .word2vec import Word2Vec, FAST_VERSION  # noqa:F401
from .doc2vec import Doc2Vec  # noqa:F401
from .keyedvectors import KeyedVectors  # noqa:F401
from .ldamulticore import LdaMulticore  # noqa:F401
from .phrases import Phrases  # noqa:F401
from .normmodel import NormModel  # noqa:F401
from .atmodel import AuthorTopicModel  # noqa:F401
from .ldaseqmodel import LdaSeqModel  # noqa:F401
from .fasttext import FastText  # noqa:F401
from .translation_matrix import TranslationMatrix, BackMappingTranslationMatrix  # noqa:F401
<<<<<<< HEAD
from .ensemblelda import EnsembleLda  # noqa:F401
=======
from .nmf import Nmf  # noqa:F401
>>>>>>> 57b3af31

from gensim import interfaces, utils


class VocabTransform(interfaces.TransformationABC):
    """
    Remap feature ids to new values.

    Given a mapping between old ids and new ids (some old ids may be missing = these
    features are to be discarded), this will wrap a corpus so that iterating over
    `VocabTransform[corpus]` returns the same vectors but with the new ids.

    Old features that have no counterpart in the new ids are discarded. This
    can be used to filter vocabulary of a corpus "online":

    .. sourcecode:: pycon

        >>> old2new = {oldid: newid for newid, oldid in enumerate(ids_you_want_to_keep)}
        >>> vt = VocabTransform(old2new)
        >>> for vec_with_new_ids in vt[corpus_with_old_ids]:
        >>>     pass

    """

    def __init__(self, old2new, id2token=None):
        self.old2new = old2new
        self.id2token = id2token

    def __getitem__(self, bow):
        """
        Return representation with the ids transformed.
        """
        # if the input vector is in fact a corpus, return a transformed corpus as a result
        is_corpus, bow = utils.is_corpus(bow)
        if is_corpus:
            return self._apply(bow)

        return sorted((self.old2new[oldid], weight) for oldid, weight in bow if oldid in self.old2new)<|MERGE_RESOLUTION|>--- conflicted
+++ resolved
@@ -21,11 +21,8 @@
 from .ldaseqmodel import LdaSeqModel  # noqa:F401
 from .fasttext import FastText  # noqa:F401
 from .translation_matrix import TranslationMatrix, BackMappingTranslationMatrix  # noqa:F401
-<<<<<<< HEAD
 from .ensemblelda import EnsembleLda  # noqa:F401
-=======
 from .nmf import Nmf  # noqa:F401
->>>>>>> 57b3af31
 
 from gensim import interfaces, utils
 
