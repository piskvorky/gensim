--- conflicted
+++ resolved
@@ -1045,15 +1045,9 @@
         num_topics = max(num_topics, 0)
         num_topics = min(num_topics, len(self.data))
 
-<<<<<<< HEAD
         for k in range(num_topics):
-            lambdak = list(self.data[k, :])
-            lambdak = lambdak / sum(lambdak)
-=======
-        for k in xrange(num_topics):
             lambdak = self.data[k, :]
             lambdak = lambdak / lambdak.sum()
->>>>>>> 5f6b28c5
 
             temp = zip(lambdak, range(len(lambdak)))
             temp = sorted(temp, key=lambda x: x[0], reverse=True)
