--- conflicted
+++ resolved
@@ -586,11 +586,8 @@
         if num_topics < 0:
             num_topics = len(self.data)
 
-<<<<<<< HEAD
-        num_topics = min(topics, len(self.data))
-=======
+
         num_topics = min(num_topics, len(self.data))
->>>>>>> 225fa67a
 
         for k in xrange(num_topics):
             lambdak = list(self.data[k, :])
