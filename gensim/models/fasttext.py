#!/usr/bin/env python
# -*- coding: utf-8 -*-
# Authors: Chinmaya Pancholi <chinmayapancholi13@gmail.com>, Shiva Manne <s.manne@rare-technologies.com>
# Copyright (C) 2017 RaRe Technologies s.r.o.

"""Learn word representations via fasttext's "skip-gram and CBOW models", using either
hierarchical softmax or negative sampling [1]_.

NOTE: There are more ways to get word vectors in Gensim than just FastText.
See wrappers for VarEmbed and WordRank or Word2Vec

This module allows training a word embedding from a training corpus with the additional ability
to obtain word vectors for out-of-vocabulary words.

For a tutorial on gensim's native fasttext, refer to the noteboook --
https://github.com/RaRe-Technologies/gensim/blob/develop/docs/notebooks/FastText_Tutorial.ipynb

**Make sure you have a C compiler before installing gensim, to use optimized (compiled) fasttext training**

.. [1] P. Bojanowski, E. Grave, A. Joulin, T. Mikolov
       Enriching Word Vectors with Subword Information. In arXiv preprint arXiv:1607.04606.

"""

import logging

import numpy as np
from numpy import zeros, ones, vstack, sum as np_sum, empty, float32 as REAL

from gensim.models.word2vec import Word2Vec, train_sg_pair, train_cbow_pair
from gensim.models.wrappers.fasttext import FastTextKeyedVectors
from gensim.models.wrappers.fasttext import FastText as Ft_Wrapper, compute_ngrams, ft_hash

logger = logging.getLogger(__name__)

try:
    from gensim.models.fasttext_inner import train_batch_sg, train_batch_cbow
    from gensim.models.fasttext_inner import FAST_VERSION, MAX_WORDS_IN_BATCH
    logger.debug('Fast version of Fasttext is being used')

except ImportError:
    # failed... fall back to plain numpy (20-80x slower training than the above)
    logger.warning('Slow version of Fasttext is being used')
    FAST_VERSION = -1
    MAX_WORDS_IN_BATCH = 10000

    def train_batch_cbow(model, sentences, alpha, work=None, neu1=None):
        """Update CBOW model by training on a sequence of sentences.

        Each sentence is a list of string tokens, which are looked up in the model's
        vocab dictionary. Called internally from `FastText.train()`.

        This is the non-optimized, Python version. If you have cython installed, gensim
        will use the optimized version from fasttext_inner instead.

        """
        result = 0
        for sentence in sentences:
            word_vocabs = [model.wv.vocab[w] for w in sentence if w in model.wv.vocab and
                           model.wv.vocab[w].sample_int > model.random.rand() * 2**32]
            for pos, word in enumerate(word_vocabs):
                reduced_window = model.random.randint(model.window)
                start = max(0, pos - model.window + reduced_window)
                window_pos = enumerate(word_vocabs[start:(pos + model.window + 1 - reduced_window)], start)
                word2_indices = [word2.index for pos2, word2 in window_pos if (word2 is not None and pos2 != pos)]

                word2_subwords = []
                vocab_subwords_indices = []
                ngrams_subwords_indices = []

                for index in word2_indices:
                    vocab_subwords_indices += [index]
                    word2_subwords += model.wv.ngrams_word[model.wv.index2word[index]]

                for subword in word2_subwords:
                    ngrams_subwords_indices.append(model.wv.ngrams[subword])

                l1_vocab = np_sum(model.wv.syn0_vocab[vocab_subwords_indices], axis=0)  # 1 x vector_size
                l1_ngrams = np_sum(model.wv.syn0_ngrams[ngrams_subwords_indices], axis=0)  # 1 x vector_size

                l1 = np_sum([l1_vocab, l1_ngrams], axis=0)
                subwords_indices = [vocab_subwords_indices] + [ngrams_subwords_indices]
                if (subwords_indices[0] or subwords_indices[1]) and model.cbow_mean:
                    l1 /= (len(subwords_indices[0]) + len(subwords_indices[1]))

                # train on the sliding window for target word
                train_cbow_pair(model, word, subwords_indices, l1, alpha, is_ft=True)
            result += len(word_vocabs)
        return result

    def train_batch_sg(model, sentences, alpha, work=None, neu1=None):
        """Update skip-gram model by training on a sequence of sentences.

        Each sentence is a list of string tokens, which are looked up in the model's
        vocab dictionary. Called internally from `FastText.train()`.

        This is the non-optimized, Python version. If you have cython installed, gensim
        will use the optimized version from fasttext_inner instead.

        """
        result = 0
        for sentence in sentences:
            word_vocabs = [model.wv.vocab[w] for w in sentence if w in model.wv.vocab and
                           model.wv.vocab[w].sample_int > model.random.rand() * 2**32]
            for pos, word in enumerate(word_vocabs):
                reduced_window = model.random.randint(model.window)  # `b` in the original word2vec code
                # now go over all words from the (reduced) window, predicting each one in turn
                start = max(0, pos - model.window + reduced_window)

                subwords_indices = [word.index]
                word2_subwords = model.wv.ngrams_word[model.wv.index2word[word.index]]

                for subword in word2_subwords:
                    subwords_indices.append(model.wv.ngrams[subword])

                for pos2, word2 in enumerate(word_vocabs[start:(pos + model.window + 1 - reduced_window)], start):
                    if pos2 != pos:  # don't train on the `word` itself
                        train_sg_pair(model, model.wv.index2word[word2.index], subwords_indices, alpha, is_ft=True)

            result += len(word_vocabs)
        return result


class FastText(Word2Vec):
    """Class for training, using and evaluating word representations learned using method described in
    `Enriching Word Vectors with Subword Information` aka Fasttext.

    The model can be stored/loaded via its `save()` and `load()` methods, or loaded in a format
    compatible with the original fasttext implementation via `load_fasttext_format()`.

    """
    def __init__(
            self, sentences=None, sg=0, hs=0, size=100, alpha=0.025, window=5, min_count=5,
            max_vocab_size=None, word_ngrams=1, sample=1e-3, seed=1, workers=3, min_alpha=0.0001,
            negative=5, cbow_mean=1, hashfxn=hash, iter=5, null_word=0, min_n=3, max_n=6, sorted_vocab=1,
            bucket=2000000, trim_rule=None, batch_words=MAX_WORDS_IN_BATCH):
        """Initialize the model from an iterable of `sentences`. Each sentence is a
        list of words (unicode strings) that will be used for training.

        The `sentences` iterable can be simply a list, but for larger corpora,
        consider an iterable that streams the sentences directly from disk/network.
        See :Word2Vec:`BrownCorpus`, :Word2Vec:`Text8Corpus` or :Word2Vec:`LineSentence` in
        this module for such examples.

        If you don't supply `sentences`, the model is left uninitialized -- use if
        you plan to initialize it in some other way.

        `sg` defines the training algorithm. By default (`sg=0`), CBOW is used.
        Otherwise (`sg=1`), skip-gram is employed.

        `size` is the dimensionality of the feature vectors.

        `window` is the maximum distance between the current and predicted word within a sentence.

        `alpha` is the initial learning rate (will linearly drop to `min_alpha` as training progresses).

        `seed` = for the random number generator. Initial vectors for each
        word are seeded with a hash of the concatenation of word + str(seed).
        Note that for a fully deterministically-reproducible run, you must also limit the model to
        a single worker thread, to eliminate ordering jitter from OS thread scheduling. (In Python
        3, reproducibility between interpreter launches also requires use of the PYTHONHASHSEED
        environment variable to control hash randomization.)

        `min_count` = ignore all words with total frequency lower than this.

        `max_vocab_size` = limit RAM during vocabulary building; if there are more unique
        words than this, then prune the infrequent ones. Every 10 million word types
        need about 1GB of RAM. Set to `None` for no limit (default).

        `sample` = threshold for configuring which higher-frequency words are randomly downsampled;
            default is 1e-3, useful range is (0, 1e-5).

        `workers` = use this many worker threads to train the model (=faster training with multicore machines).

        `hs` = if 1, hierarchical softmax will be used for model training.
        If set to 0 (default), and `negative` is non-zero, negative sampling will be used.

        `negative` = if > 0, negative sampling will be used, the int for negative
        specifies how many "noise words" should be drawn (usually between 5-20).
        Default is 5. If set to 0, no negative samping is used.

        `cbow_mean` = if 0, use the sum of the context word vectors. If 1 (default), use the mean.
        Only applies when cbow is used.

        `hashfxn` = hash function to use to randomly initialize weights, for increased
        training reproducibility. Default is Python's rudimentary built in hash function.

        `iter` = number of iterations (epochs) over the corpus. Default is 5.

        `trim_rule` = vocabulary trimming rule, specifies whether certain words should remain
        in the vocabulary, be trimmed away, or handled using the default (discard if word count < min_count).
        Can be None (min_count will be used), or a callable that accepts parameters (word, count, min_count) and
        returns either `utils.RULE_DISCARD`, `utils.RULE_KEEP` or `utils.RULE_DEFAULT`.
        Note: The rule, if given, is only used to prune vocabulary during build_vocab() and is not stored as part
        of the model.

        `sorted_vocab` = if 1 (default), sort the vocabulary by descending frequency before
        assigning word indexes.

        `batch_words` = target size (in words) for batches of examples passed to worker threads (and
        thus cython routines). Default is 10000. (Larger batches will be passed if individual
        texts are longer than 10000 words, but the standard cython code truncates to that maximum.)

        `min_n` = min length of char ngrams to be used for training word representations. Default is 3.

        `max_n` = max length of char ngrams to be used for training word representations. Set `max_n` to be
        lesser than `min_n` to avoid char ngrams being used. Default is 6.

        `bucket` = Word and character ngram features are hashed into a fixed number of buckets, in order to limit the
        memory usage of the model. This option specifies the number of buckets used by the model. Default: 2000000

        Example
        -------
        Initialize and train a `FastText` model:

        >>> model = FastText(sg=1, hs=0,window=2, negative=5, iter=4)
        >>> model.build_vocab(sentences)
        >>> model.train(sentences, total_examples=model.corpus_count, epochs=model.iter)

        """
        # fastText specific params
        self.bucket = bucket
        self.word_ngrams = word_ngrams
        self.min_n = min_n
        self.max_n = max_n
        if self.word_ngrams <= 1 and self.max_n == 0:
            self.bucket = 0

        super(FastText, self).__init__(
            sentences=sentences, size=size, alpha=alpha, window=window, min_count=min_count,
            max_vocab_size=max_vocab_size, sample=sample, seed=seed, workers=workers, min_alpha=min_alpha,
            sg=sg, hs=hs, negative=negative, cbow_mean=cbow_mean, hashfxn=hashfxn, iter=iter, null_word=null_word,
            trim_rule=trim_rule, sorted_vocab=sorted_vocab, batch_words=batch_words)

    def initialize_word_vectors(self):
        self.wv = FastTextKeyedVectors()
        self.wv.min_n = self.min_n
        self.wv.max_n = self.max_n

    def build_vocab(self, sentences, keep_raw_vocab=False, trim_rule=None, progress_per=10000, update=False):
        """Build vocabulary from a sequence of sentences (can be a once-only generator stream).
        Each sentence must be a list of unicode strings.
        """
        if update:
            if not len(self.wv.vocab):
                raise RuntimeError(
                    "You cannot do an online vocabulary-update of a model which has no prior vocabulary. "
                    "First build the vocabulary of your model with a corpus "
                    "before doing an online update.")
            self.old_vocab_len = len(self.wv.vocab)
            self.old_hash2index_len = len(self.wv.hash2index)

        super(FastText, self).build_vocab(
            sentences, keep_raw_vocab=keep_raw_vocab, trim_rule=trim_rule, progress_per=progress_per, update=update)
        self.init_ngrams(update=update)

    def init_ngrams(self, update=False):
        """Computes ngrams of all words present in vocabulary and stores vectors for only those ngrams.
        Vectors for other ngrams are initialized with a random uniform distribution in FastText.
        If `update` is `True`, the new vocab words and their new ngrams word vectors are initialized
        with random uniform distribution and updated/added to the exisiting vocab word and ngram vectors.
        """
        if not update:
            self.wv.ngrams = {}
            self.wv.syn0_vocab = empty((len(self.wv.vocab), self.vector_size), dtype=REAL)
            self.syn0_vocab_lockf = ones((len(self.wv.vocab), self.vector_size), dtype=REAL)

            self.wv.syn0_ngrams = empty((self.bucket, self.vector_size), dtype=REAL)
            self.syn0_ngrams_lockf = ones((self.bucket, self.vector_size), dtype=REAL)

            all_ngrams = []
            for w, v in self.wv.vocab.items():
                self.wv.ngrams_word[w] = compute_ngrams(w, self.min_n, self.max_n)
                all_ngrams += self.wv.ngrams_word[w]

            all_ngrams = list(set(all_ngrams))
            self.num_ngram_vectors = len(all_ngrams)
            logger.info("Total number of ngrams is %d", len(all_ngrams))

            self.wv.hash2index = {}
            ngram_indices = []
            new_hash_count = 0
            for i, ngram in enumerate(all_ngrams):
                ngram_hash = ft_hash(ngram)
                if ngram_hash in self.wv.hash2index:
                    self.wv.ngrams[ngram] = self.wv.hash2index[ngram_hash]
                else:
                    ngram_indices.append(ngram_hash % self.bucket)
                    self.wv.hash2index[ngram_hash] = new_hash_count
                    self.wv.ngrams[ngram] = self.wv.hash2index[ngram_hash]
                    new_hash_count = new_hash_count + 1

            self.wv.syn0_ngrams = self.wv.syn0_ngrams.take(ngram_indices, axis=0)
            self.syn0_ngrams_lockf = self.syn0_ngrams_lockf.take(ngram_indices, axis=0)
            self.reset_ngram_weights()
        else:
            new_ngrams = []
            for w, v in self.wv.vocab.items():
                self.wv.ngrams_word[w] = compute_ngrams(w, self.min_n, self.max_n)
                new_ngrams += [ng for ng in self.wv.ngrams_word[w] if ng not in self.wv.ngrams]

            new_ngrams = list(set(new_ngrams))
            logger.info("Number of new ngrams is %d", len(new_ngrams))
            new_hash_count = 0
            for i, ngram in enumerate(new_ngrams):
                ngram_hash = ft_hash(ngram)
                if ngram_hash not in self.wv.hash2index:
                    self.wv.hash2index[ngram_hash] = new_hash_count + self.old_hash2index_len
                    self.wv.ngrams[ngram] = self.wv.hash2index[ngram_hash]
                    new_hash_count = new_hash_count + 1
                else:
                    self.wv.ngrams[ngram] = self.wv.hash2index[ngram_hash]

            rand_obj = np.random
            rand_obj.seed(self.seed)
            new_vocab_rows = rand_obj.uniform(
                -1.0 / self.vector_size, 1.0 / self.vector_size,
<<<<<<< HEAD
                (len(self.wv.vocab) - self.old_vocab_len, self.vector_size))
            new_vocab_lockf_rows = ones(
                (len(self.wv.vocab) - self.old_vocab_len,
                self.vector_size),
                dtype=REAL)
            new_ngram_rows = rand_obj.uniform(
                -1.0 / self.vector_size, 1.0 / self.vector_size,
                (len(self.wv.hash2index) - self.old_hash2index_len,
                self.vector_size))
=======
                (len(self.wv.vocab) - self.old_vocab_len, self.vector_size)
            ).astype(REAL)
            new_vocab_lockf_rows = ones((len(self.wv.vocab) - self.old_vocab_len, self.vector_size), dtype=REAL)
            new_ngram_rows = rand_obj.uniform(
                -1.0 / self.vector_size, 1.0 / self.vector_size,
                (len(self.wv.hash2index) - self.old_hash2index_len, self.vector_size)
            ).astype(REAL)
>>>>>>> 48249bbc
            new_ngram_lockf_rows = ones(
                (len(self.wv.hash2index) - self.old_hash2index_len,
                self.vector_size),
                dtype=REAL)

            self.wv.syn0_vocab = vstack([self.wv.syn0_vocab, new_vocab_rows])
            self.syn0_vocab_lockf = vstack([self.syn0_vocab_lockf, new_vocab_lockf_rows])
            self.wv.syn0_ngrams = vstack([self.wv.syn0_ngrams, new_ngram_rows])
            self.syn0_ngrams_lockf = vstack([self.syn0_ngrams_lockf, new_ngram_lockf_rows])

    def reset_ngram_weights(self):
        """Reset all projection weights to an initial (untrained) state, but keep the
        existing vocabulary and their ngrams."""
        rand_obj = np.random
        rand_obj.seed(self.seed)
        for index in range(len(self.wv.vocab)):
<<<<<<< HEAD
            self.wv.syn0_vocab[index] = rand_obj.uniform(-1.0 / self.vector_size, 1.0 / self.vector_size,
                                                         self.vector_size)
        for index in range(len(self.wv.hash2index)):
            self.wv.syn0_ngrams[index] = rand_obj.uniform(-1.0 / self.vector_size, 1.0 / self.vector_size,
                                                          self.vector_size)
=======
            self.wv.syn0_vocab[index] = rand_obj.uniform(
                -1.0 / self.vector_size, 1.0 / self.vector_size, self.vector_size
            ).astype(REAL)
        for index in range(len(self.wv.hash2index)):
            self.wv.syn0_ngrams[index] = rand_obj.uniform(
                -1.0 / self.vector_size, 1.0 / self.vector_size, self.vector_size
            ).astype(REAL)
>>>>>>> 48249bbc

    def _do_train_job(self, sentences, alpha, inits):
        """Train a single batch of sentences. Return 2-tuple `(effective word count after
        ignoring unknown words and sentence length trimming, total word count)`.
        """
        work, neu1 = inits
        tally = 0
        if self.sg:
            tally += train_batch_sg(self, sentences, alpha, work, neu1)
        else:
            tally += train_batch_cbow(self, sentences, alpha, work, neu1)

        return tally, self._raw_word_count(sentences)

    def train(self, sentences, total_examples=None, total_words=None,
              epochs=None, start_alpha=None, end_alpha=None,
              word_count=0, queue_factor=2, report_delay=1.0):
        """Update the model's neural weights from a sequence of sentences (can be a once-only generator stream).
        For FastText, each sentence must be a list of unicode strings. (Subclasses may accept other examples.)

        To support linear learning-rate decay from (initial) alpha to min_alpha, and accurate
        progres-percentage logging, either total_examples (count of sentences) or total_words (count of
        raw words in sentences) MUST be provided. (If the corpus is the same as was provided to
        `build_vocab()`, the count of examples in that corpus will be available in the model's
        `corpus_count` property.)

        To avoid common mistakes around the model's ability to do multiple training passes itself, an
        explicit `epochs` argument MUST be provided. In the common and recommended case, where `train()`
        is only called once, the model's cached `iter` value should be supplied as `epochs` value.
        """
        self.neg_labels = []
        if self.negative > 0:
                # precompute negative labels optimization for pure-python training
                self.neg_labels = zeros(self.negative + 1)
                self.neg_labels[0] = 1.

        Word2Vec.train(self, sentences, total_examples=self.corpus_count, epochs=self.iter,
            start_alpha=self.alpha, end_alpha=self.min_alpha)
        self.get_vocab_word_vecs()

    def __getitem__(self, word):
        return self.word_vec(word)

    def get_vocab_word_vecs(self):
        for w, v in self.wv.vocab.items():
            word_vec = np.copy(self.wv.syn0_vocab[v.index])
            ngrams = self.wv.ngrams_word[w]
            ngram_weights = self.wv.syn0_ngrams
            for ngram in ngrams:
                word_vec += ngram_weights[self.wv.ngrams[ngram]]
            word_vec /= (len(ngrams) + 1)
            self.wv.syn0[v.index] = word_vec

    def word_vec(self, word, use_norm=False):
        """Accept a single word as input.
        Returns the word's representations in vector space, as a 1D numpy array.

        The word can be out-of-vocabulary as long as ngrams for the word are present.
        For words with all ngrams absent, a KeyError is raised.

        Example
        -------

          >>> trained_model['office']
          array([ -1.40128313e-02, ...])

        """
        return FastTextKeyedVectors.word_vec(self.wv, word, use_norm=use_norm)

    @classmethod
    def load_fasttext_format(cls, *args, **kwargs):
        return Ft_Wrapper.load_fasttext_format(*args, **kwargs)

    def save(self, *args, **kwargs):
        kwargs['ignore'] = kwargs.get('ignore', ['syn0norm', 'syn0_vocab_norm', 'syn0_ngrams_norm'])
        super(FastText, self).save(*args, **kwargs)<|MERGE_RESOLUTION|>--- conflicted
+++ resolved
@@ -315,17 +315,6 @@
             rand_obj.seed(self.seed)
             new_vocab_rows = rand_obj.uniform(
                 -1.0 / self.vector_size, 1.0 / self.vector_size,
-<<<<<<< HEAD
-                (len(self.wv.vocab) - self.old_vocab_len, self.vector_size))
-            new_vocab_lockf_rows = ones(
-                (len(self.wv.vocab) - self.old_vocab_len,
-                self.vector_size),
-                dtype=REAL)
-            new_ngram_rows = rand_obj.uniform(
-                -1.0 / self.vector_size, 1.0 / self.vector_size,
-                (len(self.wv.hash2index) - self.old_hash2index_len,
-                self.vector_size))
-=======
                 (len(self.wv.vocab) - self.old_vocab_len, self.vector_size)
             ).astype(REAL)
             new_vocab_lockf_rows = ones((len(self.wv.vocab) - self.old_vocab_len, self.vector_size), dtype=REAL)
@@ -333,7 +322,6 @@
                 -1.0 / self.vector_size, 1.0 / self.vector_size,
                 (len(self.wv.hash2index) - self.old_hash2index_len, self.vector_size)
             ).astype(REAL)
->>>>>>> 48249bbc
             new_ngram_lockf_rows = ones(
                 (len(self.wv.hash2index) - self.old_hash2index_len,
                 self.vector_size),
@@ -350,13 +338,6 @@
         rand_obj = np.random
         rand_obj.seed(self.seed)
         for index in range(len(self.wv.vocab)):
-<<<<<<< HEAD
-            self.wv.syn0_vocab[index] = rand_obj.uniform(-1.0 / self.vector_size, 1.0 / self.vector_size,
-                                                         self.vector_size)
-        for index in range(len(self.wv.hash2index)):
-            self.wv.syn0_ngrams[index] = rand_obj.uniform(-1.0 / self.vector_size, 1.0 / self.vector_size,
-                                                          self.vector_size)
-=======
             self.wv.syn0_vocab[index] = rand_obj.uniform(
                 -1.0 / self.vector_size, 1.0 / self.vector_size, self.vector_size
             ).astype(REAL)
@@ -364,7 +345,6 @@
             self.wv.syn0_ngrams[index] = rand_obj.uniform(
                 -1.0 / self.vector_size, 1.0 / self.vector_size, self.vector_size
             ).astype(REAL)
->>>>>>> 48249bbc
 
     def _do_train_job(self, sentences, alpha, inits):
         """Train a single batch of sentences. Return 2-tuple `(effective word count after
