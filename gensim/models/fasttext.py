#!/usr/bin/env python
# -*- coding: utf-8 -*-
#
# Authors: Shiva Manne <manneshiva@gmail.com>, Chinmaya Pancholi <chinmayapancholi13@gmail.com>
# Copyright (C) 2018 RaRe Technologies s.r.o.
# Licensed under the GNU LGPL v2.1 - http://www.gnu.org/licenses/lgpl.html

"""Learn word representations via Fasttext: `Enriching Word Vectors with Subword Information
<https://arxiv.org/abs/1607.04606>`_.

This module allows training word embeddings from a training corpus with the additional ability to obtain word vectors
for out-of-vocabulary words.

This module contains a fast native C implementation of Fasttext with Python interfaces. It is **not** only a wrapper
around Facebook's implementation.

For a tutorial see `this noteboook
<https://github.com/RaRe-Technologies/gensim/blob/develop/docs/notebooks/FastText_Tutorial.ipynb>`_.

**Make sure you have a C compiler before installing Gensim, to use the optimized (compiled) Fasttext
training routines.**

Usage examples
--------------

Initialize and train a model:
.. sourcecode:: pycon

    >>> from gensim.test.utils import common_texts
    >>> from gensim.models import FastText
    >>>
    >>> model = FastText(common_texts, size=4, window=3, min_count=1, iter=10)

Persist a model to disk with:

.. sourcecode:: pycon

    >>> from gensim.test.utils import get_tmpfile
    >>>
    >>> fname = get_tmpfile("fasttext.model")
    >>>
    >>> model.save(fname)
    >>> model = FastText.load(fname)  # you can continue training with the loaded model!

Retrieve word-vector for vocab and out-of-vocab word:

.. sourcecode:: pycon

    >>> existent_word = "computer"
    >>> existent_word in model.wv.vocab
    True
    >>> computer_vec = model.wv[existent_word]  # numpy vector of a word
    >>>
    >>> oov_word = "graph-out-of-vocab"
    >>> oov_word in model.wv.vocab
    False
    >>> oov_vec = model.wv[oov_word]  # numpy vector for OOV word

You can perform various NLP word tasks with the model, some of them are already built-in:

.. sourcecode:: pycon

    >>> similarities = model.wv.most_similar(positive=['computer', 'human'], negative=['interface'])
    >>> most_similar = similarities[0]
    >>>
    >>> similarities = model.wv.most_similar_cosmul(positive=['computer', 'human'], negative=['interface'])
    >>> most_similar = similarities[0]
    >>>
    >>> not_matching = model.wv.doesnt_match("human computer interface tree".split())
    >>>
    >>> sim_score = model.wv.similarity('computer', 'human')

Correlation with human opinion on word similarity:

.. sourcecode:: pycon

    >>> from gensim.test.utils import datapath
    >>>
    >>> similarities = model.wv.evaluate_word_pairs(datapath('wordsim353.tsv'))

And on word analogies:

.. sourcecode:: pycon

    >>> analogies_result = model.wv.evaluate_word_analogies(datapath('questions-words.txt'))

"""

import logging
import struct

import numpy as np
from numpy import ones, vstack, empty, float32 as REAL, sum as np_sum

from gensim.models.word2vec import Word2VecVocab, Word2VecTrainables, train_sg_pair, train_cbow_pair
from gensim.models.keyedvectors import Vocab, FastTextKeyedVectors
from gensim.models.base_any2vec import BaseWordEmbeddingsModel
from gensim.models.utils_any2vec import _compute_ngrams, _ft_hash

from gensim.utils import deprecated, call_on_class_only

logger = logging.getLogger(__name__)

try:
    from gensim.models.fasttext_inner import train_batch_sg, train_batch_cbow
    from gensim.models.fasttext_inner import FAST_VERSION, MAX_WORDS_IN_BATCH

except ImportError:
    # failed... fall back to plain numpy (20-80x slower training than the above)
    FAST_VERSION = -1
    MAX_WORDS_IN_BATCH = 10000

    def train_batch_cbow(model, sentences, alpha, work=None, neu1=None):
        """Update CBOW model by training on a sequence of sentences.

        Called internally from :meth:`~gensim.models.fasttext.FastText.train`.

        Notes
        -----
        This is the non-optimized, Python version. If you have cython installed, gensim will use the optimized version
        from :mod:`gensim.models.fasttext_inner` instead.

        Parameters
        ----------
        model : :class:`~gensim.models.fasttext.FastText`
            Model instance.
        sentences : iterable of list of str
            Iterable of the sentences.
        alpha : float
            Learning rate.
        work : :class:`numpy.ndarray`, optional
            UNUSED.
        neu1 : :class:`numpy.ndarray`, optional
            UNUSED.
        Returns
        -------
        int
            Effective number of words trained.

        """
        result = 0
        for sentence in sentences:
            word_vocabs = [model.wv.vocab[w] for w in sentence if w in model.wv.vocab and
                           model.wv.vocab[w].sample_int > model.random.rand() * 2 ** 32]
            for pos, word in enumerate(word_vocabs):
                reduced_window = model.random.randint(model.window)
                start = max(0, pos - model.window + reduced_window)
                window_pos = enumerate(word_vocabs[start:(pos + model.window + 1 - reduced_window)], start)
                word2_indices = [word2.index for pos2, word2 in window_pos if (word2 is not None and pos2 != pos)]

                vocab_subwords_indices = []
                ngrams_subwords_indices = []

                for index in word2_indices:
                    vocab_subwords_indices += [index]
                    ngrams_subwords_indices.extend(model.wv.buckets_word[index])

                l1_vocab = np_sum(model.wv.syn0_vocab[vocab_subwords_indices], axis=0)  # 1 x vector_size
                l1_ngrams = np_sum(model.wv.syn0_ngrams[ngrams_subwords_indices], axis=0)  # 1 x vector_size

                l1 = np_sum([l1_vocab, l1_ngrams], axis=0)
                subwords_indices = [vocab_subwords_indices] + [ngrams_subwords_indices]
                if (subwords_indices[0] or subwords_indices[1]) and model.cbow_mean:
                    l1 /= (len(subwords_indices[0]) + len(subwords_indices[1]))

                # train on the sliding window for target word
                train_cbow_pair(model, word, subwords_indices, l1, alpha, is_ft=True)
            result += len(word_vocabs)
        return result

    def train_batch_sg(model, sentences, alpha, work=None, neu1=None):
        """Update skip-gram model by training on a sequence of sentences.

        Called internally from :meth:`~gensim.models.fasttext.FastText.train`.

        Notes
        -----
        This is the non-optimized, Python version. If you have cython installed, gensim will use the optimized version
        from :mod:`gensim.models.fasttext_inner` instead.

        Parameters
        ----------
        model : :class:`~gensim.models.fasttext.FastText`
            `FastText` instance.
        sentences : iterable of list of str
            Iterable of the sentences directly from disk/network.
        alpha : float
            Learning rate.
        work : :class:`numpy.ndarray`, optional
            UNUSED.
        neu1 : :class:`numpy.ndarray`, optional
            UNUSED.

        Returns
        -------
        int
            Effective number of words trained.

        """
        result = 0
        for sentence in sentences:
            word_vocabs = [model.wv.vocab[w] for w in sentence if w in model.wv.vocab and
                           model.wv.vocab[w].sample_int > model.random.rand() * 2 ** 32]
            for pos, word in enumerate(word_vocabs):
                reduced_window = model.random.randint(model.window)  # `b` in the original word2vec code
                # now go over all words from the (reduced) window, predicting each one in turn
                start = max(0, pos - model.window + reduced_window)

                subwords_indices = (word.index,)
                subwords_indices += tuple(model.wv.buckets_word[word.index])

                for pos2, word2 in enumerate(word_vocabs[start:(pos + model.window + 1 - reduced_window)], start):
                    if pos2 != pos:  # don't train on the `word` itself
                        train_sg_pair(model, model.wv.index2word[word2.index], subwords_indices, alpha, is_ft=True)

            result += len(word_vocabs)
        return result

try:
    from gensim.models.fasttext_corpusfile import train_epoch_sg, train_epoch_cbow, CORPUSFILE_VERSION
except ImportError:
    # file-based fasttext is not supported
    CORPUSFILE_VERSION = -1

    def train_epoch_sg(model, corpus_file, offset, _cython_vocab, _cur_epoch, _expected_examples, _expected_words,
                       _work, _neu1):
        raise RuntimeError("Training with corpus_file argument is not supported")

    def train_epoch_cbow(model, corpus_file, offset, _cython_vocab, _cur_epoch, _expected_examples, _expected_words,
                         _work, _neu1):
        raise RuntimeError("Training with corpus_file argument is not supported")


FASTTEXT_FILEFORMAT_MAGIC = 793712314


class FastText(BaseWordEmbeddingsModel):
    """Train, use and evaluate word representations learned using the method
    described in `Enriching Word Vectors with Subword Information <https://arxiv.org/abs/1607.04606>`_, aka FastText.

    The model can be stored/loaded via its :meth:`~gensim.models.fasttext.FastText.save` and
    :meth:`~gensim.models.fasttext.FastText.load` methods, or loaded from a format compatible with the original
    Fasttext implementation via :meth:`~gensim.models.fasttext.FastText.load_fasttext_format`.

    Some important internal attributes are the following:

    Attributes
    ----------
    wv : :class:`~gensim.models.keyedvectors.FastTextKeyedVectors`
        This object essentially contains the mapping between words and embeddings. These are similar to the embeddings
        computed in the :class:`~gensim.models.word2vec.Word2Vec`, however here we also include vectors for n-grams.
        This allows the model to compute embeddings even for **unseen** words (that do not exist in the vocabulary),
        as the aggregate of the n-grams included in the word. After training the model, this attribute can be used
        directly to query those embeddings in various ways. Check the module level docstring from some examples.
    vocabulary : :class:`~gensim.models.fasttext.FastTextVocab`
        This object represents the vocabulary of the model.
        Besides keeping track of all unique words, this object provides extra functionality, such as
        constructing a huffman tree (frequent words are closer to the root), or discarding extremely rare words.
    trainables : :class:`~gensim.models.fasttext.FastTextTrainables`
        This object represents the inner shallow neural network used to train the embeddings. This is very
        similar to the network of the :class:`~gensim.models.word2vec.Word2Vec` model, but it also trains weights
        for the N-Grams (sequences of more than 1 words). The semantics of the network are almost the same as
        the one used for the :class:`~gensim.models.word2vec.Word2Vec` model.
        You can think of it as a NN with a single projection and hidden layer which we train on the corpus.
        The weights are then used as our embeddings. An important difference however between the two models, is the
        scoring function used to compute the loss. In the case of FastText, this is modified in word to also account
        for the internal structure of words, besides their concurrence counts.

    """
    def __init__(self, sentences=None, corpus_file=None, sg=0, hs=0, size=100, alpha=0.025, window=5, min_count=5,
                 max_vocab_size=None, word_ngrams=1, sample=1e-3, seed=1, workers=3, min_alpha=0.0001,
                 negative=5, ns_exponent=0.75, cbow_mean=1, hashfxn=hash, iter=5, null_word=0, min_n=3, max_n=6,
                 sorted_vocab=1, bucket=2000000, trim_rule=None, batch_words=MAX_WORDS_IN_BATCH, callbacks=()):
        """

        Parameters
        ----------
        sentences : iterable of list of str, optional
            Can be simply a list of lists of tokens, but for larger corpora,
            consider an iterable that streams the sentences directly from disk/network.
            See :class:`~gensim.models.word2vec.BrownCorpus`, :class:`~gensim.models.word2vec.Text8Corpus`
            or :class:`~gensim.models.word2vec.LineSentence` in :mod:`~gensim.models.word2vec` module for such examples.
            If you don't supply `sentences`, the model is left uninitialized -- use if you plan to initialize it
            in some other way.
        corpus_file : str, optional
            Path to a corpus file in :class:`~gensim.models.word2vec.LineSentence` format.
            You may use this argument instead of `sentences` to get performance boost. Only one of `sentences` or
            `corpus_file` arguments need to be passed (or none of them).
        min_count : int, optional
            The model ignores all words with total frequency lower than this.
        size : int, optional
            Dimensionality of the word vectors.
        window : int, optional
            The maximum distance between the current and predicted word within a sentence.
        workers : int, optional
            Use these many worker threads to train the model (=faster training with multicore machines).
        alpha : float, optional
            The initial learning rate.
        min_alpha : float, optional
            Learning rate will linearly drop to `min_alpha` as training progresses.
        sg : {1, 0}, optional
            Training algorithm: skip-gram if `sg=1`, otherwise CBOW.
        hs : {1,0}, optional
            If 1, hierarchical softmax will be used for model training.
            If set to 0, and `negative` is non-zero, negative sampling will be used.
        seed : int, optional
            Seed for the random number generator. Initial vectors for each word are seeded with a hash of
            the concatenation of word + `str(seed)`. Note that for a fully deterministically-reproducible run,
            you must also limit the model to a single worker thread (`workers=1`), to eliminate ordering jitter
            from OS thread scheduling. (In Python 3, reproducibility between interpreter launches also requires
            use of the `PYTHONHASHSEED` environment variable to control hash randomization).
        max_vocab_size : int, optional
            Limits the RAM during vocabulary building; if there are more unique
            words than this, then prune the infrequent ones. Every 10 million word types need about 1GB of RAM.
            Set to `None` for no limit.
        sample : float, optional
            The threshold for configuring which higher-frequency words are randomly downsampled,
            useful range is (0, 1e-5).
        negative : int, optional
            If > 0, negative sampling will be used, the int for negative specifies how many "noise words"
            should be drawn (usually between 5-20).
            If set to 0, no negative sampling is used.
        ns_exponent : float, optional
            The exponent used to shape the negative sampling distribution. A value of 1.0 samples exactly in proportion
            to the frequencies, 0.0 samples all words equally, while a negative value samples low-frequency words more
            than high-frequency words. The popular default value of 0.75 was chosen by the original Word2Vec paper.
            More recently, in https://arxiv.org/abs/1804.04212, Caselles-Dupré, Lesaint, & Royo-Letelier suggest that
            other values may perform better for recommendation applications.
        cbow_mean : {1,0}, optional
            If 0, use the sum of the context word vectors. If 1, use the mean, only applies when cbow is used.
        hashfxn : function, optional
            Hash function to use to randomly initialize weights, for increased training reproducibility.
        iter : int, optional
            Number of iterations (epochs) over the corpus.
        trim_rule : function, optional
            Vocabulary trimming rule, specifies whether certain words should remain in the vocabulary,
            be trimmed away, or handled using the default (discard if word count < min_count).
            Can be None (min_count will be used, look to :func:`~gensim.utils.keep_vocab_item`),
            or a callable that accepts parameters (word, count, min_count) and returns either
            :attr:`gensim.utils.RULE_DISCARD`, :attr:`gensim.utils.RULE_KEEP` or :attr:`gensim.utils.RULE_DEFAULT`.
            The rule, if given, is only used to prune vocabulary during
            :meth:`~gensim.models.fasttext.FastText.build_vocab` and is not stored as part of themodel.

            The input parameters are of the following types:
                * `word` (str) - the word we are examining
                * `count` (int) - the word's frequency count in the corpus
                * `min_count` (int) - the minimum count threshold.

        sorted_vocab : {1,0}, optional
            If 1, sort the vocabulary by descending frequency before assigning word indices.
        batch_words : int, optional
            Target size (in words) for batches of examples passed to worker threads (and
            thus cython routines).(Larger batches will be passed if individual
            texts are longer than 10000 words, but the standard cython code truncates to that maximum.)
        min_n : int, optional
            Minimum length of char n-grams to be used for training word representations.
        max_n : int, optional
            Max length of char ngrams to be used for training word representations. Set `max_n` to be
            lesser than `min_n` to avoid char ngrams being used.
        word_ngrams : {1,0}, optional
            If 1, uses enriches word vectors with subword(n-grams) information.
            If 0, this is equivalent to :class:`~gensim.models.word2vec.Word2Vec`.
        bucket : int, optional
            Character ngrams are hashed into a fixed number of buckets, in order to limit the
            memory usage of the model. This option specifies the number of buckets used by the model.
        callbacks : :obj: `list` of :obj: `~gensim.models.callbacks.CallbackAny2Vec`, optional
            List of callbacks that need to be executed/run at specific stages during training.

        Examples
        --------
        Initialize and train a `FastText` model:

        .. sourcecode:: pycon

<<<<<<< HEAD
            >>> from gensim.models import FastText
            >>> sentences = [["cat", "say", "meow"], ["dog", "say", "woof"]]
            >>>
            >>> model = FastText(sentences, min_count=1)
            >>> say_vector = model['say']  # get vector for word
            >>> of_vector = model['of']  # get vector for out-of-vocab word
=======
        >>> from gensim.models import FastText
        >>> sentences = [["cat", "say", "meow"], ["dog", "say", "woof"]]
        >>>
        >>> model = FastText(sentences, min_count=1)
        >>> say_vector = model.wv['say']  # get vector for word
        >>> of_vector = model.wv['of']  # get vector for out-of-vocab word
>>>>>>> 62687e95

        """
        self.load = call_on_class_only
        self.load_fasttext_format = call_on_class_only
        self.callbacks = callbacks
        self.word_ngrams = int(word_ngrams)
        if self.word_ngrams <= 1 and max_n == 0:
            bucket = 0

        self.wv = FastTextKeyedVectors(size, min_n, max_n)
        self.vocabulary = FastTextVocab(
            max_vocab_size=max_vocab_size, min_count=min_count, sample=sample,
            sorted_vocab=bool(sorted_vocab), null_word=null_word, ns_exponent=ns_exponent)
        self.trainables = FastTextTrainables(
            vector_size=size, seed=seed, bucket=bucket, hashfxn=hashfxn)
        self.wv.bucket = self.trainables.bucket

        super(FastText, self).__init__(
            sentences=sentences, corpus_file=corpus_file, workers=workers, vector_size=size, epochs=iter,
            callbacks=callbacks, batch_words=batch_words, trim_rule=trim_rule, sg=sg, alpha=alpha, window=window,
            seed=seed, hs=hs, negative=negative, cbow_mean=cbow_mean, min_alpha=min_alpha, fast_version=FAST_VERSION)

    @property
    @deprecated("Attribute will be removed in 4.0.0, use wv.min_n instead")
    def min_n(self):
        return self.wv.min_n

    @property
    @deprecated("Attribute will be removed in 4.0.0, use wv.max_n instead")
    def max_n(self):
        return self.wv.max_n

    @property
    @deprecated("Attribute will be removed in 4.0.0, use trainables.bucket instead")
    def bucket(self):
        return self.trainables.bucket

    @property
    @deprecated("Attribute will be removed in 4.0.0, use self.trainables.vectors_vocab_lockf instead")
    def syn0_vocab_lockf(self):
        return self.trainables.vectors_vocab_lockf

    @syn0_vocab_lockf.setter
    @deprecated("Attribute will be removed in 4.0.0, use self.trainables.vectors_vocab_lockf instead")
    def syn0_vocab_lockf(self, value):
        self.trainables.vectors_vocab_lockf = value

    @syn0_vocab_lockf.deleter
    @deprecated("Attribute will be removed in 4.0.0, use self.trainables.vectors_vocab_lockf instead")
    def syn0_vocab_lockf(self):
        del self.trainables.vectors_vocab_lockf

    @property
    @deprecated("Attribute will be removed in 4.0.0, use self.trainables.vectors_ngrams_lockf instead")
    def syn0_ngrams_lockf(self):
        return self.trainables.vectors_ngrams_lockf

    @syn0_ngrams_lockf.setter
    @deprecated("Attribute will be removed in 4.0.0, use self.trainables.vectors_ngrams_lockf instead")
    def syn0_ngrams_lockf(self, value):
        self.trainables.vectors_ngrams_lockf = value

    @syn0_ngrams_lockf.deleter
    @deprecated("Attribute will be removed in 4.0.0, use self.trainables.vectors_ngrams_lockf instead")
    def syn0_ngrams_lockf(self):
        del self.trainables.vectors_ngrams_lockf

    @property
    @deprecated("Attribute will be removed in 4.0.0, use self.wv.num_ngram_vectors instead")
    def num_ngram_vectors(self):
        return self.wv.num_ngram_vectors

    def build_vocab(self, sentences=None, corpus_file=None, update=False, progress_per=10000, keep_raw_vocab=False,
                    trim_rule=None, **kwargs):
        """Build vocabulary from a sequence of sentences (can be a once-only generator stream).
        Each sentence must be a list of unicode strings.

        Parameters
        ----------
        sentences : iterable of list of str, optional
            Can be simply a list of lists of tokens, but for larger corpora,
            consider an iterable that streams the sentences directly from disk/network.
            See :class:`~gensim.models.word2vec.BrownCorpus`, :class:`~gensim.models.word2vec.Text8Corpus`
            or :class:`~gensim.models.word2vec.LineSentence` in :mod:`~gensim.models.word2vec` module for such examples.
        corpus_file : str, optional
            Path to a corpus file in :class:`~gensim.models.word2vec.LineSentence` format.
            You may use this argument instead of `sentences` to get performance boost. Only one of `sentences` or
            `corpus_file` arguments need to be passed (not both of them).
        update : bool
            If true, the new words in `sentences` will be added to model's vocab.
        progress_per : int
            Indicates how many words to process before showing/updating the progress.
        keep_raw_vocab : bool
            If not true, delete the raw vocabulary after the scaling is done and free up RAM.
        trim_rule : function, optional
            Vocabulary trimming rule, specifies whether certain words should remain in the vocabulary,
            be trimmed away, or handled using the default (discard if word count < min_count).
            Can be None (min_count will be used, look to :func:`~gensim.utils.keep_vocab_item`),
            or a callable that accepts parameters (word, count, min_count) and returns either
            :attr:`gensim.utils.RULE_DISCARD`, :attr:`gensim.utils.RULE_KEEP` or :attr:`gensim.utils.RULE_DEFAULT`.
            The rule, if given, is only used to prune vocabulary during
            :meth:`~gensim.models.fasttext.FastText.build_vocab` and is not stored as part of the model.

            The input parameters are of the following types:
                * `word` (str) - the word we are examining
                * `count` (int) - the word's frequency count in the corpus
                * `min_count` (int) - the minimum count threshold.

        **kwargs
            Additional key word parameters passed to
            :meth:`~gensim.models.base_any2vec.BaseWordEmbeddingsModel.build_vocab`.

        Examples
        --------
<<<<<<< HEAD
        Train a model and update vocab for online training:

        .. sourcecode:: pycon

            >>> from gensim.models import FastText
            >>> sentences_1 = [["cat", "say", "meow"], ["dog", "say", "woof"]]
            >>> sentences_2 = [["dude", "say", "wazzup!"]]
            >>>
            >>> model = FastText(min_count=1)
            >>> model.build_vocab(sentences_1)
            >>> model.train(sentences_1, total_examples=model.corpus_count, epochs=model.iter)
            >>>
            >>> model.build_vocab(sentences_2, update=True)
            >>> model.train(sentences_2, total_examples=model.corpus_count, epochs=model.iter)
=======
        Train a model and update vocab for online training

        >>> from gensim.models import FastText
        >>> sentences_1 = [["cat", "say", "meow"], ["dog", "say", "woof"]]
        >>> sentences_2 = [["dude", "say", "wazzup!"]]
        >>>
        >>> model = FastText(min_count=1)
        >>> model.build_vocab(sentences_1)
        >>> model.train(sentences_1, total_examples=model.corpus_count, epochs=model.epochs)
        >>>
        >>> model.build_vocab(sentences_2, update=True)
        >>> model.train(sentences_2, total_examples=model.corpus_count, epochs=model.epochs)
>>>>>>> 62687e95

        """
        if update:
            if not len(self.wv.vocab):
                raise RuntimeError(
                    "You cannot do an online vocabulary-update of a model which has no prior vocabulary. "
                    "First build the vocabulary of your model with a corpus "
                    "before doing an online update.")
            self.vocabulary.old_vocab_len = len(self.wv.vocab)
            self.trainables.old_hash2index_len = len(self.wv.hash2index)

        return super(FastText, self).build_vocab(
            sentences=sentences, corpus_file=corpus_file, update=update, progress_per=progress_per,
            keep_raw_vocab=keep_raw_vocab, trim_rule=trim_rule, **kwargs)

    def _set_train_params(self, **kwargs):
        pass

    def _clear_post_train(self):
        """Clear the model's internal structures after training has finished to free up RAM."""
        self.wv.vectors_norm = None
        self.wv.vectors_vocab_norm = None
        self.wv.vectors_ngrams_norm = None
        self.wv.buckets_word = None

    def estimate_memory(self, vocab_size=None, report=None):
        vocab_size = vocab_size or len(self.wv.vocab)
        vec_size = self.vector_size * np.dtype(np.float32).itemsize
        l1_size = self.trainables.layer1_size * np.dtype(np.float32).itemsize
        report = report or {}
        report['vocab'] = len(self.wv.vocab) * (700 if self.hs else 500)
        report['syn0_vocab'] = len(self.wv.vocab) * vec_size
        num_buckets = self.trainables.bucket
        if self.hs:
            report['syn1'] = len(self.wv.vocab) * l1_size
        if self.negative:
            report['syn1neg'] = len(self.wv.vocab) * l1_size
        if self.word_ngrams > 0 and self.wv.vocab:
            buckets = set()
            num_ngrams = 0
            for word in self.wv.vocab:
                ngrams = _compute_ngrams(word, self.wv.min_n, self.wv.max_n)
                num_ngrams += len(ngrams)
                buckets.update(_ft_hash(ng) % self.trainables.bucket for ng in ngrams)
            num_buckets = len(buckets)
            report['syn0_ngrams'] = len(buckets) * vec_size
            # A tuple (48 bytes) with num_ngrams_word ints (8 bytes) for each word
            # Only used during training, not stored with the model
            report['buckets_word'] = 48 * len(self.wv.vocab) + 8 * num_ngrams
        elif self.word_ngrams > 0:
            logger.warn(
                'subword information is enabled, but no vocabulary could be found, estimated required memory might be '
                'inaccurate!'
            )
        report['total'] = sum(report.values())
        logger.info(
            "estimated required memory for %i words, %i buckets and %i dimensions: %i bytes",
            len(self.wv.vocab), num_buckets, self.vector_size, report['total']
        )
        return report

    def _do_train_epoch(self, corpus_file, thread_id, offset, cython_vocab, thread_private_mem, cur_epoch,
                        total_examples=None, total_words=None, **kwargs):
        work, neu1 = thread_private_mem

        if self.sg:
            examples, tally, raw_tally = train_epoch_sg(self, corpus_file, offset, cython_vocab, cur_epoch,
                                                        total_examples, total_words, work, neu1)
        else:
            examples, tally, raw_tally = train_epoch_cbow(self, corpus_file, offset, cython_vocab, cur_epoch,
                                                          total_examples, total_words, work, neu1)

        return examples, tally, raw_tally

    def _do_train_job(self, sentences, alpha, inits):
        """Train a single batch of sentences. Return 2-tuple `(effective word count after
        ignoring unknown words and sentence length trimming, total word count)`.

        Parameters
        ----------
        sentences : iterable of list of str
            Can be simply a list of lists of tokens, but for larger corpora,
            consider an iterable that streams the sentences directly from disk/network.
            See :class:`~gensim.models.word2vec.BrownCorpus`, :class:`~gensim.models.word2vec.Text8Corpus`
            or :class:`~gensim.models.word2vec.LineSentence` in :mod:`~gensim.models.word2vec` module for such examples.
        alpha : float
            The current learning rate.
        inits : tuple of (:class:`numpy.ndarray`, :class:`numpy.ndarray`)
            Each worker's private work memory.

        Returns
        -------
        (int, int)
            Tuple of (effective word count after ignoring unknown words and sentence length trimming, total word count)

        """
        work, neu1 = inits
        tally = 0
        if self.sg:
            tally += train_batch_sg(self, sentences, alpha, work, neu1)
        else:
            tally += train_batch_cbow(self, sentences, alpha, work, neu1)

        return tally, self._raw_word_count(sentences)

    def train(self, sentences=None, corpus_file=None, total_examples=None, total_words=None,
              epochs=None, start_alpha=None, end_alpha=None,
              word_count=0, queue_factor=2, report_delay=1.0, callbacks=(), **kwargs):
        """Update the model's neural weights from a sequence of sentences (can be a once-only generator stream).
        For FastText, each sentence must be a list of unicode strings.

        To support linear learning-rate decay from (initial) `alpha` to `min_alpha`, and accurate
        progress-percentage logging, either `total_examples` (count of sentences) or `total_words` (count of
        raw words in sentences) **MUST** be provided. If `sentences` is the same corpus
        that was provided to :meth:`~gensim.models.fasttext.FastText.build_vocab` earlier,
        you can simply use `total_examples=self.corpus_count`.

        To avoid common mistakes around the model's ability to do multiple training passes itself, an
        explicit `epochs` argument **MUST** be provided. In the common and recommended case
        where :meth:`~gensim.models.fasttext.FastText.train` is only called once, you can set `epochs=self.iter`.

        Parameters
        ----------
        sentences : iterable of list of str, optional
            The `sentences` iterable can be simply a list of lists of tokens, but for larger corpora,
            consider an iterable that streams the sentences directly from disk/network.
            See :class:`~gensim.models.word2vec.BrownCorpus`, :class:`~gensim.models.word2vec.Text8Corpus`
            or :class:`~gensim.models.word2vec.LineSentence` in :mod:`~gensim.models.word2vec` module for such examples.
        corpus_file : str, optional
            Path to a corpus file in :class:`~gensim.models.word2vec.LineSentence` format.
            If you use this argument instead of `sentences`, you must provide `total_words` argument as well. Only one
            of `sentences` or `corpus_file` arguments need to be passed (not both of them).
        total_examples : int
            Count of sentences.
        total_words : int
            Count of raw words in sentences.
        epochs : int
            Number of iterations (epochs) over the corpus.
        start_alpha : float, optional
            Initial learning rate. If supplied, replaces the starting `alpha` from the constructor,
            for this one call to :meth:`~gensim.models.fasttext.FastText.train`.
            Use only if making multiple calls to :meth:`~gensim.models.fasttext.FastText.train`, when you want to manage
            the alpha learning-rate yourself (not recommended).
        end_alpha : float, optional
            Final learning rate. Drops linearly from `start_alpha`.
            If supplied, this replaces the final `min_alpha` from the constructor, for this one call to
            :meth:`~gensim.models.fasttext.FastText.train`.
            Use only if making multiple calls to :meth:`~gensim.models.fasttext.FastText.train`, when you want to manage
            the alpha learning-rate yourself (not recommended).
        word_count : int
            Count of words already trained. Set this to 0 for the usual
            case of training on all words in sentences.
        queue_factor : int
            Multiplier for size of queue (number of workers * queue_factor).
        report_delay : float
            Seconds to wait before reporting progress.
        callbacks : :obj: `list` of :obj: `~gensim.models.callbacks.CallbackAny2Vec`
            List of callbacks that need to be executed/run at specific stages during training.

        Examples
        --------
<<<<<<< HEAD
        .. sourcecode:: pycon

            >>> from gensim.models import FastText
            >>> sentences = [["cat", "say", "meow"], ["dog", "say", "woof"]]
            >>>
            >>> model = FastText(min_count=1)
            >>> model.build_vocab(sentences)
            >>> model.train(sentences, total_examples=model.corpus_count, epochs=model.iter)
=======
        >>> from gensim.models import FastText
        >>> sentences = [["cat", "say", "meow"], ["dog", "say", "woof"]]
        >>>
        >>> model = FastText(min_count=1)
        >>> model.build_vocab(sentences)
        >>> model.train(sentences, total_examples=model.corpus_count, epochs=model.epochs)
>>>>>>> 62687e95

        """
        super(FastText, self).train(
            sentences=sentences, corpus_file=corpus_file, total_examples=total_examples, total_words=total_words,
            epochs=epochs, start_alpha=start_alpha, end_alpha=end_alpha, word_count=word_count,
            queue_factor=queue_factor, report_delay=report_delay, callbacks=callbacks)
        self.trainables.get_vocab_word_vecs(self.wv)

    def init_sims(self, replace=False):
        """
        Precompute L2-normalized vectors.

        Parameters
        ----------
        replace : bool
            If True, forget the original vectors and only keep the normalized ones to save RAM.

        """
        # init_sims() resides in KeyedVectors because it deals with input layer mainly, but because the
        # hidden layer is not an attribute of KeyedVectors, it has to be deleted in this class.
        # The normalizing of input layer happens inside of KeyedVectors.
        if replace and hasattr(self.trainables, 'syn1'):
            del self.trainables.syn1
        self.wv.init_sims(replace)

    def clear_sims(self):
        """Remove all L2-normalized word vectors from the model, to free up memory.

        You can recompute them later again using the :meth:`~gensim.models.fasttext.FastText.init_sims` method.

        """
        self._clear_post_train()

    @deprecated("Method will be removed in 4.0.0, use self.wv.__getitem__() instead")
    def __getitem__(self, words):
        """Deprecated. Use self.wv.__getitem__() instead.

        Refer to the documentation for :meth:`gensim.models.keyedvectors.KeyedVectors.__getitem__`

        """
        return self.wv.__getitem__(words)

    @deprecated("Method will be removed in 4.0.0, use self.wv.__contains__() instead")
    def __contains__(self, word):
        """Deprecated. Use self.wv.__contains__() instead.

        Refer to the documentation for :meth:`gensim.models.keyedvectors.KeyedVectors.__contains__`

        """
        return self.wv.__contains__(word)

    @classmethod
    def load_fasttext_format(cls, model_file, encoding='utf8'):
        """Load the input-hidden weight matrix from Facebook's native fasttext `.bin` and `.vec` output files.

        Notes
        ------
        Due to limitations in the FastText API, you cannot continue training with a model loaded this way.

        Parameters
        ----------
        model_file : str
            Path to the FastText output files.
            FastText outputs two model files - `/path/to/model.vec` and `/path/to/model.bin`
            Expected value for this example: `/path/to/model` or `/path/to/model.bin`,
            as Gensim requires only `.bin` file to the load entire fastText model.
        encoding : str, optional
            Specifies the file encoding.

        Returns
        -------
        :class: `~gensim.models.fasttext.FastText`
            The loaded model.

        """
        model = cls()
        if not model_file.endswith('.bin'):
            model_file += '.bin'
        model.file_name = model_file
        model.load_binary_data(encoding=encoding)
        return model

    def load_binary_data(self, encoding='utf8'):
        """Load data from a binary file created by Facebook's native FastText.

        Parameters
        ----------
        encoding : str, optional
            Specifies the encoding.

        """

        # TODO use smart_open again when https://github.com/RaRe-Technologies/smart_open/issues/207 will be fixed
        with open(self.file_name, 'rb') as f:
            self._load_model_params(f)
            self._load_dict(f, encoding=encoding)
            self._load_vectors(f)

    def _load_model_params(self, file_handle):
        """Load model parameters from Facebook's native fasttext file.

        Parameters
        ----------
        file_handle : file-like object
            Handle to an open file.

        """
        magic, version = self.struct_unpack(file_handle, '@2i')
        if magic == FASTTEXT_FILEFORMAT_MAGIC:  # newer format
            self.new_format = True
            dim, ws, epoch, min_count, neg, _, loss, model, bucket, minn, maxn, _, t = \
                self.struct_unpack(file_handle, '@12i1d')
        else:  # older format
            self.new_format = False
            dim = magic
            ws = version
            epoch, min_count, neg, _, loss, model, bucket, minn, maxn, _, t = self.struct_unpack(file_handle, '@10i1d')
        # Parameters stored by [Args::save](https://github.com/facebookresearch/fastText/blob/master/src/args.cc)
        self.wv.vector_size = dim
        self.vector_size = dim
        self.window = ws
        self.epochs = epoch
        self.vocabulary.min_count = min_count
        self.negative = neg
        self.hs = loss == 1
        self.sg = model == 2
        self.trainables.bucket = bucket
        self.wv.bucket = bucket
        self.wv.min_n = minn
        self.wv.max_n = maxn
        self.vocabulary.sample = t

    def _load_dict(self, file_handle, encoding='utf8'):
        """Load a previously saved dictionary from disk, stored in Facebook's native fasttext format.

        Parameters
        ----------
        file_handle : file-like object
            The opened file handle to the persisted dictionary.
        encoding : str
            Specifies the encoding.

        """
        vocab_size, nwords, nlabels = self.struct_unpack(file_handle, '@3i')
        # Vocab stored by [Dictionary::save](https://github.com/facebookresearch/fastText/blob/master/src/dictionary.cc)
        if nlabels > 0:
            raise NotImplementedError("Supervised fastText models are not supported")
        logger.info("loading %s words for fastText model from %s", vocab_size, self.file_name)

        self.struct_unpack(file_handle, '@1q')  # number of tokens
        if self.new_format:
            pruneidx_size, = self.struct_unpack(file_handle, '@q')
        for i in range(vocab_size):
            word_bytes = b''
            char_byte = file_handle.read(1)
            # Read vocab word
            while char_byte != b'\x00':
                word_bytes += char_byte
                char_byte = file_handle.read(1)
            word = word_bytes.decode(encoding)
            count, _ = self.struct_unpack(file_handle, '@qb')

            self.wv.vocab[word] = Vocab(index=i, count=count)
            self.wv.index2word.append(word)

        assert len(self.wv.vocab) == nwords, (
            'mismatch between final vocab size ({} words), '
            'and expected number of words ({} words)'.format(len(self.wv.vocab), nwords))
        if len(self.wv.vocab) != vocab_size:
            # expecting to log this warning only for pretrained french vector, wiki.fr
            logger.warning(
                "mismatch between final vocab size (%s words), and expected vocab size (%s words)",
                len(self.wv.vocab), vocab_size
            )

        if self.new_format:
            for j in range(pruneidx_size):
                self.struct_unpack(file_handle, '@2i')

    def _load_vectors(self, file_handle):
        """Load word vectors stored in Facebook's native fasttext format from disk.

        Parameters
        ----------
        file_handle : file-like object
            Open file handle to persisted vectors.

        """
        if self.new_format:
            self.struct_unpack(file_handle, '@?')  # bool quant_input in fasttext.cc
        num_vectors, dim = self.struct_unpack(file_handle, '@2q')
        # Vectors stored by [Matrix::save](https://github.com/facebookresearch/fastText/blob/master/src/matrix.cc)
        assert self.wv.vector_size == dim, (
            'mismatch between vector size in model params ({}) and model vectors ({})'
            .format(self.wv.vector_size, dim)
        )
        float_size = struct.calcsize('@f')
        if float_size == 4:
            dtype = np.dtype(np.float32)
        elif float_size == 8:
            dtype = np.dtype(np.float64)

        self.num_original_vectors = num_vectors
        self.wv.vectors_ngrams = np.fromfile(file_handle, dtype=dtype, count=num_vectors * dim)
        self.wv.vectors_ngrams = self.wv.vectors_ngrams.reshape((num_vectors, dim))
        assert self.wv.vectors_ngrams.shape == (
            self.trainables.bucket + len(self.wv.vocab), self.wv.vector_size), \
            'mismatch between actual weight matrix shape {} and expected shape {}'\
            .format(
                self.wv.vectors_ngrams.shape, (self.trainables.bucket + len(self.wv.vocab), self.wv.vector_size)
            )

        self.trainables.init_ngrams_post_load(self.file_name, self.wv)
        self._clear_post_train()

    def struct_unpack(self, file_handle, fmt):
        """Read a single object from an open file.

        Parameters
        ----------
        file_handle : file_like object
            Handle to an open file
        fmt : str
            Byte format in which the structure is saved.

        Returns
        -------
        Tuple of (str)
            Unpacked structure.

        """
        num_bytes = struct.calcsize(fmt)
        return struct.unpack(fmt, file_handle.read(num_bytes))

    def save(self, *args, **kwargs):
        """Save the Fasttext model. This saved model can be loaded again using
        :meth:`~gensim.models.fasttext.FastText.load`, which supports incremental training
        and getting vectors for out-of-vocabulary words.

        Parameters
        ----------
        fname : str
            Store the model to this file.

        See Also
        --------
        :meth:`~gensim.models.fasttext.FastText.load`
            Load :class:`~gensim.models.fasttext.FastText` model.

        """
        kwargs['ignore'] = kwargs.get(
            'ignore', ['vectors_norm', 'vectors_vocab_norm', 'vectors_ngrams_norm', 'buckets_word'])
        super(FastText, self).save(*args, **kwargs)

    @classmethod
    def load(cls, *args, **kwargs):
        """Load a previously saved `FastText` model.

        Parameters
        ----------
        fname : str
            Path to the saved file.

        Returns
        -------
        :class:`~gensim.models.fasttext.FastText`
            Loaded model.

        See Also
        --------
        :meth:`~gensim.models.fasttext.FastText.save`
            Save :class:`~gensim.models.fasttext.FastText` model.

        """
        try:
            model = super(FastText, cls).load(*args, **kwargs)
            if not hasattr(model.trainables, 'vectors_vocab_lockf') and hasattr(model.wv, 'vectors_vocab'):
                model.trainables.vectors_vocab_lockf = ones(len(model.trainables.vectors), dtype=REAL)
            if not hasattr(model.trainables, 'vectors_ngrams_lockf') and hasattr(model.wv, 'vectors_ngrams'):
                model.trainables.vectors_ngrams_lockf = ones(len(model.trainables.vectors), dtype=REAL)
            return model
        except AttributeError:
            logger.info('Model saved using code from earlier Gensim Version. Re-loading old model in a compatible way.')
            from gensim.models.deprecated.fasttext import load_old_fasttext
            return load_old_fasttext(*args, **kwargs)

    @deprecated("Method will be removed in 4.0.0, use self.wv.accuracy() instead")
    def accuracy(self, questions, restrict_vocab=30000, most_similar=None, case_insensitive=True):
        most_similar = most_similar or FastTextKeyedVectors.most_similar
        return self.wv.accuracy(questions, restrict_vocab, most_similar, case_insensitive)


class FastTextVocab(Word2VecVocab):
    """Vocabulary used by :class:`~gensim.models.fasttext.FastText`."""
    def __init__(self, max_vocab_size=None, min_count=5, sample=1e-3, sorted_vocab=True, null_word=0, ns_exponent=0.75):
        super(FastTextVocab, self).__init__(
            max_vocab_size=max_vocab_size, min_count=min_count, sample=sample,
            sorted_vocab=sorted_vocab, null_word=null_word, ns_exponent=ns_exponent)

    def prepare_vocab(self, hs, negative, wv, update=False, keep_raw_vocab=False, trim_rule=None,
                      min_count=None, sample=None, dry_run=False):
        report_values = super(FastTextVocab, self).prepare_vocab(
            hs, negative, wv, update=update, keep_raw_vocab=keep_raw_vocab, trim_rule=trim_rule,
            min_count=min_count, sample=sample, dry_run=dry_run)
        return report_values


class FastTextTrainables(Word2VecTrainables):
    """Represents the inner shallow neural network used to train :class:`~gensim.models.fasttext.FastText`."""
    def __init__(self, vector_size=100, seed=1, hashfxn=hash, bucket=2000000):
        super(FastTextTrainables, self).__init__(
            vector_size=vector_size, seed=seed, hashfxn=hashfxn)
        self.bucket = int(bucket)

    def prepare_weights(self, hs, negative, wv, update=False, vocabulary=None):
        super(FastTextTrainables, self).prepare_weights(hs, negative, wv, update=update, vocabulary=vocabulary)
        self.init_ngrams_weights(wv, update=update, vocabulary=vocabulary)

    def init_ngrams_weights(self, wv, update=False, vocabulary=None):
        """Compute ngrams of all words present in vocabulary and stores vectors for only those ngrams.
        Vectors for other ngrams are initialized with a random uniform distribution in FastText.

        Parameters
        ----------
        update : bool
            If True, the new vocab words and their new ngrams word vectors are initialized
            with random uniform distribution and updated/added to the existing vocab word and ngram vectors.

        """
        if not update:
            wv.vectors_vocab = empty((len(wv.vocab), wv.vector_size), dtype=REAL)
            self.vectors_vocab_lockf = ones((len(wv.vocab), wv.vector_size), dtype=REAL)

            wv.vectors_ngrams = empty((self.bucket, wv.vector_size), dtype=REAL)
            self.vectors_ngrams_lockf = ones((self.bucket, wv.vector_size), dtype=REAL)

            wv.hash2index = {}
            wv.buckets_word = {}
            ngram_indices = []
            for word, vocab in wv.vocab.items():
                buckets = []
                for ngram in _compute_ngrams(word, wv.min_n, wv.max_n):
                    ngram_hash = _ft_hash(ngram) % self.bucket
                    if ngram_hash not in wv.hash2index:
                        wv.hash2index[ngram_hash] = len(ngram_indices)
                        ngram_indices.append(ngram_hash)
                    buckets.append(wv.hash2index[ngram_hash])
                wv.buckets_word[vocab.index] = np.array(buckets, dtype=np.uint32)
            wv.num_ngram_vectors = len(ngram_indices)

            logger.info("Total number of ngrams is %d", wv.num_ngram_vectors)

            wv.vectors_ngrams = wv.vectors_ngrams.take(ngram_indices, axis=0)
            self.vectors_ngrams_lockf = self.vectors_ngrams_lockf.take(ngram_indices, axis=0)
            self.reset_ngrams_weights(wv)
        else:
            wv.buckets_word = {}
            num_new_ngrams = 0
            for word, vocab in wv.vocab.items():
                buckets = []
                for ngram in _compute_ngrams(word, wv.min_n, wv.max_n):
                    ngram_hash = _ft_hash(ngram) % self.bucket
                    if ngram_hash not in wv.hash2index:
                        wv.hash2index[ngram_hash] = num_new_ngrams + self.old_hash2index_len
                        num_new_ngrams += 1
                    buckets.append(wv.hash2index[ngram_hash])
                wv.buckets_word[vocab.index] = np.array(buckets, dtype=np.uint32)

            wv.num_ngram_vectors += num_new_ngrams
            logger.info("Number of new ngrams is %d", num_new_ngrams)

            rand_obj = np.random
            rand_obj.seed(self.seed)
            new_vocab_rows = rand_obj.uniform(
                -1.0 / wv.vector_size, 1.0 / wv.vector_size,
                (len(wv.vocab) - vocabulary.old_vocab_len, wv.vector_size)
            ).astype(REAL)
            new_vocab_lockf_rows = ones(
                (len(wv.vocab) - vocabulary.old_vocab_len, wv.vector_size), dtype=REAL)
            new_ngram_rows = rand_obj.uniform(
                -1.0 / wv.vector_size, 1.0 / wv.vector_size,
                (len(wv.hash2index) - self.old_hash2index_len, wv.vector_size)
            ).astype(REAL)
            new_ngram_lockf_rows = ones(
                (len(wv.hash2index) - self.old_hash2index_len, wv.vector_size), dtype=REAL)

            wv.vectors_vocab = vstack([wv.vectors_vocab, new_vocab_rows])
            self.vectors_vocab_lockf = vstack([self.vectors_vocab_lockf, new_vocab_lockf_rows])
            wv.vectors_ngrams = vstack([wv.vectors_ngrams, new_ngram_rows])
            self.vectors_ngrams_lockf = vstack([self.vectors_ngrams_lockf, new_ngram_lockf_rows])

    def reset_ngrams_weights(self, wv):
        """Reset all projection weights to an initial (untrained) state,
        but keep the existing vocabulary and their ngrams.

        """
        rand_obj = np.random
        rand_obj.seed(self.seed)
        for index in range(len(wv.vocab)):
            wv.vectors_vocab[index] = rand_obj.uniform(
                -1.0 / wv.vector_size, 1.0 / wv.vector_size, wv.vector_size
            ).astype(REAL)
        for index in range(len(wv.hash2index)):
            wv.vectors_ngrams[index] = rand_obj.uniform(
                -1.0 / wv.vector_size, 1.0 / wv.vector_size, wv.vector_size
            ).astype(REAL)

    def get_vocab_word_vecs(self, wv):
        """Calculate vectors for words in vocabulary and stores them in `vectors`."""
        for w, v in wv.vocab.items():
            word_vec = np.copy(wv.vectors_vocab[v.index])
            ngrams = _compute_ngrams(w, wv.min_n, wv.max_n)
            ngram_weights = wv.vectors_ngrams
            for ngram in ngrams:
                word_vec += ngram_weights[wv.hash2index[_ft_hash(ngram) % self.bucket]]
            word_vec /= (len(ngrams) + 1)
            wv.vectors[v.index] = word_vec

    def init_ngrams_post_load(self, file_name, wv):
        """Compute ngrams of all words present in vocabulary, and store vectors for only those ngrams.

        Vectors for other ngrams are initialized with a random uniform distribution in FastText. These
        vectors are discarded here to save space.

        """
        wv.vectors = np.zeros((len(wv.vocab), wv.vector_size), dtype=REAL)

        for w, vocab in wv.vocab.items():
            wv.vectors[vocab.index] += np.array(wv.vectors_ngrams[vocab.index])

        ngram_indices = []
        wv.num_ngram_vectors = 0
        for word in wv.vocab.keys():
            for ngram in _compute_ngrams(word, wv.min_n, wv.max_n):
                ngram_hash = _ft_hash(ngram) % self.bucket
                if ngram_hash in wv.hash2index:
                    continue
                wv.hash2index[ngram_hash] = len(ngram_indices)
                ngram_indices.append(len(wv.vocab) + ngram_hash)
        wv.num_ngram_vectors = len(ngram_indices)
        wv.vectors_ngrams = wv.vectors_ngrams.take(ngram_indices, axis=0)

        ngram_weights = wv.vectors_ngrams

        logger.info(
            "loading weights for %s words for fastText model from %s",
            len(wv.vocab), file_name
        )

        for w, vocab in wv.vocab.items():
            word_ngrams = _compute_ngrams(w, wv.min_n, wv.max_n)
            for word_ngram in word_ngrams:
                vec_idx = wv.hash2index[_ft_hash(word_ngram) % self.bucket]
                wv.vectors[vocab.index] += np.array(ngram_weights[vec_idx])

            wv.vectors[vocab.index] /= (len(word_ngrams) + 1)
        logger.info(
            "loaded %s weight matrix for fastText model from %s",
            wv.vectors.shape, file_name
        )<|MERGE_RESOLUTION|>--- conflicted
+++ resolved
@@ -372,21 +372,12 @@
 
         .. sourcecode:: pycon
 
-<<<<<<< HEAD
             >>> from gensim.models import FastText
             >>> sentences = [["cat", "say", "meow"], ["dog", "say", "woof"]]
             >>>
             >>> model = FastText(sentences, min_count=1)
-            >>> say_vector = model['say']  # get vector for word
-            >>> of_vector = model['of']  # get vector for out-of-vocab word
-=======
-        >>> from gensim.models import FastText
-        >>> sentences = [["cat", "say", "meow"], ["dog", "say", "woof"]]
-        >>>
-        >>> model = FastText(sentences, min_count=1)
-        >>> say_vector = model.wv['say']  # get vector for word
-        >>> of_vector = model.wv['of']  # get vector for out-of-vocab word
->>>>>>> 62687e95
+            >>> say_vector = model.wv['say']  # get vector for word
+            >>> of_vector = model.wv['of']  # get vector for out-of-vocab word
 
         """
         self.load = call_on_class_only
@@ -501,7 +492,6 @@
 
         Examples
         --------
-<<<<<<< HEAD
         Train a model and update vocab for online training:
 
         .. sourcecode:: pycon
@@ -512,24 +502,10 @@
             >>>
             >>> model = FastText(min_count=1)
             >>> model.build_vocab(sentences_1)
-            >>> model.train(sentences_1, total_examples=model.corpus_count, epochs=model.iter)
+            >>> model.train(sentences_1, total_examples=model.corpus_count, epochs=model.epochs)
             >>>
             >>> model.build_vocab(sentences_2, update=True)
-            >>> model.train(sentences_2, total_examples=model.corpus_count, epochs=model.iter)
-=======
-        Train a model and update vocab for online training
-
-        >>> from gensim.models import FastText
-        >>> sentences_1 = [["cat", "say", "meow"], ["dog", "say", "woof"]]
-        >>> sentences_2 = [["dude", "say", "wazzup!"]]
-        >>>
-        >>> model = FastText(min_count=1)
-        >>> model.build_vocab(sentences_1)
-        >>> model.train(sentences_1, total_examples=model.corpus_count, epochs=model.epochs)
-        >>>
-        >>> model.build_vocab(sentences_2, update=True)
-        >>> model.train(sentences_2, total_examples=model.corpus_count, epochs=model.epochs)
->>>>>>> 62687e95
+            >>> model.train(sentences_2, total_examples=model.corpus_count, epochs=model.epochs)
 
         """
         if update:
@@ -691,7 +667,6 @@
 
         Examples
         --------
-<<<<<<< HEAD
         .. sourcecode:: pycon
 
             >>> from gensim.models import FastText
@@ -699,15 +674,7 @@
             >>>
             >>> model = FastText(min_count=1)
             >>> model.build_vocab(sentences)
-            >>> model.train(sentences, total_examples=model.corpus_count, epochs=model.iter)
-=======
-        >>> from gensim.models import FastText
-        >>> sentences = [["cat", "say", "meow"], ["dog", "say", "woof"]]
-        >>>
-        >>> model = FastText(min_count=1)
-        >>> model.build_vocab(sentences)
-        >>> model.train(sentences, total_examples=model.corpus_count, epochs=model.epochs)
->>>>>>> 62687e95
+            >>> model.train(sentences, total_examples=model.corpus_count, epochs=model.epochs)
 
         """
         super(FastText, self).train(
