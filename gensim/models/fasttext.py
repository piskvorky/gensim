#!/usr/bin/env python
# -*- coding: utf-8 -*-
#
# Authors: Shiva Manne <manneshiva@gmail.com>, Chinmaya Pancholi <chinmayapancholi13@gmail.com>
# Copyright (C) 2018 RaRe Technologies s.r.o.
# Licensed under the GNU LGPL v2.1 - http://www.gnu.org/licenses/lgpl.html

"""Learn word representations via Fasttext: `Enriching Word Vectors with Subword Information
<https://arxiv.org/abs/1607.04606>`_.

This module allows training word embeddings from a training corpus with the additional ability to obtain word vectors
for out-of-vocabulary words.

This module contains a fast native C implementation of Fasttext with Python interfaces. It is **not** only a wrapper
around Facebook's implementation.
For a tutorial see `this noteboook
<https://github.com/RaRe-Technologies/gensim/blob/develop/docs/notebooks/FastText_Tutorial.ipynb>`_.

**Make sure you have a C compiler before installing Gensim, to use the optimized (compiled) Fasttext
training routines.**

Usage examples
--------------

Initialize and train a model

>>> from gensim.test.utils import common_texts
>>> from gensim.models import FastText
>>>
>>> model = FastText(common_texts, size=4, window=3, min_count=1, iter=10)

Persist a model to disk with

>>> from gensim.test.utils import get_tmpfile
>>>
>>> fname = get_tmpfile("fasttext.model")
>>>
>>> model.save(fname)
>>> model = FastText.load(fname)  # you can continue training with the loaded model!

Retrieve word-vector for vocab and out-of-vocab word

>>> existent_word = "computer"
>>> existent_word in model.wv.vocab
True
>>> computer_vec = model.wv[existent_word]  # numpy vector of a word
>>>
>>> oov_word = "graph-out-of-vocab"
>>> oov_word in model.wv.vocab
False
>>> oov_vec = model.wv[oov_word]  # numpy vector for OOV word

You can perform various NLP word tasks with the model, some of them are already built-in

>>> similarities = model.wv.most_similar(positive=['computer', 'human'], negative=['interface'])
>>> most_similar = similarities[0]
>>>
>>> similarities = model.wv.most_similar_cosmul(positive=['computer', 'human'], negative=['interface'])
>>> most_similar = similarities[0]
>>>
>>> not_matching = model.wv.doesnt_match("human computer interface tree".split())
>>>
>>> sim_score = model.wv.similarity('computer', 'human')

Correlation with human opinion on word similarity

>>> from gensim.test.utils import datapath
>>>
>>> similarities = model.wv.evaluate_word_pairs(datapath('wordsim353.tsv'))

And on word analogies

>>> analogies_result = model.wv.accuracy(datapath('questions-words.txt'))

"""

import logging
import struct

import numpy as np
from numpy import ones, vstack, empty, float32 as REAL, sum as np_sum

from gensim.models.word2vec import Word2VecVocab, Word2VecTrainables, train_sg_pair, train_cbow_pair
from gensim.models.keyedvectors import Vocab, FastTextKeyedVectors
from gensim.models.base_any2vec import BaseWordEmbeddingsModel
from gensim.models.utils_any2vec import _compute_ngrams, _ft_hash

from gensim.utils import deprecated, call_on_class_only
from gensim import utils

logger = logging.getLogger(__name__)

try:
    from gensim.models.fasttext_inner import train_batch_sg, train_batch_cbow
    from gensim.models.fasttext_inner import FAST_VERSION, MAX_WORDS_IN_BATCH

except ImportError:
    # failed... fall back to plain numpy (20-80x slower training than the above)
    FAST_VERSION = -1
    MAX_WORDS_IN_BATCH = 10000

    def train_batch_cbow(model, sentences, alpha, work=None, neu1=None):
        """Update CBOW model by training on a sequence of sentences.

        Called internally from :meth:`~gensim.models.fasttext.FastText.train`.

        Notes
        -----
        This is the non-optimized, Python version. If you have cython installed, gensim will use the optimized version
        from :mod:`gensim.models.fasttext_inner` instead.

        Parameters
        ----------
        model : :class:`~gensim.models.fasttext.FastText`
            Model instance.
        sentences : iterable of list of str
            Iterable of the sentences.
        alpha : float
            Learning rate.
        work : :class:`numpy.ndarray`, optional
            UNUSED.
        neu1 : :class:`numpy.ndarray`, optional
            UNUSED.
        Returns
        -------
        int
            Effective number of words trained.

        """
        result = 0
        for sentence in sentences:
            word_vocabs = [model.wv.vocab[w] for w in sentence if w in model.wv.vocab and
                           model.wv.vocab[w].sample_int > model.random.rand() * 2 ** 32]
            for pos, word in enumerate(word_vocabs):
                reduced_window = model.random.randint(model.window)
                start = max(0, pos - model.window + reduced_window)
                window_pos = enumerate(word_vocabs[start:(pos + model.window + 1 - reduced_window)], start)
                word2_indices = [word2.index for pos2, word2 in window_pos if (word2 is not None and pos2 != pos)]

                vocab_subwords_indices = []
                ngrams_subwords_indices = []

                for index in word2_indices:
                    vocab_subwords_indices += [index]
                    ngrams_subwords_indices.extend(model.wv.buckets_word[index])

                l1_vocab = np_sum(model.wv.syn0_vocab[vocab_subwords_indices], axis=0)  # 1 x vector_size
                l1_ngrams = np_sum(model.wv.syn0_ngrams[ngrams_subwords_indices], axis=0)  # 1 x vector_size

                l1 = np_sum([l1_vocab, l1_ngrams], axis=0)
                subwords_indices = [vocab_subwords_indices] + [ngrams_subwords_indices]
                if (subwords_indices[0] or subwords_indices[1]) and model.cbow_mean:
                    l1 /= (len(subwords_indices[0]) + len(subwords_indices[1]))

                # train on the sliding window for target word
                train_cbow_pair(model, word, subwords_indices, l1, alpha, is_ft=True)
            result += len(word_vocabs)
        return result

    def train_batch_sg(model, sentences, alpha, work=None, neu1=None):
        """Update skip-gram model by training on a sequence of sentences.

        Called internally from :meth:`~gensim.models.fasttext.FastText.train`.

        Notes
        -----
        This is the non-optimized, Python version. If you have cython installed, gensim will use the optimized version
        from :mod:`gensim.models.fasttext_inner` instead.

        Parameters
        ----------
        model : :class:`~gensim.models.fasttext.FastText`
            `FastText` instance.
        sentences : iterable of list of str
            Iterable of the sentences directly from disk/network.
        alpha : float
            Learning rate.
        work : :class:`numpy.ndarray`, optional
            UNUSED.
        neu1 : :class:`numpy.ndarray`, optional
            UNUSED.

        Returns
        -------
        int
            Effective number of words trained.

        """
        result = 0
        for sentence in sentences:
            word_vocabs = [model.wv.vocab[w] for w in sentence if w in model.wv.vocab and
                           model.wv.vocab[w].sample_int > model.random.rand() * 2 ** 32]
            for pos, word in enumerate(word_vocabs):
                reduced_window = model.random.randint(model.window)  # `b` in the original word2vec code
                # now go over all words from the (reduced) window, predicting each one in turn
                start = max(0, pos - model.window + reduced_window)

                subwords_indices = (word.index,)
                subwords_indices += model.wv.buckets_word[word.index]

                for pos2, word2 in enumerate(word_vocabs[start:(pos + model.window + 1 - reduced_window)], start):
                    if pos2 != pos:  # don't train on the `word` itself
                        train_sg_pair(model, model.wv.index2word[word2.index], subwords_indices, alpha, is_ft=True)

            result += len(word_vocabs)
        return result

FASTTEXT_FILEFORMAT_MAGIC = 793712314


class FastText(BaseWordEmbeddingsModel):
    """Train, use and evaluate word representations learned using the method
    described in `Enriching Word Vectors with Subword Information <https://arxiv.org/abs/1607.04606>`_, aka FastText.

    The model can be stored/loaded via its :meth:`~gensim.models.fasttext.FastText.save` and
    :meth:`~gensim.models.fasttext.FastText.load` methods, or loaded from a format compatible with the original
    Fasttext implementation via :meth:`~gensim.models.fasttext.FastText.load_fasttext_format`.

    Some important internal attributes are the following:

    Attributes
    ----------
    wv : :class:`~gensim.models.keyedvectors.FastTextKeyedVectors`
        This object essentially contains the mapping between words and embeddings. These are similar to the embeddings
        computed in the :class:`~gensim.models.word2vec.Word2Vec`, however here we also include vectors for n-grams.
        This allows the model to compute embeddings even for **unseen** words (that do not exist in the vocabulary),
        as the aggregate of the n-grams included in the word. After training the model, this attribute can be used
        directly to query those embeddings in various ways. Check the module level docstring from some examples.
    vocabulary : :class:`~gensim.models.fasttext.FastTextVocab`
        This object represents the vocabulary of the model.
        Besides keeping track of all unique words, this object provides extra functionality, such as
        constructing a huffman tree (frequent words are closer to the root), or discarding extremely rare words.
    trainables : :class:`~gensim.models.fasttext.FastTextTrainables`
        This object represents the inner shallow neural network used to train the embeddings. This is very
        similar to the network of the :class:`~gensim.models.word2vec.Word2Vec` model, but it also trains weights
        for the N-Grams (sequences of more than 1 words). The semantics of the network are almost the same as
        the one used for the :class:`~gensim.models.word2vec.Word2Vec` model.
        You can think of it as a NN with a single projection and hidden layer which we train on the corpus.
        The weights are then used as our embeddings. An important difference however between the two models, is the
        scoring function used to compute the loss. In the case of FastText, this is modified in word to also account
        for the internal structure of words, besides their concurrence counts.

    """
    def __init__(self, sentences=None, input_streams=None, sg=0, hs=0, size=100, alpha=0.025, window=5, min_count=5,
                 max_vocab_size=None, word_ngrams=1, sample=1e-3, seed=1, workers=3, min_alpha=0.0001,
                 negative=5, cbow_mean=1, hashfxn=hash, iter=5, null_word=0, min_n=3, max_n=6, sorted_vocab=1,
                 bucket=2000000, trim_rule=None, batch_words=MAX_WORDS_IN_BATCH, callbacks=()):
        """

        Parameters
        ----------
<<<<<<< HEAD
        sentences : {iterable of iterables, list or tuple of iterable of iterables}
            The `sentences` iterable can be simply a list of lists of tokens, but for larger corpora,
=======
        sentences : iterable of list of str, optional
            Can be simply a list of lists of tokens, but for larger corpora,
>>>>>>> e455bc8d
            consider an iterable that streams the sentences directly from disk/network.
            See :class:`~gensim.models.word2vec.BrownCorpus`, :class:`~gensim.models.word2vec.Text8Corpus`
            or :class:`~gensim.models.word2vec.LineSentence` in :mod:`~gensim.models.word2vec` module for such examples.
            If you don't supply `sentences`, the model is left uninitialized -- use if you plan to initialize it
            in some other way.
<<<<<<< HEAD
        input_streams : list or tuple of iterable of iterables
            The tuple or list of `sentences`-like arguments. Use it if you have multiple input streams. It is possible
            to process streams in parallel, using `workers` parameter.
        sg : int {1, 0}
            Defines the training algorithm. If 1, skip-gram is used, otherwise, CBOW is employed.
        size : int
            Dimensionality of the feature vectors.
        window : int
=======
        min_count : int, optional
            The model ignores all words with total frequency lower than this.
        size : int, optional
            Dimensionality of the word vectors.
        window : int, optional
>>>>>>> e455bc8d
            The maximum distance between the current and predicted word within a sentence.
        workers : int, optional
            Use these many worker threads to train the model (=faster training with multicore machines).
        alpha : float, optional
            The initial learning rate.
        min_alpha : float, optional
            Learning rate will linearly drop to `min_alpha` as training progresses.
        sg : {1, 0}, optional
            Training algorithm: skip-gram if `sg=1`, otherwise CBOW.
        hs : {1,0}, optional
            If 1, hierarchical softmax will be used for model training.
            If set to 0, and `negative` is non-zero, negative sampling will be used.
        seed : int, optional
            Seed for the random number generator. Initial vectors for each word are seeded with a hash of
            the concatenation of word + `str(seed)`. Note that for a fully deterministically-reproducible run,
            you must also limit the model to a single worker thread (`workers=1`), to eliminate ordering jitter
            from OS thread scheduling. (In Python 3, reproducibility between interpreter launches also requires
            use of the `PYTHONHASHSEED` environment variable to control hash randomization).
        max_vocab_size : int, optional
            Limits the RAM during vocabulary building; if there are more unique
            words than this, then prune the infrequent ones. Every 10 million word types need about 1GB of RAM.
            Set to `None` for no limit.
        sample : float, optional
            The threshold for configuring which higher-frequency words are randomly downsampled,
            useful range is (0, 1e-5).
        negative : int, optional
            If > 0, negative sampling will be used, the int for negative specifies how many "noise words"
            should be drawn (usually between 5-20).
            If set to 0, no negative sampling is used.
        cbow_mean : {1,0}, optional
            If 0, use the sum of the context word vectors. If 1, use the mean, only applies when cbow is used.
        hashfxn : function, optional
            Hash function to use to randomly initialize weights, for increased training reproducibility.
        iter : int, optional
            Number of iterations (epochs) over the corpus.
        trim_rule : function, optional
            Vocabulary trimming rule, specifies whether certain words should remain in the vocabulary,
            be trimmed away, or handled using the default (discard if word count < min_count).
            Can be None (min_count will be used, look to :func:`~gensim.utils.keep_vocab_item`),
            or a callable that accepts parameters (word, count, min_count) and returns either
            :attr:`gensim.utils.RULE_DISCARD`, :attr:`gensim.utils.RULE_KEEP` or :attr:`gensim.utils.RULE_DEFAULT`.
            The rule, if given, is only used to prune vocabulary during
            :meth:`~gensim.models.fasttext.FastText.build_vocab` and is not stored as part of themodel.

            The input parameters are of the following types:
                * `word` (str) - the word we are examining
                * `count` (int) - the word's frequency count in the corpus
                * `min_count` (int) - the minimum count threshold.

        sorted_vocab : {1,0}, optional
            If 1, sort the vocabulary by descending frequency before assigning word indices.
        batch_words : int, optional
            Target size (in words) for batches of examples passed to worker threads (and
            thus cython routines).(Larger batches will be passed if individual
            texts are longer than 10000 words, but the standard cython code truncates to that maximum.)
        min_n : int, optional
            Minimum length of char n-grams to be used for training word representations.
        max_n : int, optional
            Max length of char ngrams to be used for training word representations. Set `max_n` to be
            lesser than `min_n` to avoid char ngrams being used.
        word_ngrams : {1,0}, optional
            If 1, uses enriches word vectors with subword(n-grams) information.
            If 0, this is equivalent to :class:`~gensim.models.word2vec.Word2Vec`.
        bucket : int, optional
            Character ngrams are hashed into a fixed number of buckets, in order to limit the
            memory usage of the model. This option specifies the number of buckets used by the model.
        callbacks : :obj: `list` of :obj: `~gensim.models.callbacks.CallbackAny2Vec`, optional
            List of callbacks that need to be executed/run at specific stages during training.

        Examples
        --------
        Initialize and train a `FastText` model::

        >>> from gensim.models import FastText
        >>> input_streams = [[["cat", "say", "meow"], ["dog", "say", "woof"]]]
        >>>
<<<<<<< HEAD
        >>> model = FastText(input_streams=input_streams, min_count=1)
        >>> say_vector = model['say']  # get vector for word
        >>> of_vector = model['of']  # get vector for out-of-vocab word

=======
        >>> model = FastText(sentences, min_count=1)
        >>> say_vector = model['say']  # get vector for a word
        >>> of_vector = model['of']  # get vector for an out-of-vocab word
>>>>>>> e455bc8d

        """
        self.load = call_on_class_only
        self.load_fasttext_format = call_on_class_only
        self.callbacks = callbacks
        self.word_ngrams = int(word_ngrams)
        if self.word_ngrams <= 1 and max_n == 0:
            bucket = 0

        self.wv = FastTextKeyedVectors(size, min_n, max_n)
        self.vocabulary = FastTextVocab(
            max_vocab_size=max_vocab_size, min_count=min_count, sample=sample,
            sorted_vocab=bool(sorted_vocab), null_word=null_word)
        self.trainables = FastTextTrainables(
            vector_size=size, seed=seed, bucket=bucket, hashfxn=hashfxn)
        self.wv.bucket = self.bucket

        super(FastText, self).__init__(
            sentences=sentences, input_streams=input_streams, workers=workers, vector_size=size, epochs=iter,
            callbacks=callbacks, batch_words=batch_words, trim_rule=trim_rule, sg=sg, alpha=alpha, window=window,
            seed=seed, hs=hs, negative=negative, cbow_mean=cbow_mean, min_alpha=min_alpha, fast_version=FAST_VERSION)

    @property
    @deprecated("Attribute will be removed in 4.0.0, use wv.min_n instead")
    def min_n(self):
        return self.wv.min_n

    @property
    @deprecated("Attribute will be removed in 4.0.0, use wv.max_n instead")
    def max_n(self):
        return self.wv.max_n

    @property
    @deprecated("Attribute will be removed in 4.0.0, use trainables.bucket instead")
    def bucket(self):
        return self.trainables.bucket

    @property
    @deprecated("Attribute will be removed in 4.0.0, use self.trainables.vectors_vocab_lockf instead")
    def syn0_vocab_lockf(self):
        return self.trainables.vectors_vocab_lockf

    @syn0_vocab_lockf.setter
    @deprecated("Attribute will be removed in 4.0.0, use self.trainables.vectors_vocab_lockf instead")
    def syn0_vocab_lockf(self, value):
        self.trainables.vectors_vocab_lockf = value

    @syn0_vocab_lockf.deleter
    @deprecated("Attribute will be removed in 4.0.0, use self.trainables.vectors_vocab_lockf instead")
    def syn0_vocab_lockf(self):
        del self.trainables.vectors_vocab_lockf

    @property
    @deprecated("Attribute will be removed in 4.0.0, use self.trainables.vectors_ngrams_lockf instead")
    def syn0_ngrams_lockf(self):
        return self.trainables.vectors_ngrams_lockf

    @syn0_ngrams_lockf.setter
    @deprecated("Attribute will be removed in 4.0.0, use self.trainables.vectors_ngrams_lockf instead")
    def syn0_ngrams_lockf(self, value):
        self.trainables.vectors_ngrams_lockf = value

    @syn0_ngrams_lockf.deleter
    @deprecated("Attribute will be removed in 4.0.0, use self.trainables.vectors_ngrams_lockf instead")
    def syn0_ngrams_lockf(self):
        del self.trainables.vectors_ngrams_lockf

    @property
    @deprecated("Attribute will be removed in 4.0.0, use self.wv.num_ngram_vectors instead")
    def num_ngram_vectors(self):
        return self.wv.num_ngram_vectors

    def build_vocab(self, sentences=None, input_streams=None, update=False, progress_per=10000, keep_raw_vocab=False,
                    trim_rule=None, workers=None, **kwargs):
        """Build vocabulary from a sequence of sentences (can be a once-only generator stream).
        Each sentence must be a list of unicode strings.

        Parameters
        ----------
        sentences : iterable of list of str
            Can be simply a list of lists of tokens, but for larger corpora,
            consider an iterable that streams the sentences directly from disk/network.
            See :class:`~gensim.models.word2vec.BrownCorpus`, :class:`~gensim.models.word2vec.Text8Corpus`
            or :class:`~gensim.models.word2vec.LineSentence` in :mod:`~gensim.models.word2vec` module for such examples.
<<<<<<< HEAD
        input_streams : list or tuple of iterable of iterables
            The tuple or list of `sentences`-like arguments. Use it if you have multiple input streams. It is possible
            to process streams in parallel, using `workers` parameter.
=======
        update : bool
            If true, the new words in `sentences` will be added to model's vocab.
        progress_per : int
            Indicates how many words to process before showing/updating the progress.
>>>>>>> e455bc8d
        keep_raw_vocab : bool
            If not true, delete the raw vocabulary after the scaling is done and free up RAM.
        trim_rule : function, optional
            Vocabulary trimming rule, specifies whether certain words should remain in the vocabulary,
            be trimmed away, or handled using the default (discard if word count < min_count).
            Can be None (min_count will be used, look to :func:`~gensim.utils.keep_vocab_item`),
            or a callable that accepts parameters (word, count, min_count) and returns either
            :attr:`gensim.utils.RULE_DISCARD`, :attr:`gensim.utils.RULE_KEEP` or :attr:`gensim.utils.RULE_DEFAULT`.
<<<<<<< HEAD
            Note: The rule, if given, is only used to prune vocabulary during build_vocab() and is not stored as part
            of the model.
        progress_per : int
            Indicates how many words to process before showing/updating the progress.
        update : bool
            If true, the new words in `sentences` will be added to model's vocab.
        workers : int
            Used if `input_streams` is passed. Determines how many processes to use for vocab building.
            Actual number of workers is determined by `min(len(input_streams), workers)`.
=======
            The rule, if given, is only used to prune vocabulary during
            :meth:`~gensim.models.fasttext.FastText.build_vocab` and is not stored as part of the model.
>>>>>>> e455bc8d

            The input parameters are of the following types:
                * `word` (str) - the word we are examining
                * `count` (int) - the word's frequency count in the corpus
                * `min_count` (int) - the minimum count threshold.

        **kwargs
            Additional key word parameters passed to
            :meth:`~gensim.models.base_any2vec.BaseWordEmbeddingsModel.build_vocab`.

        Examples
        --------
        Train a model and update vocab for online training

        >>> from gensim.models import FastText
        >>> sentences_1 = [["cat", "say", "meow"], ["dog", "say", "woof"]]
        >>> sentences_2 = [["dude", "say", "wazzup!"]]
        >>>
        >>> model = FastText(min_count=1)
        >>> model.build_vocab(sentences_1)
        >>> model.train(sentences_1, total_examples=model.corpus_count, epochs=model.iter)
        >>>
        >>> model.build_vocab(sentences_2, update=True)
        >>> model.train(sentences_2, total_examples=model.corpus_count, epochs=model.iter)

        """
        if update:
            if not len(self.wv.vocab):
                raise RuntimeError(
                    "You cannot do an online vocabulary-update of a model which has no prior vocabulary. "
                    "First build the vocabulary of your model with a corpus "
                    "before doing an online update.")
            self.vocabulary.old_vocab_len = len(self.wv.vocab)
            self.trainables.old_hash2index_len = len(self.wv.hash2index)

        return super(FastText, self).build_vocab(
            sentences=sentences, input_streams=input_streams, update=update, progress_per=progress_per,
            keep_raw_vocab=keep_raw_vocab, trim_rule=trim_rule, workers=workers, **kwargs)

    def _set_train_params(self, **kwargs):
        pass

    def _clear_post_train(self):
        """Clear the model's internal structures after training has finished to free up RAM."""
        self.wv.vectors_norm = None
        self.wv.vectors_vocab_norm = None
        self.wv.vectors_ngrams_norm = None
        self.wv.buckets_word = None

    def estimate_memory(self, vocab_size=None, report=None):
        vocab_size = vocab_size or len(self.wv.vocab)
        vec_size = self.vector_size * np.dtype(np.float32).itemsize
        l1_size = self.layer1_size * np.dtype(np.float32).itemsize
        report = report or {}
        report['vocab'] = len(self.wv.vocab) * (700 if self.hs else 500)
        report['syn0_vocab'] = len(self.wv.vocab) * vec_size
        num_buckets = self.bucket
        if self.hs:
            report['syn1'] = len(self.wv.vocab) * l1_size
        if self.negative:
            report['syn1neg'] = len(self.wv.vocab) * l1_size
        if self.word_ngrams > 0 and self.wv.vocab:
            buckets = set()
            num_ngrams = 0
            for word in self.wv.vocab:
                ngrams = _compute_ngrams(word, self.min_n, self.max_n)
                num_ngrams += len(ngrams)
                buckets.update(_ft_hash(ng) % self.bucket for ng in ngrams)
            num_buckets = len(buckets)
            report['syn0_ngrams'] = len(buckets) * vec_size
            # A tuple (48 bytes) with num_ngrams_word ints (8 bytes) for each word
            # Only used during training, not stored with the model
            report['buckets_word'] = 48 * len(self.wv.vocab) + 8 * num_ngrams
        elif self.word_ngrams > 0:
            logger.warn(
                'subword information is enabled, but no vocabulary could be found, estimated required memory might be '
                'inaccurate!'
            )
        report['total'] = sum(report.values())
        logger.info(
            "estimated required memory for %i words, %i buckets and %i dimensions: %i bytes",
            len(self.wv.vocab), num_buckets, self.vector_size, report['total']
        )
        return report

    def _do_train_job(self, sentences, alpha, inits):
        """Train a single batch of sentences. Return 2-tuple `(effective word count after
        ignoring unknown words and sentence length trimming, total word count)`.

        Parameters
        ----------
        sentences : iterable of list of str
            Can be simply a list of lists of tokens, but for larger corpora,
            consider an iterable that streams the sentences directly from disk/network.
            See :class:`~gensim.models.word2vec.BrownCorpus`, :class:`~gensim.models.word2vec.Text8Corpus`
            or :class:`~gensim.models.word2vec.LineSentence` in :mod:`~gensim.models.word2vec` module for such examples.
        alpha : float
            The current learning rate.
        inits : tuple of (:class:`numpy.ndarray`, :class:`numpy.ndarray`)
            Each worker's private work memory.

        Returns
        -------
        (int, int)
            Tuple of (effective word count after ignoring unknown words and sentence length trimming, total word count)

        """
        work, neu1 = inits
        tally = 0
        if self.sg:
            tally += train_batch_sg(self, sentences, alpha, work, neu1)
        else:
            tally += train_batch_cbow(self, sentences, alpha, work, neu1)

        return tally, self._raw_word_count(sentences)

    def train(self, sentences=None, input_streams=None, total_examples=None, total_words=None,
              epochs=None, start_alpha=None, end_alpha=None,
              word_count=0, queue_factor=2, report_delay=1.0, callbacks=(), **kwargs):
        """Update the model's neural weights from a sequence of sentences (can be a once-only generator stream).
        For FastText, each sentence must be a list of unicode strings.

        To support linear learning-rate decay from (initial) `alpha` to `min_alpha`, and accurate
        progress-percentage logging, either `total_examples` (count of sentences) or `total_words` (count of
        raw words in sentences) **MUST** be provided. If `sentences` is the same corpus
        that was provided to :meth:`~gensim.models.fasttext.FastText.build_vocab` earlier,
        you can simply use `total_examples=self.corpus_count`.

        To avoid common mistakes around the model's ability to do multiple training passes itself, an
        explicit `epochs` argument **MUST** be provided. In the common and recommended case
        where :meth:`~gensim.models.fasttext.FastText.train` is only called once, you can set `epochs=self.iter`.

        Parameters
        ----------
        sentences : {iterable of iterables, list or tuple of iterable of iterables}
            The `sentences` iterable can be simply a list of lists of tokens, but for larger corpora,
            consider an iterable that streams the sentences directly from disk/network.
            See :class:`~gensim.models.word2vec.BrownCorpus`, :class:`~gensim.models.word2vec.Text8Corpus`
            or :class:`~gensim.models.word2vec.LineSentence` in :mod:`~gensim.models.word2vec` module for such examples.
        input_streams : list or tuple of iterable of iterables
            The tuple or list of `sentences`-like arguments. Use it if you have multiple input streams. It is possible
            to process streams in parallel, using `workers` parameter.
        total_examples : int
            Count of sentences.
        total_words : int
            Count of raw words in sentences.
        epochs : int
            Number of iterations (epochs) over the corpus.
        start_alpha : float, optional
            Initial learning rate. If supplied, replaces the starting `alpha` from the constructor,
            for this one call to :meth:`~gensim.models.fasttext.FastText.train`.
            Use only if making multiple calls to :meth:`~gensim.models.fasttext.FastText.train`, when you want to manage
            the alpha learning-rate yourself (not recommended).
        end_alpha : float, optional
            Final learning rate. Drops linearly from `start_alpha`.
            If supplied, this replaces the final `min_alpha` from the constructor, for this one call to
            :meth:`~gensim.models.fasttext.FastText.train`.
            Use only if making multiple calls to :meth:`~gensim.models.fasttext.FastText.train`, when you want to manage
            the alpha learning-rate yourself (not recommended).
        word_count : int
            Count of words already trained. Set this to 0 for the usual
            case of training on all words in sentences.
        queue_factor : int
            Multiplier for size of queue (number of workers * queue_factor).
        report_delay : float
            Seconds to wait before reporting progress.
        callbacks : :obj: `list` of :obj: `~gensim.models.callbacks.CallbackAny2Vec`
            List of callbacks that need to be executed/run at specific stages during training.

        Examples
        --------
        >>> from gensim.models import FastText
        >>> sentences = [["cat", "say", "meow"], ["dog", "say", "woof"]]
        >>>
        >>> model = FastText(min_count=1)
        >>> model.build_vocab(sentences)
        >>> model.train(sentences, total_examples=model.corpus_count, epochs=model.iter)

        """
        super(FastText, self).train(
            sentences=sentences, input_streams=input_streams, total_examples=total_examples, total_words=total_words,
            epochs=epochs, start_alpha=start_alpha, end_alpha=end_alpha, word_count=word_count,
            queue_factor=queue_factor, report_delay=report_delay, callbacks=callbacks)
        self.trainables.get_vocab_word_vecs(self.wv)

    def init_sims(self, replace=False):
        """
        Precompute L2-normalized vectors.

        Parameters
        ----------
        replace : bool
            If True, forget the original vectors and only keep the normalized ones to save RAM.

        """
        # init_sims() resides in KeyedVectors because it deals with input layer mainly, but because the
        # hidden layer is not an attribute of KeyedVectors, it has to be deleted in this class.
        # The normalizing of input layer happens inside of KeyedVectors.
        if replace and hasattr(self.trainables, 'syn1'):
            del self.trainables.syn1
        self.wv.init_sims(replace)

    def clear_sims(self):
        """Remove all L2-normalized word vectors from the model, to free up memory.

        You can recompute them later again using the :meth:`~gensim.models.fasttext.FastText.init_sims` method.

        """
        self._clear_post_train()

    @deprecated("Method will be removed in 4.0.0, use self.wv.__getitem__() instead")
    def __getitem__(self, words):
        """Deprecated. Use self.wv.__getitem__() instead.

        Refer to the documentation for :meth:`gensim.models.keyedvectors.KeyedVectors.__getitem__`

        """
        return self.wv.__getitem__(words)

    @deprecated("Method will be removed in 4.0.0, use self.wv.__contains__() instead")
    def __contains__(self, word):
        """Deprecated. Use self.wv.__contains__() instead.

        Refer to the documentation for :meth:`gensim.models.keyedvectors.KeyedVectors.__contains__`

        """
        return self.wv.__contains__(word)

    @classmethod
    def load_fasttext_format(cls, model_file, encoding='utf8'):
        """Load the input-hidden weight matrix from Facebook's native fasttext `.bin` and `.vec` output files.

        Notes
        ------
        Due to limitations in the FastText API, you cannot continue training with a model loaded this way.

        Parameters
        ----------
        model_file : str
            Path to the FastText output files.
            FastText outputs two model files - `/path/to/model.vec` and `/path/to/model.bin`
            Expected value for this example: `/path/to/model` or `/path/to/model.bin`,
            as Gensim requires only `.bin` file to the load entire fastText model.
        encoding : str, optional
            Specifies the file encoding.

        Returns
        -------
        :class: `~gensim.models.fasttext.FastText`
            The loaded model.

        """
        model = cls()
        if not model_file.endswith('.bin'):
            model_file += '.bin'
        model.file_name = model_file
        model.load_binary_data(encoding=encoding)
        return model

    def load_binary_data(self, encoding='utf8'):
        """Load data from a binary file created by Facebook's native FastText.

        Parameters
        ----------
        encoding : str, optional
            Specifies the encoding.

        """
        with utils.smart_open(self.file_name, 'rb') as f:
            self._load_model_params(f)
            self._load_dict(f, encoding=encoding)
            self._load_vectors(f)

    def _load_model_params(self, file_handle):
        """Load model parameters from Facebook's native fasttext file.

        Parameters
        ----------
        file_handle : file-like object
            Handle to an open file.

        """
        magic, version = self.struct_unpack(file_handle, '@2i')
        if magic == FASTTEXT_FILEFORMAT_MAGIC:  # newer format
            self.new_format = True
            dim, ws, epoch, min_count, neg, _, loss, model, bucket, minn, maxn, _, t = \
                self.struct_unpack(file_handle, '@12i1d')
        else:  # older format
            self.new_format = False
            dim = magic
            ws = version
            epoch, min_count, neg, _, loss, model, bucket, minn, maxn, _, t = self.struct_unpack(file_handle, '@10i1d')
        # Parameters stored by [Args::save](https://github.com/facebookresearch/fastText/blob/master/src/args.cc)
        self.wv.vector_size = dim
        self.vector_size = dim
        self.window = ws
        self.epochs = epoch
        self.vocabulary.min_count = min_count
        self.negative = neg
        self.hs = loss == 1
        self.sg = model == 2
        self.trainables.bucket = bucket
        self.wv.bucket = bucket
        self.wv.min_n = minn
        self.wv.max_n = maxn
        self.vocabulary.sample = t

    def _load_dict(self, file_handle, encoding='utf8'):
        """Load a previously saved dictionary from disk, stored in Facebook's native fasttext format.

        Parameters
        ----------
        file_handle : file-like object
            The opened file handle to the persisted dictionary.
        encoding : str
            Specifies the encoding.

        """
        vocab_size, nwords, nlabels = self.struct_unpack(file_handle, '@3i')
        # Vocab stored by [Dictionary::save](https://github.com/facebookresearch/fastText/blob/master/src/dictionary.cc)
        if nlabels > 0:
            raise NotImplementedError("Supervised fastText models are not supported")
        logger.info("loading %s words for fastText model from %s", vocab_size, self.file_name)

        self.struct_unpack(file_handle, '@1q')  # number of tokens
        if self.new_format:
            pruneidx_size, = self.struct_unpack(file_handle, '@q')
        for i in range(vocab_size):
            word_bytes = b''
            char_byte = file_handle.read(1)
            # Read vocab word
            while char_byte != b'\x00':
                word_bytes += char_byte
                char_byte = file_handle.read(1)
            word = word_bytes.decode(encoding)
            count, _ = self.struct_unpack(file_handle, '@qb')

            self.wv.vocab[word] = Vocab(index=i, count=count)
            self.wv.index2word.append(word)

        assert len(self.wv.vocab) == nwords, (
            'mismatch between final vocab size ({} words), '
            'and expected number of words ({} words)'.format(len(self.wv.vocab), nwords))
        if len(self.wv.vocab) != vocab_size:
            # expecting to log this warning only for pretrained french vector, wiki.fr
            logger.warning(
                "mismatch between final vocab size (%s words), and expected vocab size (%s words)",
                len(self.wv.vocab), vocab_size
            )

        if self.new_format:
            for j in range(pruneidx_size):
                self.struct_unpack(file_handle, '@2i')

    def _load_vectors(self, file_handle):
        """Load word vectors stored in Facebook's native fasttext format from disk.

        Parameters
        ----------
        file_handle : file-like object
            Open file handle to persisted vectors.

        """
        if self.new_format:
            self.struct_unpack(file_handle, '@?')  # bool quant_input in fasttext.cc
        num_vectors, dim = self.struct_unpack(file_handle, '@2q')
        # Vectors stored by [Matrix::save](https://github.com/facebookresearch/fastText/blob/master/src/matrix.cc)
        assert self.wv.vector_size == dim, (
            'mismatch between vector size in model params ({}) and model vectors ({})'
            .format(self.wv.vector_size, dim)
        )
        float_size = struct.calcsize('@f')
        if float_size == 4:
            dtype = np.dtype(np.float32)
        elif float_size == 8:
            dtype = np.dtype(np.float64)

        self.num_original_vectors = num_vectors
        self.wv.vectors_ngrams = np.fromfile(file_handle, dtype=dtype, count=num_vectors * dim)
        self.wv.vectors_ngrams = self.wv.vectors_ngrams.reshape((num_vectors, dim))
        assert self.wv.vectors_ngrams.shape == (
            self.trainables.bucket + len(self.wv.vocab), self.wv.vector_size), \
            'mismatch between actual weight matrix shape {} and expected shape {}'\
            .format(
                self.wv.vectors_ngrams.shape, (self.trainables.bucket + len(self.wv.vocab), self.wv.vector_size)
            )

        self.trainables.init_ngrams_post_load(self.file_name, self.wv)
        self._clear_post_train()

    def struct_unpack(self, file_handle, fmt):
        """Read a single object from an open file.

        Parameters
        ----------
        file_handle : file_like object
            Handle to an open file
        fmt : str
            Byte format in which the structure is saved.

        Returns
        -------
        Tuple of (str)
            Unpacked structure.

        """
        num_bytes = struct.calcsize(fmt)
        return struct.unpack(fmt, file_handle.read(num_bytes))

    def save(self, *args, **kwargs):
        """Save the Fasttext model. This saved model can be loaded again using
        :meth:`~gensim.models.fasttext.FastText.load`, which supports incremental training
        and getting vectors for out-of-vocabulary words.

        Parameters
        ----------
        fname : str
            Store the model to this file.

        See Also
        --------
        :meth:`~gensim.models.fasttext.FastText.load`
            Load :class:`~gensim.models.fasttext.FastText` model.

        """
        kwargs['ignore'] = kwargs.get(
            'ignore', ['vectors_norm', 'vectors_vocab_norm', 'vectors_ngrams_norm', 'buckets_word'])
        super(FastText, self).save(*args, **kwargs)

    @classmethod
    def load(cls, *args, **kwargs):
        """Load a previously saved `FastText` model.

        Parameters
        ----------
        fname : str
            Path to the saved file.

        Returns
        -------
        :class:`~gensim.models.fasttext.FastText`
            Loaded model.

        See Also
        --------
        :meth:`~gensim.models.fasttext.FastText.save`
            Save :class:`~gensim.models.fasttext.FastText` model.

        """
        try:
            model = super(FastText, cls).load(*args, **kwargs)
            if not hasattr(model.trainables, 'vectors_vocab_lockf') and hasattr(model.wv, 'vectors_vocab'):
                model.trainables.vectors_vocab_lockf = ones(len(model.trainables.vectors), dtype=REAL)
            if not hasattr(model.trainables, 'vectors_ngrams_lockf') and hasattr(model.wv, 'vectors_ngrams'):
                model.trainables.vectors_ngrams_lockf = ones(len(model.trainables.vectors), dtype=REAL)
            return model
        except AttributeError:
            logger.info('Model saved using code from earlier Gensim Version. Re-loading old model in a compatible way.')
            from gensim.models.deprecated.fasttext import load_old_fasttext
            return load_old_fasttext(*args, **kwargs)

    @deprecated("Method will be removed in 4.0.0, use self.wv.accuracy() instead")
    def accuracy(self, questions, restrict_vocab=30000, most_similar=None, case_insensitive=True):
        most_similar = most_similar or FastTextKeyedVectors.most_similar
        return self.wv.accuracy(questions, restrict_vocab, most_similar, case_insensitive)


class FastTextVocab(Word2VecVocab):
    """Vocabulary used by :class:`~gensim.models.fasttext.FastText`."""
    def __init__(self, max_vocab_size=None, min_count=5, sample=1e-3, sorted_vocab=True, null_word=0):
        super(FastTextVocab, self).__init__(
            max_vocab_size=max_vocab_size, min_count=min_count, sample=sample,
            sorted_vocab=sorted_vocab, null_word=null_word)

    def prepare_vocab(self, hs, negative, wv, update=False, keep_raw_vocab=False, trim_rule=None,
                      min_count=None, sample=None, dry_run=False):
        report_values = super(FastTextVocab, self).prepare_vocab(
            hs, negative, wv, update=update, keep_raw_vocab=keep_raw_vocab, trim_rule=trim_rule,
            min_count=min_count, sample=sample, dry_run=dry_run)
        return report_values


class FastTextTrainables(Word2VecTrainables):
    """Represents the inner shallow neural network used to train :class:`~gensim.models.fasttext.FastText`."""
    def __init__(self, vector_size=100, seed=1, hashfxn=hash, bucket=2000000):
        super(FastTextTrainables, self).__init__(
            vector_size=vector_size, seed=seed, hashfxn=hashfxn)
        self.bucket = int(bucket)

    def prepare_weights(self, hs, negative, wv, update=False, vocabulary=None):
        super(FastTextTrainables, self).prepare_weights(hs, negative, wv, update=update, vocabulary=vocabulary)
        self.init_ngrams_weights(wv, update=update, vocabulary=vocabulary)

    def init_ngrams_weights(self, wv, update=False, vocabulary=None):
        """Compute ngrams of all words present in vocabulary and stores vectors for only those ngrams.
        Vectors for other ngrams are initialized with a random uniform distribution in FastText.

        Parameters
        ----------
        update : bool
            If True, the new vocab words and their new ngrams word vectors are initialized
            with random uniform distribution and updated/added to the existing vocab word and ngram vectors.

        """
        if not update:
            wv.vectors_vocab = empty((len(wv.vocab), wv.vector_size), dtype=REAL)
            self.vectors_vocab_lockf = ones((len(wv.vocab), wv.vector_size), dtype=REAL)

            wv.vectors_ngrams = empty((self.bucket, wv.vector_size), dtype=REAL)
            self.vectors_ngrams_lockf = ones((self.bucket, wv.vector_size), dtype=REAL)

            wv.hash2index = {}
            wv.buckets_word = {}
            ngram_indices = []
            for word, vocab in wv.vocab.items():
                buckets = []
                for ngram in _compute_ngrams(word, wv.min_n, wv.max_n):
                    ngram_hash = _ft_hash(ngram) % self.bucket
                    if ngram_hash not in wv.hash2index:
                        wv.hash2index[ngram_hash] = len(ngram_indices)
                        ngram_indices.append(ngram_hash)
                    buckets.append(wv.hash2index[ngram_hash])
                wv.buckets_word[vocab.index] = tuple(buckets)
            wv.num_ngram_vectors = len(ngram_indices)

            logger.info("Total number of ngrams is %d", wv.num_ngram_vectors)

            wv.vectors_ngrams = wv.vectors_ngrams.take(ngram_indices, axis=0)
            self.vectors_ngrams_lockf = self.vectors_ngrams_lockf.take(ngram_indices, axis=0)
            self.reset_ngrams_weights(wv)
        else:
            wv.buckets_word = {}
            num_new_ngrams = 0
            for word, vocab in wv.vocab.items():
                buckets = []
                for ngram in _compute_ngrams(word, wv.min_n, wv.max_n):
                    ngram_hash = _ft_hash(ngram) % self.bucket
                    if ngram_hash not in wv.hash2index:
                        wv.hash2index[ngram_hash] = num_new_ngrams + self.old_hash2index_len
                        num_new_ngrams += 1
                    buckets.append(wv.hash2index[ngram_hash])
                wv.buckets_word[vocab.index] = tuple(buckets)

            wv.num_ngram_vectors += num_new_ngrams
            logger.info("Number of new ngrams is %d", num_new_ngrams)

            rand_obj = np.random
            rand_obj.seed(self.seed)
            new_vocab_rows = rand_obj.uniform(
                -1.0 / wv.vector_size, 1.0 / wv.vector_size,
                (len(wv.vocab) - vocabulary.old_vocab_len, wv.vector_size)
            ).astype(REAL)
            new_vocab_lockf_rows = ones(
                (len(wv.vocab) - vocabulary.old_vocab_len, wv.vector_size), dtype=REAL)
            new_ngram_rows = rand_obj.uniform(
                -1.0 / wv.vector_size, 1.0 / wv.vector_size,
                (len(wv.hash2index) - self.old_hash2index_len, wv.vector_size)
            ).astype(REAL)
            new_ngram_lockf_rows = ones(
                (len(wv.hash2index) - self.old_hash2index_len, wv.vector_size), dtype=REAL)

            wv.vectors_vocab = vstack([wv.vectors_vocab, new_vocab_rows])
            self.vectors_vocab_lockf = vstack([self.vectors_vocab_lockf, new_vocab_lockf_rows])
            wv.vectors_ngrams = vstack([wv.vectors_ngrams, new_ngram_rows])
            self.vectors_ngrams_lockf = vstack([self.vectors_ngrams_lockf, new_ngram_lockf_rows])

    def reset_ngrams_weights(self, wv):
        """Reset all projection weights to an initial (untrained) state,
        but keep the existing vocabulary and their ngrams.

        """
        rand_obj = np.random
        rand_obj.seed(self.seed)
        for index in range(len(wv.vocab)):
            wv.vectors_vocab[index] = rand_obj.uniform(
                -1.0 / wv.vector_size, 1.0 / wv.vector_size, wv.vector_size
            ).astype(REAL)
        for index in range(len(wv.hash2index)):
            wv.vectors_ngrams[index] = rand_obj.uniform(
                -1.0 / wv.vector_size, 1.0 / wv.vector_size, wv.vector_size
            ).astype(REAL)

    def get_vocab_word_vecs(self, wv):
        """Calculate vectors for words in vocabulary and stores them in `vectors`."""
        for w, v in wv.vocab.items():
            word_vec = np.copy(wv.vectors_vocab[v.index])
            ngrams = _compute_ngrams(w, wv.min_n, wv.max_n)
            ngram_weights = wv.vectors_ngrams
            for ngram in ngrams:
                word_vec += ngram_weights[wv.hash2index[_ft_hash(ngram) % self.bucket]]
            word_vec /= (len(ngrams) + 1)
            wv.vectors[v.index] = word_vec

    def init_ngrams_post_load(self, file_name, wv):
        """Compute ngrams of all words present in vocabulary, and store vectors for only those ngrams.

        Vectors for other ngrams are initialized with a random uniform distribution in FastText. These
        vectors are discarded here to save space.

        """
        wv.vectors = np.zeros((len(wv.vocab), wv.vector_size), dtype=REAL)

        for w, vocab in wv.vocab.items():
            wv.vectors[vocab.index] += np.array(wv.vectors_ngrams[vocab.index])

        ngram_indices = []
        wv.num_ngram_vectors = 0
        for word in wv.vocab.keys():
            for ngram in _compute_ngrams(word, wv.min_n, wv.max_n):
                ngram_hash = _ft_hash(ngram) % self.bucket
                if ngram_hash in wv.hash2index:
                    continue
                wv.hash2index[ngram_hash] = len(ngram_indices)
                ngram_indices.append(len(wv.vocab) + ngram_hash)
        wv.num_ngram_vectors = len(ngram_indices)
        wv.vectors_ngrams = wv.vectors_ngrams.take(ngram_indices, axis=0)

        ngram_weights = wv.vectors_ngrams

        logger.info(
            "loading weights for %s words for fastText model from %s",
            len(wv.vocab), file_name
        )

        for w, vocab in wv.vocab.items():
            word_ngrams = _compute_ngrams(w, wv.min_n, wv.max_n)
            for word_ngram in word_ngrams:
                vec_idx = wv.hash2index[_ft_hash(word_ngram) % self.bucket]
                wv.vectors[vocab.index] += np.array(ngram_weights[vec_idx])

            wv.vectors[vocab.index] /= (len(word_ngrams) + 1)
        logger.info(
            "loaded %s weight matrix for fastText model from %s",
            wv.vectors.shape, file_name
        )<|MERGE_RESOLUTION|>--- conflicted
+++ resolved
@@ -249,34 +249,21 @@
 
         Parameters
         ----------
-<<<<<<< HEAD
-        sentences : {iterable of iterables, list or tuple of iterable of iterables}
-            The `sentences` iterable can be simply a list of lists of tokens, but for larger corpora,
-=======
         sentences : iterable of list of str, optional
             Can be simply a list of lists of tokens, but for larger corpora,
->>>>>>> e455bc8d
             consider an iterable that streams the sentences directly from disk/network.
             See :class:`~gensim.models.word2vec.BrownCorpus`, :class:`~gensim.models.word2vec.Text8Corpus`
             or :class:`~gensim.models.word2vec.LineSentence` in :mod:`~gensim.models.word2vec` module for such examples.
             If you don't supply `sentences`, the model is left uninitialized -- use if you plan to initialize it
             in some other way.
-<<<<<<< HEAD
         input_streams : list or tuple of iterable of iterables
             The tuple or list of `sentences`-like arguments. Use it if you have multiple input streams. It is possible
             to process streams in parallel, using `workers` parameter.
-        sg : int {1, 0}
-            Defines the training algorithm. If 1, skip-gram is used, otherwise, CBOW is employed.
-        size : int
-            Dimensionality of the feature vectors.
-        window : int
-=======
         min_count : int, optional
             The model ignores all words with total frequency lower than this.
         size : int, optional
             Dimensionality of the word vectors.
         window : int, optional
->>>>>>> e455bc8d
             The maximum distance between the current and predicted word within a sentence.
         workers : int, optional
             Use these many worker threads to train the model (=faster training with multicore machines).
@@ -353,16 +340,9 @@
         >>> from gensim.models import FastText
         >>> input_streams = [[["cat", "say", "meow"], ["dog", "say", "woof"]]]
         >>>
-<<<<<<< HEAD
         >>> model = FastText(input_streams=input_streams, min_count=1)
         >>> say_vector = model['say']  # get vector for word
         >>> of_vector = model['of']  # get vector for out-of-vocab word
-
-=======
-        >>> model = FastText(sentences, min_count=1)
-        >>> say_vector = model['say']  # get vector for a word
-        >>> of_vector = model['of']  # get vector for an out-of-vocab word
->>>>>>> e455bc8d
 
         """
         self.load = call_on_class_only
@@ -447,16 +427,13 @@
             consider an iterable that streams the sentences directly from disk/network.
             See :class:`~gensim.models.word2vec.BrownCorpus`, :class:`~gensim.models.word2vec.Text8Corpus`
             or :class:`~gensim.models.word2vec.LineSentence` in :mod:`~gensim.models.word2vec` module for such examples.
-<<<<<<< HEAD
         input_streams : list or tuple of iterable of iterables
             The tuple or list of `sentences`-like arguments. Use it if you have multiple input streams. It is possible
             to process streams in parallel, using `workers` parameter.
-=======
         update : bool
             If true, the new words in `sentences` will be added to model's vocab.
         progress_per : int
             Indicates how many words to process before showing/updating the progress.
->>>>>>> e455bc8d
         keep_raw_vocab : bool
             If not true, delete the raw vocabulary after the scaling is done and free up RAM.
         trim_rule : function, optional
@@ -465,26 +442,17 @@
             Can be None (min_count will be used, look to :func:`~gensim.utils.keep_vocab_item`),
             or a callable that accepts parameters (word, count, min_count) and returns either
             :attr:`gensim.utils.RULE_DISCARD`, :attr:`gensim.utils.RULE_KEEP` or :attr:`gensim.utils.RULE_DEFAULT`.
-<<<<<<< HEAD
-            Note: The rule, if given, is only used to prune vocabulary during build_vocab() and is not stored as part
-            of the model.
-        progress_per : int
-            Indicates how many words to process before showing/updating the progress.
-        update : bool
-            If true, the new words in `sentences` will be added to model's vocab.
-        workers : int
-            Used if `input_streams` is passed. Determines how many processes to use for vocab building.
-            Actual number of workers is determined by `min(len(input_streams), workers)`.
-=======
             The rule, if given, is only used to prune vocabulary during
             :meth:`~gensim.models.fasttext.FastText.build_vocab` and is not stored as part of the model.
->>>>>>> e455bc8d
 
             The input parameters are of the following types:
                 * `word` (str) - the word we are examining
                 * `count` (int) - the word's frequency count in the corpus
                 * `min_count` (int) - the minimum count threshold.
 
+        workers : int
+            Used if `input_streams` is passed. Determines how many processes to use for vocab building.
+            Actual number of workers is determined by `min(len(input_streams), workers)`.
         **kwargs
             Additional key word parameters passed to
             :meth:`~gensim.models.base_any2vec.BaseWordEmbeddingsModel.build_vocab`.
