#!/usr/bin/env python
# -*- coding: utf-8 -*-
#
# Copyright (C) 2013 Radim Rehurek <me@radimrehurek.com>
# Licensed under the GNU LGPL v2.1 - http://www.gnu.org/licenses/lgpl.html


"""
Produce word vectors with deep learning via word2vec's "skip-gram and CBOW models", using either
hierarchical softmax or negative sampling [1]_ [2]_.

NOTE: There are more ways to get word vectors in Gensim than just Word2Vec. See wrappers for FastText, VarEmbed and WordRank.

The training algorithms were originally ported from the C package https://code.google.com/p/word2vec/
and extended with additional functionality.

For a blog tutorial on gensim word2vec, with an interactive web app trained on GoogleNews, visit http://radimrehurek.com/2014/02/word2vec-tutorial/

**Make sure you have a C compiler before installing gensim, to use optimized (compiled) word2vec training**
(70x speedup compared to plain NumPy implementation [3]_).

Initialize a model with e.g.::

    >>> model = Word2Vec(sentences, size=100, window=5, min_count=5, workers=4)

Persist a model to disk with::

    >>> model.save(fname)
    >>> model = Word2Vec.load(fname)  # you can continue training with the loaded model!

The word vectors are stored in a KeyedVectors instance in model.wv. This separates the read-only word vector lookup operations in KeyedVectors from the training code in Word2Vec::

  >>> model.wv['computer']  # numpy vector of a word
  array([-0.00449447, -0.00310097,  0.02421786, ...], dtype=float32)

The word vectors can also be instantiated from an existing file on disk in the word2vec C format as a KeyedVectors instance::

    NOTE: It is impossible to continue training the vectors loaded from the C format because hidden weights, vocabulary frequency and the binary tree is missing::

        >>> from gensim.models.keyedvectors import KeyedVectors
        >>> word_vectors = KeyedVectors.load_word2vec_format('/tmp/vectors.txt', binary=False)  # C text format
        >>> word_vectors = KeyedVectors.load_word2vec_format('/tmp/vectors.bin', binary=True)  # C binary format


You can perform various NLP word tasks with the model. Some of them
are already built-in::

  >>> model.wv.most_similar(positive=['woman', 'king'], negative=['man'])
  [('queen', 0.50882536), ...]

  >>> model.wv.most_similar_cosmul(positive=['woman', 'king'], negative=['man'])
  [('queen', 0.71382287), ...]


  >>> model.wv.doesnt_match("breakfast cereal dinner lunch".split())
  'cereal'

  >>> model.wv.similarity('woman', 'man')
  0.73723527

Probability of a text under the model::

  >>> model.score(["The fox jumped over a lazy dog".split()])
  0.2158356

Correlation with human opinion on word similarity::

  >>> model.wv.evaluate_word_pairs(os.path.join(module_path, 'test_data','wordsim353.tsv'))
  0.51, 0.62, 0.13

And on analogies::

  >>> model.wv.accuracy(os.path.join(module_path, 'test_data', 'questions-words.txt'))

and so on.

If you're finished training a model (i.e. no more updates, only querying), then switch to the :mod:`gensim.models.KeyedVectors` instance in wv

  >>> word_vectors = model.wv
  >>> del model

to trim unneeded model memory = use much less RAM.

Note that there is a :mod:`gensim.models.phrases` module which lets you automatically
detect phrases longer than one word. Using phrases, you can learn a word2vec model
where "words" are actually multiword expressions, such as `new_york_times` or `financial_crisis`:

    >>> bigram_transformer = gensim.models.Phrases(sentences)
    >>> model = Word2Vec(bigram_transformer[sentences], size=100, ...)

.. [1] Tomas Mikolov, Kai Chen, Greg Corrado, and Jeffrey Dean. Efficient Estimation of Word Representations in Vector Space. In Proceedings of Workshop at ICLR, 2013.
.. [2] Tomas Mikolov, Ilya Sutskever, Kai Chen, Greg Corrado, and Jeffrey Dean. Distributed Representations of Words and Phrases and their Compositionality.
       In Proceedings of NIPS, 2013.
.. [3] Optimizing word2vec in gensim, http://radimrehurek.com/2013/09/word2vec-in-python-part-two-optimizing/
"""
from __future__ import division  # py3 "true division"

import heapq
import logging
import os
import sys
import threading
import warnings
from collections import defaultdict
from copy import deepcopy
from timeit import default_timer

from gensim.models.keyedvectors import KeyedVectors, Vocab
from gensim.utils import keep_vocab_item, call_on_class_only

try:
    from queue import Queue, Empty
except ImportError:
    from Queue import Queue, Empty

<<<<<<< HEAD
from numpy import exp, log, dot, zeros, outer, random, dtype, float32 as REAL, \
    uint32, seterr, array, uint8, fromstring, sqrt, empty, sum as np_sum, ones, vstack, logaddexp
=======
from numpy import exp, log, dot, zeros, outer, random, dtype, float32 as REAL,\
    uint32, seterr, array, uint8, vstack, fromstring, sqrt,\
    empty, sum as np_sum, ones, logaddexp
>>>>>>> e667069e

from scipy.special import expit

from gensim import utils, matutils  # utility fnc for pickling, common scipy operations etc
from six import iteritems, itervalues, string_types
from six.moves import xrange
from types import GeneratorType

logger = logging.getLogger(__name__)

try:
    from gensim.models.word2vec_inner import train_batch_sg, train_batch_cbow
    from gensim.models.word2vec_inner import score_sentence_sg, score_sentence_cbow
    from gensim.models.word2vec_inner import FAST_VERSION, MAX_WORDS_IN_BATCH
except ImportError:
    # failed... fall back to plain numpy (20-80x slower training than the above)
    FAST_VERSION = -1
    MAX_WORDS_IN_BATCH = 10000

    def train_batch_sg(model, sentences, alpha, work=None, compute_loss=False):
        """
        Update skip-gram model by training on a sequence of sentences.

        Each sentence is a list of string tokens, which are looked up in the model's
        vocab dictionary. Called internally from `Word2Vec.train()`.

        This is the non-optimized, Python version. If you have cython installed, gensim
        will use the optimized version from word2vec_inner instead.

        """
        result = 0
        for sentence in sentences:
            word_vocabs = [model.wv.vocab[w] for w in sentence if w in model.wv.vocab and
                           model.wv.vocab[w].sample_int > model.random.rand() * 2**32]
            for pos, word in enumerate(word_vocabs):
                reduced_window = model.random.randint(model.window)  # `b` in the original word2vec code

                # now go over all words from the (reduced) window, predicting each one in turn
                start = max(0, pos - model.window + reduced_window)
                for pos2, word2 in enumerate(word_vocabs[start:(pos + model.window + 1 - reduced_window)], start):
                    # don't train on the `word` itself
                    if pos2 != pos:
                        train_sg_pair(
                            model, model.wv.index2word[word.index], word2.index, alpha, compute_loss=compute_loss
                        )

            result += len(word_vocabs)
        return result

    def train_batch_cbow(model, sentences, alpha, work=None, neu1=None, compute_loss=False):
        """
        Update CBOW model by training on a sequence of sentences.

        Each sentence is a list of string tokens, which are looked up in the model's
        vocab dictionary. Called internally from `Word2Vec.train()`.

        This is the non-optimized, Python version. If you have cython installed, gensim
        will use the optimized version from word2vec_inner instead.

        """
        result = 0
        for sentence in sentences:
            word_vocabs = [model.wv.vocab[w] for w in sentence if w in model.wv.vocab and
                           model.wv.vocab[w].sample_int > model.random.rand() * 2**32]
            for pos, word in enumerate(word_vocabs):
                reduced_window = model.random.randint(model.window)  # `b` in the original word2vec code
                start = max(0, pos - model.window + reduced_window)
                window_pos = enumerate(word_vocabs[start:(pos + model.window + 1 - reduced_window)], start)
                word2_indices = [word2.index for pos2, word2 in window_pos if (word2 is not None and pos2 != pos)]
                l1 = np_sum(model.wv.syn0[word2_indices], axis=0)  # 1 x vector_size
                if word2_indices and model.cbow_mean:
                    l1 /= len(word2_indices)
                train_cbow_pair(model, word, word2_indices, l1, alpha, compute_loss=compute_loss)
            result += len(word_vocabs)
        return result

    def score_sentence_sg(model, sentence, work=None):
        """
        Obtain likelihood score for a single sentence in a fitted skip-gram representaion.

        The sentence is a list of Vocab objects (or None, when the corresponding
        word is not in the vocabulary). Called internally from `Word2Vec.score()`.

        This is the non-optimized, Python version. If you have cython installed, gensim
        will use the optimized version from word2vec_inner instead.

        """
        log_prob_sentence = 0.0
        if model.negative:
            raise RuntimeError("scoring is only available for HS=True")

        word_vocabs = [model.wv.vocab[w] for w in sentence if w in model.wv.vocab]
        for pos, word in enumerate(word_vocabs):
            if word is None:
                continue  # OOV word in the input sentence => skip

            # now go over all words from the window, predicting each one in turn
            start = max(0, pos - model.window)
            for pos2, word2 in enumerate(word_vocabs[start: pos + model.window + 1], start):
                # don't train on OOV words and on the `word` itself
                if word2 is not None and pos2 != pos:
                    log_prob_sentence += score_sg_pair(model, word, word2)

        return log_prob_sentence

    def score_sentence_cbow(model, sentence, work=None, neu1=None):
        """
        Obtain likelihood score for a single sentence in a fitted CBOW representaion.

        The sentence is a list of Vocab objects (or None, where the corresponding
        word is not in the vocabulary. Called internally from `Word2Vec.score()`.

        This is the non-optimized, Python version. If you have cython installed, gensim
        will use the optimized version from word2vec_inner instead.

        """
        log_prob_sentence = 0.0
        if model.negative:
            raise RuntimeError("scoring is only available for HS=True")

        word_vocabs = [model.wv.vocab[w] for w in sentence if w in model.wv.vocab]
        for pos, word in enumerate(word_vocabs):
            if word is None:
                continue  # OOV word in the input sentence => skip

            start = max(0, pos - model.window)
            window_pos = enumerate(word_vocabs[start:(pos + model.window + 1)], start)
            word2_indices = [word2.index for pos2, word2 in window_pos if (word2 is not None and pos2 != pos)]
            l1 = np_sum(model.wv.syn0[word2_indices], axis=0)  # 1 x layer1_size
            if word2_indices and model.cbow_mean:
                l1 /= len(word2_indices)
            log_prob_sentence += score_cbow_pair(model, word, l1)

        return log_prob_sentence


def train_sg_pair(model, word, context_index, alpha, learn_vectors=True, learn_hidden=True,
                  context_vectors=None, context_locks=None, compute_loss=False):
    if context_vectors is None:
        context_vectors = model.wv.syn0
    if context_locks is None:
        context_locks = model.syn0_lockf

    if word not in model.wv.vocab:
        return
    predict_word = model.wv.vocab[word]  # target word (NN output)

    l1 = context_vectors[context_index]  # input word (NN input/projection layer)
    lock_factor = context_locks[context_index]

    neu1e = zeros(l1.shape)

    if model.hs:
        # work on the entire tree at once, to push as much work into numpy's C routines as possible (performance)
        l2a = deepcopy(model.syn1[predict_word.point])  # 2d matrix, codelen x layer1_size
        prod_term = dot(l1, l2a.T)
        fa = expit(prod_term)  # propagate hidden -> output
        ga = (1 - predict_word.code - fa) * alpha  # vector of error gradients multiplied by the learning rate
        if learn_hidden:
            model.syn1[predict_word.point] += outer(ga, l1)  # learn hidden -> output
        neu1e += dot(ga, l2a)  # save error

        # loss component corresponding to hierarchical softmax
        if compute_loss:
            sgn = (-1.0)**predict_word.code  # `ch` function, 0 -> 1, 1 -> -1
            lprob = -log(expit(-sgn * prod_term))
            model.running_training_loss += sum(lprob)

    if model.negative:
        # use this word (label = 1) + `negative` other random words not from this sentence (label = 0)
        word_indices = [predict_word.index]
        while len(word_indices) < model.negative + 1:
            w = model.cum_table.searchsorted(model.random.randint(model.cum_table[-1]))
            if w != predict_word.index:
                word_indices.append(w)
        l2b = model.syn1neg[word_indices]  # 2d matrix, k+1 x layer1_size
        prod_term = dot(l1, l2b.T)
        fb = expit(prod_term)  # propagate hidden -> output
        gb = (model.neg_labels - fb) * alpha  # vector of error gradients multiplied by the learning rate
        if learn_hidden:
            model.syn1neg[word_indices] += outer(gb, l1)  # learn hidden -> output
        neu1e += dot(gb, l2b)  # save error

        # loss component corresponding to negative sampling
        if compute_loss:
            model.running_training_loss -= sum(log(expit(-1 * prod_term[1:])))  # for the sampled words
            model.running_training_loss -= log(expit(prod_term[0]))  # for the output word

    if learn_vectors:
        l1 += neu1e * lock_factor  # learn input -> hidden (mutates model.wv.syn0[word2.index], if that is l1)
    return neu1e


def train_cbow_pair(model, word, input_word_indices, l1, alpha, learn_vectors=True, learn_hidden=True, compute_loss=False):
    neu1e = zeros(l1.shape)

    if model.hs:
        l2a = model.syn1[word.point]  # 2d matrix, codelen x layer1_size
        prod_term = dot(l1, l2a.T)
        fa = expit(prod_term)  # propagate hidden -> output
        ga = (1. - word.code - fa) * alpha  # vector of error gradients multiplied by the learning rate
        if learn_hidden:
            model.syn1[word.point] += outer(ga, l1)  # learn hidden -> output
        neu1e += dot(ga, l2a)  # save error

        # loss component corresponding to hierarchical softmax
        if compute_loss:
            sgn = (-1.0)**word.code  # ch function, 0-> 1, 1 -> -1
            model.running_training_loss += sum(-log(expit(-sgn * prod_term)))

    if model.negative:
        # use this word (label = 1) + `negative` other random words not from this sentence (label = 0)
        word_indices = [word.index]
        while len(word_indices) < model.negative + 1:
            w = model.cum_table.searchsorted(model.random.randint(model.cum_table[-1]))
            if w != word.index:
                word_indices.append(w)
        l2b = model.syn1neg[word_indices]  # 2d matrix, k+1 x layer1_size
        prod_term = dot(l1, l2b.T)
        fb = expit(prod_term)  # propagate hidden -> output
        gb = (model.neg_labels - fb) * alpha  # vector of error gradients multiplied by the learning rate
        if learn_hidden:
            model.syn1neg[word_indices] += outer(gb, l1)  # learn hidden -> output
        neu1e += dot(gb, l2b)  # save error

        # loss component corresponding to negative sampling
        if compute_loss:
            model.running_training_loss -= sum(log(expit(-1 * prod_term[1:])))  # for the sampled words
            model.running_training_loss -= log(expit(prod_term[0]))  # for the output word

    if learn_vectors:
        # learn input -> hidden, here for all words in the window separately
        if not model.cbow_mean and input_word_indices:
            neu1e /= len(input_word_indices)
        for i in input_word_indices:
            model.wv.syn0[i] += neu1e * model.syn0_lockf[i]

    return neu1e


def score_sg_pair(model, word, word2):
    l1 = model.wv.syn0[word2.index]
    l2a = deepcopy(model.syn1[word.point])  # 2d matrix, codelen x layer1_size
    sgn = (-1.0)**word.code  # ch function, 0-> 1, 1 -> -1
    lprob = -logaddexp(0, -sgn * dot(l1, l2a.T))
    return sum(lprob)


def score_cbow_pair(model, word, l1):
    l2a = model.syn1[word.point]  # 2d matrix, codelen x layer1_size
    sgn = (-1.0)**word.code  # ch function, 0-> 1, 1 -> -1
    lprob = -logaddexp(0, -sgn * dot(l1, l2a.T))
    return sum(lprob)


class Word2Vec(utils.SaveLoad):
    """
    Class for training, using and evaluating neural networks described in https://code.google.com/p/word2vec/

    If you're finished training a model (=no more updates, only querying)
    then switch to the :mod:`gensim.models.KeyedVectors` instance in wv

    The model can be stored/loaded via its `save()` and `load()` methods, or stored/loaded in a format
    compatible with the original word2vec implementation via `wv.save_word2vec_format()` and `KeyedVectors.load_word2vec_format()`.

    """

    def __init__(self, sentences=None, size=100, alpha=0.025, window=5, min_count=5,
                 max_vocab_size=None, sample=1e-3, seed=1, workers=3, min_alpha=0.0001,
                 sg=0, hs=0, negative=5, cbow_mean=1, hashfxn=hash, iter=5, null_word=0,
                 trim_rule=None, sorted_vocab=1, batch_words=MAX_WORDS_IN_BATCH, compute_loss=False):
        """
        Initialize the model from an iterable of `sentences`. Each sentence is a
        list of words (unicode strings) that will be used for training.

        The `sentences` iterable can be simply a list, but for larger corpora,
        consider an iterable that streams the sentences directly from disk/network.
        See :class:`BrownCorpus`, :class:`Text8Corpus` or :class:`LineSentence` in
        this module for such examples.

        If you don't supply `sentences`, the model is left uninitialized -- use if
        you plan to initialize it in some other way.

        `sg` defines the training algorithm. By default (`sg=0`), CBOW is used.
        Otherwise (`sg=1`), skip-gram is employed.

        `size` is the dimensionality of the feature vectors.

        `window` is the maximum distance between the current and predicted word within a sentence.

        `alpha` is the initial learning rate (will linearly drop to `min_alpha` as training progresses).

        `seed` = for the random number generator. Initial vectors for each
        word are seeded with a hash of the concatenation of word + str(seed).
        Note that for a fully deterministically-reproducible run, you must also limit the model to
        a single worker thread, to eliminate ordering jitter from OS thread scheduling. (In Python
        3, reproducibility between interpreter launches also requires use of the PYTHONHASHSEED
        environment variable to control hash randomization.)

        `min_count` = ignore all words with total frequency lower than this.

        `max_vocab_size` = limit RAM during vocabulary building; if there are more unique
        words than this, then prune the infrequent ones. Every 10 million word types
        need about 1GB of RAM. Set to `None` for no limit (default).

        `sample` = threshold for configuring which higher-frequency words are randomly downsampled;
            default is 1e-3, useful range is (0, 1e-5).

        `workers` = use this many worker threads to train the model (=faster training with multicore machines).

        `hs` = if 1, hierarchical softmax will be used for model training.
        If set to 0 (default), and `negative` is non-zero, negative sampling will be used.

        `negative` = if > 0, negative sampling will be used, the int for negative
        specifies how many "noise words" should be drawn (usually between 5-20).
        Default is 5. If set to 0, no negative samping is used.

        `cbow_mean` = if 0, use the sum of the context word vectors. If 1 (default), use the mean.
        Only applies when cbow is used.

        `hashfxn` = hash function to use to randomly initialize weights, for increased
        training reproducibility. Default is Python's rudimentary built in hash function.

        `iter` = number of iterations (epochs) over the corpus. Default is 5.

        `trim_rule` = vocabulary trimming rule, specifies whether certain words should remain
        in the vocabulary, be trimmed away, or handled using the default (discard if word count < min_count).
        Can be None (min_count will be used), or a callable that accepts parameters (word, count, min_count) and
        returns either `utils.RULE_DISCARD`, `utils.RULE_KEEP` or `utils.RULE_DEFAULT`.
        Note: The rule, if given, is only used to prune vocabulary during build_vocab() and is not stored as part
        of the model.

        `sorted_vocab` = if 1 (default), sort the vocabulary by descending frequency before
        assigning word indexes.

        `batch_words` = target size (in words) for batches of examples passed to worker threads (and
        thus cython routines). Default is 10000. (Larger batches will be passed if individual
        texts are longer than 10000 words, but the standard cython code truncates to that maximum.)

        """

        self.load = call_on_class_only

        if FAST_VERSION == -1:
            logger.warning('Slow version of %s is being used', __name__)
        else:
            logger.debug('Fast version of %s is being used', __name__)

        self.initialize_word_vectors()
        self.sg = int(sg)
        self.cum_table = None  # for negative sampling
        self.vector_size = int(size)
        self.layer1_size = int(size)
        if size % 4 != 0:
            logger.warning("consider setting layer size to a multiple of 4 for greater performance")
        self.alpha = float(alpha)
        self.min_alpha_yet_reached = float(alpha)  # To warn user if alpha increases
        self.window = int(window)
        self.max_vocab_size = max_vocab_size
        self.seed = seed
        self.random = random.RandomState(seed)
        self.min_count = min_count
        self.sample = sample
        self.workers = int(workers)
        self.min_alpha = float(min_alpha)
        self.hs = hs
        self.negative = negative
        self.cbow_mean = int(cbow_mean)
        self.hashfxn = hashfxn
        self.iter = iter
        self.null_word = null_word
        self.train_count = 0
        self.total_train_time = 0
        self.sorted_vocab = sorted_vocab
        self.batch_words = batch_words
        self.model_trimmed_post_training = False
        self.compute_loss = compute_loss
        self.running_training_loss = 0
        if sentences is not None:
            if isinstance(sentences, GeneratorType):
                raise TypeError("You can't pass a generator as the sentences argument. Try an iterator.")
            self.build_vocab(sentences, trim_rule=trim_rule)
            self.train(sentences, total_examples=self.corpus_count, epochs=self.iter, start_alpha=self.alpha, end_alpha=self.min_alpha)
        else:
            if trim_rule is not None:
                logger.warning(
                    "The rule, if given, is only used to prune vocabulary during build_vocab() "
                    "and is not stored as part of the model. Model initialized without sentences. "
                    "trim_rule provided, if any, will be ignored."
                )

    def initialize_word_vectors(self):
        self.wv = KeyedVectors()

    def make_cum_table(self, power=0.75, domain=2**31 - 1):
        """
        Create a cumulative-distribution table using stored vocabulary word counts for
        drawing random words in the negative-sampling training routines.

        To draw a word index, choose a random integer up to the maximum value in the
        table (cum_table[-1]), then finding that integer's sorted insertion point
        (as if by bisect_left or ndarray.searchsorted()). That insertion point is the
        drawn index, coming up in proportion equal to the increment at that slot.

        Called internally from 'build_vocab()'.
        """
        vocab_size = len(self.wv.index2word)
        self.cum_table = zeros(vocab_size, dtype=uint32)
        # compute sum of all power (Z in paper)
        train_words_pow = 0.0
        for word_index in xrange(vocab_size):
            train_words_pow += self.wv.vocab[self.wv.index2word[word_index]].count**power
        cumulative = 0.0
        for word_index in xrange(vocab_size):
            cumulative += self.wv.vocab[self.wv.index2word[word_index]].count**power
            self.cum_table[word_index] = round(cumulative / train_words_pow * domain)
        if len(self.cum_table) > 0:
            assert self.cum_table[-1] == domain

    def create_binary_tree(self):
        """
        Create a binary Huffman tree using stored vocabulary word counts. Frequent words
        will have shorter binary codes. Called internally from `build_vocab()`.

        """
        logger.info("constructing a huffman tree from %i words", len(self.wv.vocab))

        # build the huffman tree
        heap = list(itervalues(self.wv.vocab))
        heapq.heapify(heap)
        for i in xrange(len(self.wv.vocab) - 1):
            min1, min2 = heapq.heappop(heap), heapq.heappop(heap)
            heapq.heappush(
                heap, Vocab(count=min1.count + min2.count, index=i + len(self.wv.vocab), left=min1, right=min2)
            )

        # recurse over the tree, assigning a binary code to each vocabulary word
        if heap:
            max_depth, stack = 0, [(heap[0], [], [])]
            while stack:
                node, codes, points = stack.pop()
                if node.index < len(self.wv.vocab):
                    # leaf node => store its path from the root
                    node.code, node.point = codes, points
                    max_depth = max(len(codes), max_depth)
                else:
                    # inner node => continue recursion
                    points = array(list(points) + [node.index - len(self.wv.vocab)], dtype=uint32)
                    stack.append((node.left, array(list(codes) + [0], dtype=uint8), points))
                    stack.append((node.right, array(list(codes) + [1], dtype=uint8), points))

            logger.info("built huffman tree with maximum node depth %i", max_depth)

    def build_vocab(self, sentences, keep_raw_vocab=False, trim_rule=None, progress_per=10000, update=False):
        """
        Build vocabulary from a sequence of sentences (can be a once-only generator stream).
        Each sentence must be a list of unicode strings.

        """
        self.scan_vocab(sentences, progress_per=progress_per, trim_rule=trim_rule)  # initial survey
        self.scale_vocab(keep_raw_vocab=keep_raw_vocab, trim_rule=trim_rule, update=update)  # trim by min_count & precalculate downsampling
        self.finalize_vocab(update=update)  # build tables & arrays

    def scan_vocab(self, sentences, progress_per=10000, trim_rule=None):
        """Do an initial scan of all words appearing in sentences."""
        logger.info("collecting all words and their counts")
        sentence_no = -1
        total_words = 0
        min_reduce = 1
        vocab = defaultdict(int)
        checked_string_types = 0
        for sentence_no, sentence in enumerate(sentences):
            if not checked_string_types:
                if isinstance(sentence, string_types):
                    logger.warning(
                        "Each 'sentences' item should be a list of words (usually unicode strings). "
                        "First item here is instead plain %s.",
                        type(sentence)
                    )
                checked_string_types += 1
            if sentence_no % progress_per == 0:
                logger.info(
                    "PROGRESS: at sentence #%i, processed %i words, keeping %i word types",
                    sentence_no, sum(itervalues(vocab)) + total_words, len(vocab)
                )
            for word in sentence:
                vocab[word] += 1

            if self.max_vocab_size and len(vocab) > self.max_vocab_size:
                total_words += utils.prune_vocab(vocab, min_reduce, trim_rule=trim_rule)
                min_reduce += 1

        total_words += sum(itervalues(vocab))
        logger.info(
            "collected %i word types from a corpus of %i raw words and %i sentences",
            len(vocab), total_words, sentence_no + 1
        )
        self.corpus_count = sentence_no + 1
        self.raw_vocab = vocab

    def scale_vocab(self, min_count=None, sample=None, dry_run=False,
                    keep_raw_vocab=False, trim_rule=None, update=False):
        """
        Apply vocabulary settings for `min_count` (discarding less-frequent words)
        and `sample` (controlling the downsampling of more-frequent words).

        Calling with `dry_run=True` will only simulate the provided settings and
        report the size of the retained vocabulary, effective corpus length, and
        estimated memory requirements. Results are both printed via logging and
        returned as a dict.

        Delete the raw vocabulary after the scaling is done to free up RAM,
        unless `keep_raw_vocab` is set.

        """
        min_count = min_count or self.min_count
        sample = sample or self.sample
        drop_total = drop_unique = 0

        if not update:
            logger.info("Loading a fresh vocabulary")
            retain_total, retain_words = 0, []
            # Discard words less-frequent than min_count
            if not dry_run:
                self.wv.index2word = []
                # make stored settings match these applied settings
                self.min_count = min_count
                self.sample = sample
                self.wv.vocab = {}

            for word, v in iteritems(self.raw_vocab):
                if keep_vocab_item(word, v, min_count, trim_rule=trim_rule):
                    retain_words.append(word)
                    retain_total += v
                    if not dry_run:
                        self.wv.vocab[word] = Vocab(count=v, index=len(self.wv.index2word))
                        self.wv.index2word.append(word)
                else:
                    drop_unique += 1
                    drop_total += v
            original_unique_total = len(retain_words) + drop_unique
            retain_unique_pct = len(retain_words) * 100 / max(original_unique_total, 1)
            logger.info(
                "min_count=%d retains %i unique words (%i%% of original %i, drops %i)",
                min_count, len(retain_words), retain_unique_pct, original_unique_total, drop_unique
            )
            original_total = retain_total + drop_total
            retain_pct = retain_total * 100 / max(original_total, 1)
            logger.info(
                "min_count=%d leaves %i word corpus (%i%% of original %i, drops %i)",
                min_count, retain_total, retain_pct, original_total, drop_total
            )
        else:
            logger.info("Updating model with new vocabulary")
            new_total = pre_exist_total = 0
            new_words = pre_exist_words = []
            for word, v in iteritems(self.raw_vocab):
                if keep_vocab_item(word, v, min_count, trim_rule=trim_rule):
                    if word in self.wv.vocab:
                        pre_exist_words.append(word)
                        pre_exist_total += v
                        if not dry_run:
                            self.wv.vocab[word].count += v
                    else:
                        new_words.append(word)
                        new_total += v
                        if not dry_run:
                            self.wv.vocab[word] = Vocab(count=v, index=len(self.wv.index2word))
                            self.wv.index2word.append(word)
                else:
                    drop_unique += 1
                    drop_total += v
            original_unique_total = len(pre_exist_words) + len(new_words) + drop_unique
            pre_exist_unique_pct = len(pre_exist_words) * 100 / max(original_unique_total, 1)
            new_unique_pct = len(new_words) * 100 / max(original_unique_total, 1)
            logger.info(
                "New added %i unique words (%i%% of original %i) "
                "and increased the count of %i pre-existing words (%i%% of original %i)",
                len(new_words), new_unique_pct, original_unique_total, len(pre_exist_words),
                pre_exist_unique_pct, original_unique_total
            )
            retain_words = new_words + pre_exist_words
            retain_total = new_total + pre_exist_total

        # Precalculate each vocabulary item's threshold for sampling
        if not sample:
            # no words downsampled
            threshold_count = retain_total
        elif sample < 1.0:
            # traditional meaning: set parameter as proportion of total
            threshold_count = sample * retain_total
        else:
            # new shorthand: sample >= 1 means downsample all words with higher count than sample
            threshold_count = int(sample * (3 + sqrt(5)) / 2)

        downsample_total, downsample_unique = 0, 0
        for w in retain_words:
            v = self.raw_vocab[w]
            word_probability = (sqrt(v / threshold_count) + 1) * (threshold_count / v)
            if word_probability < 1.0:
                downsample_unique += 1
                downsample_total += word_probability * v
            else:
                word_probability = 1.0
                downsample_total += v
            if not dry_run:
                self.wv.vocab[w].sample_int = int(round(word_probability * 2**32))

        if not dry_run and not keep_raw_vocab:
            logger.info("deleting the raw counts dictionary of %i items", len(self.raw_vocab))
            self.raw_vocab = defaultdict(int)

        logger.info("sample=%g downsamples %i most-common words", sample, downsample_unique)
        logger.info(
            "downsampling leaves estimated %i word corpus (%.1f%% of prior %i)",
            downsample_total, downsample_total * 100.0 / max(retain_total, 1), retain_total
        )

        # return from each step: words-affected, resulting-corpus-size, extra memory estimates
        report_values = {
            'drop_unique': drop_unique, 'retain_total': retain_total, 'downsample_unique': downsample_unique,
            'downsample_total': int(downsample_total), 'memory': self.estimate_memory(vocab_size=len(retain_words))
        }

        return report_values

    def finalize_vocab(self, update=False):
        """Build tables and model weights based on final vocabulary settings."""
        if not self.wv.index2word:
            self.scale_vocab()
        if self.sorted_vocab and not update:
            self.sort_vocab()
        if self.hs:
            # add info about each word's Huffman encoding
            self.create_binary_tree()
        if self.negative:
            # build the table for drawing random words (for negative sampling)
            self.make_cum_table()
        if self.null_word:
            # create null pseudo-word for padding when using concatenative L1 (run-of-words)
            # this word is only ever input – never predicted – so count, huffman-point, etc doesn't matter
            word, v = '\0', Vocab(count=1, sample_int=0)
            v.index = len(self.wv.vocab)
            self.wv.index2word.append(word)
            self.wv.vocab[word] = v
        # set initial input/projection and hidden weights
        if not update:
            self.reset_weights()
        else:
            self.update_weights()

    def sort_vocab(self):
        """Sort the vocabulary so the most frequent words have the lowest indexes."""
        if len(self.wv.syn0):
            raise RuntimeError("cannot sort vocabulary after model weights already initialized.")
        self.wv.index2word.sort(key=lambda word: self.wv.vocab[word].count, reverse=True)
        for i, word in enumerate(self.wv.index2word):
            self.wv.vocab[word].index = i

    def reset_from(self, other_model):
        """
        Borrow shareable pre-built structures (like vocab) from the other_model. Useful
        if testing multiple models in parallel on the same corpus.
        """
        self.wv.vocab = other_model.wv.vocab
        self.wv.index2word = other_model.wv.index2word
        self.cum_table = other_model.cum_table
        self.corpus_count = other_model.corpus_count
        self.reset_weights()

    def _do_train_job(self, sentences, alpha, inits):
        """
        Train a single batch of sentences. Return 2-tuple `(effective word count after
        ignoring unknown words and sentence length trimming, total word count)`.
        """
        work, neu1 = inits
        tally = 0
        if self.sg:
            tally += train_batch_sg(self, sentences, alpha, work, self.compute_loss)
        else:
            tally += train_batch_cbow(self, sentences, alpha, work, neu1, self.compute_loss)
        return tally, self._raw_word_count(sentences)

    def _raw_word_count(self, job):
        """Return the number of words in a given job."""
        return sum(len(sentence) for sentence in job)

    def train(self, sentences, total_examples=None, total_words=None,
              epochs=None, start_alpha=None, end_alpha=None, word_count=0,
              queue_factor=2, report_delay=1.0, compute_loss=None):
        """
        Update the model's neural weights from a sequence of sentences (can be a once-only generator stream).
        For Word2Vec, each sentence must be a list of unicode strings. (Subclasses may accept other examples.)

        To support linear learning-rate decay from (initial) alpha to min_alpha, and accurate
        progres-percentage logging, either total_examples (count of sentences) or total_words (count of
        raw words in sentences) MUST be provided. (If the corpus is the same as was provided to
        `build_vocab()`, the count of examples in that corpus will be available in the model's
        `corpus_count` property.)

        To avoid common mistakes around the model's ability to do multiple training passes itself, an
        explicit `epochs` argument MUST be provided. In the common and recommended case, where `train()`
        is only called once, the model's cached `iter` value should be supplied as `epochs` value.
        """
        if self.model_trimmed_post_training:
            raise RuntimeError("Parameters for training were discarded using model_trimmed_post_training method")
        if FAST_VERSION < 0:
            warnings.warn(
                "C extension not loaded for Word2Vec, training will be slow. "
                "Install a C compiler and reinstall gensim for fast training."
            )
            self.neg_labels = []
            if self.negative > 0:
                # precompute negative labels optimization for pure-python training
                self.neg_labels = zeros(self.negative + 1)
                self.neg_labels[0] = 1.

        if compute_loss:
            self.compute_loss = compute_loss
        self.running_training_loss = 0

        logger.info(
            "training model with %i workers on %i vocabulary and %i features, "
            "using sg=%s hs=%s sample=%s negative=%s window=%s",
            self.workers, len(self.wv.vocab), self.layer1_size, self.sg, self.hs, self.sample, self.negative, self.window
        )

        if not self.wv.vocab:
            raise RuntimeError("you must first build vocabulary before training the model")
        if not len(self.wv.syn0):
            raise RuntimeError("you must first finalize vocabulary before training the model")

        if not hasattr(self, 'corpus_count'):
            raise ValueError(
                "The number of sentences in the training corpus is missing. Did you load the model via KeyedVectors.load_word2vec_format?"
                "Models loaded via load_word2vec_format don't support further training. "
                "Instead start with a blank model, scan_vocab on the new corpus, "
                "intersect_word2vec_format with the old model, then train."
            )

        if total_words is None and total_examples is None:
            raise ValueError(
                "You must specify either total_examples or total_words, for proper alpha and progress calculations. "
                "The usual value is total_examples=model.corpus_count."
            )
        if epochs is None:
            raise ValueError("You must specify an explict epochs count. The usual value is epochs=model.iter.")
        start_alpha = start_alpha or self.alpha
        end_alpha = end_alpha or self.min_alpha

        job_tally = 0

        if epochs > 1:
            sentences = utils.RepeatCorpusNTimes(sentences, epochs)
            total_words = total_words and total_words * epochs
            total_examples = total_examples and total_examples * epochs

        def worker_loop():
            """Train the model, lifting lists of sentences from the job_queue."""
            work = matutils.zeros_aligned(self.layer1_size, dtype=REAL)  # per-thread private work memory
            neu1 = matutils.zeros_aligned(self.layer1_size, dtype=REAL)
            jobs_processed = 0
            while True:
                job = job_queue.get()
                if job is None:
                    progress_queue.put(None)
                    break  # no more jobs => quit this worker
                sentences, alpha = job
                tally, raw_tally = self._do_train_job(sentences, alpha, (work, neu1))
                progress_queue.put((len(sentences), tally, raw_tally))  # report back progress
                jobs_processed += 1
            logger.debug("worker exiting, processed %i jobs", jobs_processed)

        def job_producer():
            """Fill jobs queue using the input `sentences` iterator."""
            job_batch, batch_size = [], 0
            pushed_words, pushed_examples = 0, 0
            next_alpha = start_alpha
            if next_alpha > self.min_alpha_yet_reached:
                logger.warning("Effective 'alpha' higher than previous training cycles")
            self.min_alpha_yet_reached = next_alpha
            job_no = 0

            for sent_idx, sentence in enumerate(sentences):
                sentence_length = self._raw_word_count([sentence])

                # can we fit this sentence into the existing job batch?
                if batch_size + sentence_length <= self.batch_words:
                    # yes => add it to the current job
                    job_batch.append(sentence)
                    batch_size += sentence_length
                else:
                    # no => submit the existing job
                    logger.debug(
                        "queueing job #%i (%i words, %i sentences) at alpha %.05f",
                        job_no, batch_size, len(job_batch), next_alpha
                    )
                    job_no += 1
                    job_queue.put((job_batch, next_alpha))

                    # update the learning rate for the next job
                    if end_alpha < next_alpha:
                        if total_examples:
                            # examples-based decay
                            pushed_examples += len(job_batch)
                            progress = 1.0 * pushed_examples / total_examples
                        else:
                            # words-based decay
                            pushed_words += self._raw_word_count(job_batch)
                            progress = 1.0 * pushed_words / total_words
                        next_alpha = start_alpha - (start_alpha - end_alpha) * progress
                        next_alpha = max(end_alpha, next_alpha)

                    # add the sentence that didn't fit as the first item of a new job
                    job_batch, batch_size = [sentence], sentence_length

            # add the last job too (may be significantly smaller than batch_words)
            if job_batch:
                logger.debug(
                    "queueing job #%i (%i words, %i sentences) at alpha %.05f",
                    job_no, batch_size, len(job_batch), next_alpha
                )
                job_no += 1
                job_queue.put((job_batch, next_alpha))

            if job_no == 0 and self.train_count == 0:
                logger.warning(
                    "train() called with an empty iterator (if not intended, "
                    "be sure to provide a corpus that offers restartable iteration = an iterable)."
                )

            # give the workers heads up that they can finish -- no more work!
            for _ in xrange(self.workers):
                job_queue.put(None)
            logger.debug("job loop exiting, total %i jobs", job_no)

        # buffer ahead only a limited number of jobs.. this is the reason we can't simply use ThreadPool :(
        job_queue = Queue(maxsize=queue_factor * self.workers)
        progress_queue = Queue(maxsize=(queue_factor + 1) * self.workers)

        workers = [threading.Thread(target=worker_loop) for _ in xrange(self.workers)]
        unfinished_worker_count = len(workers)
        workers.append(threading.Thread(target=job_producer))

        for thread in workers:
            thread.daemon = True  # make interrupting the process with ctrl+c easier
            thread.start()

        example_count, trained_word_count, raw_word_count = 0, 0, word_count
        start, next_report = default_timer() - 0.00001, 1.0

        while unfinished_worker_count > 0:
            report = progress_queue.get()  # blocks if workers too slow
            if report is None:  # a thread reporting that it finished
                unfinished_worker_count -= 1
                logger.info("worker thread finished; awaiting finish of %i more threads", unfinished_worker_count)
                continue
            examples, trained_words, raw_words = report
            job_tally += 1

            # update progress stats
            example_count += examples
            trained_word_count += trained_words  # only words in vocab & sampled
            raw_word_count += raw_words

            # log progress once every report_delay seconds
            elapsed = default_timer() - start
            if elapsed >= next_report:
                if total_examples:
                    # examples-based progress %
                    logger.info(
                        "PROGRESS: at %.2f%% examples, %.0f words/s, in_qsize %i, out_qsize %i",
                        100.0 * example_count / total_examples, trained_word_count / elapsed,
                        utils.qsize(job_queue), utils.qsize(progress_queue)
                    )
                else:
                    # words-based progress %
                    logger.info(
                        "PROGRESS: at %.2f%% words, %.0f words/s, in_qsize %i, out_qsize %i",
                        100.0 * raw_word_count / total_words, trained_word_count / elapsed,
                        utils.qsize(job_queue), utils.qsize(progress_queue)
                    )
                next_report = elapsed + report_delay

        # all done; report the final stats
        elapsed = default_timer() - start
        logger.info(
            "training on %i raw words (%i effective words) took %.1fs, %.0f effective words/s",
            raw_word_count, trained_word_count, elapsed, trained_word_count / elapsed
        )
        if job_tally < 10 * self.workers:
            logger.warning("under 10 jobs per worker: consider setting a smaller `batch_words' for smoother alpha decay")

        # check that the input corpus hasn't changed during iteration
        if total_examples and total_examples != example_count:
            logger.warning("supplied example count (%i) did not equal expected count (%i)", example_count, total_examples)
        if total_words and total_words != raw_word_count:
            logger.warning("supplied raw word count (%i) did not equal expected count (%i)", raw_word_count, total_words)

        self.train_count += 1  # number of times train() has been called
        self.total_train_time += elapsed
        self.clear_sims()
        return trained_word_count

    # basics copied from the train() function
    def score(self, sentences, total_sentences=int(1e6), chunksize=100, queue_factor=2, report_delay=1):
        """
        Score the log probability for a sequence of sentences (can be a once-only generator stream).
        Each sentence must be a list of unicode strings.
        This does not change the fitted model in any way (see Word2Vec.train() for that).

        We have currently only implemented score for the hierarchical softmax scheme,
        so you need to have run word2vec with hs=1 and negative=0 for this to work.

        Note that you should specify total_sentences; we'll run into problems if you ask to
        score more than this number of sentences but it is inefficient to set the value too high.

        See the article by [taddy]_ and the gensim demo at [deepir]_ for examples of how to use such scores in document classification.

        .. [taddy] Taddy, Matt.  Document Classification by Inversion of Distributed Language Representations, in Proceedings of the 2015 Conference of the Association of Computational Linguistics.
        .. [deepir] https://github.com/piskvorky/gensim/blob/develop/docs/notebooks/deepir.ipynb

        """
        if FAST_VERSION < 0:
            warnings.warn(
                "C extension compilation failed, scoring will be slow. "
                "Install a C compiler and reinstall gensim for fastness."
            )

        logger.info(
            "scoring sentences with %i workers on %i vocabulary and %i features, "
            "using sg=%s hs=%s sample=%s and negative=%s",
            self.workers, len(self.wv.vocab), self.layer1_size, self.sg, self.hs, self.sample, self.negative
        )

        if not self.wv.vocab:
            raise RuntimeError("you must first build vocabulary before scoring new data")

        if not self.hs:
            raise RuntimeError(
                "We have currently only implemented score for the hierarchical softmax scheme, "
                "so you need to have run word2vec with hs=1 and negative=0 for this to work."
            )

        def worker_loop():
            """Compute log probability for each sentence, lifting lists of sentences from the jobs queue."""
            work = zeros(1, dtype=REAL)  # for sg hs, we actually only need one memory loc (running sum)
            neu1 = matutils.zeros_aligned(self.layer1_size, dtype=REAL)
            while True:
                job = job_queue.get()
                if job is None:  # signal to finish
                    break
                ns = 0
                for sentence_id, sentence in job:
                    if sentence_id >= total_sentences:
                        break
                    if self.sg:
                        score = score_sentence_sg(self, sentence, work)
                    else:
                        score = score_sentence_cbow(self, sentence, work, neu1)
                    sentence_scores[sentence_id] = score
                    ns += 1
                progress_queue.put(ns)  # report progress

        start, next_report = default_timer(), 1.0
        # buffer ahead only a limited number of jobs.. this is the reason we can't simply use ThreadPool :(
        job_queue = Queue(maxsize=queue_factor * self.workers)
        progress_queue = Queue(maxsize=(queue_factor + 1) * self.workers)

        workers = [threading.Thread(target=worker_loop) for _ in xrange(self.workers)]
        for thread in workers:
            thread.daemon = True  # make interrupting the process with ctrl+c easier
            thread.start()

        sentence_count = 0
        sentence_scores = matutils.zeros_aligned(total_sentences, dtype=REAL)

        push_done = False
        done_jobs = 0
        jobs_source = enumerate(utils.grouper(enumerate(sentences), chunksize))

        # fill jobs queue with (id, sentence) job items
        while True:
            try:
                job_no, items = next(jobs_source)
                if (job_no - 1) * chunksize > total_sentences:
                    logger.warning(
                        "terminating after %i sentences (set higher total_sentences if you want more).",
                        total_sentences
                    )
                    job_no -= 1
                    raise StopIteration()
                logger.debug("putting job #%i in the queue", job_no)
                job_queue.put(items)
            except StopIteration:
                logger.info("reached end of input; waiting to finish %i outstanding jobs", job_no - done_jobs + 1)
                for _ in xrange(self.workers):
                    job_queue.put(None)  # give the workers heads up that they can finish -- no more work!
                push_done = True
            try:
                while done_jobs < (job_no + 1) or not push_done:
                    ns = progress_queue.get(push_done)  # only block after all jobs pushed
                    sentence_count += ns
                    done_jobs += 1
                    elapsed = default_timer() - start
                    if elapsed >= next_report:
                        logger.info(
                            "PROGRESS: at %.2f%% sentences, %.0f sentences/s",
                            100.0 * sentence_count, sentence_count / elapsed
                        )
                        next_report = elapsed + report_delay  # don't flood log, wait report_delay seconds
                else:
                    # loop ended by job count; really done
                    break
            except Empty:
                pass  # already out of loop; continue to next push

        elapsed = default_timer() - start
        self.clear_sims()
        logger.info(
            "scoring %i sentences took %.1fs, %.0f sentences/s",
            sentence_count, elapsed, sentence_count / elapsed
        )
        return sentence_scores[:sentence_count]

    def clear_sims(self):
        """
        Removes all L2-normalized vectors for words from the model.
        You will have to recompute them using init_sims method.
        """

        self.wv.syn0norm = None

    def update_weights(self):
        """
        Copy all the existing weights, and reset the weights for the newly
        added vocabulary.
        """
        logger.info("updating layer weights")
        gained_vocab = len(self.wv.vocab) - len(self.wv.syn0)
        newsyn0 = empty((gained_vocab, self.vector_size), dtype=REAL)

        # randomize the remaining words
        for i in xrange(len(self.wv.syn0), len(self.wv.vocab)):
            # construct deterministic seed from word AND seed argument
            newsyn0[i - len(self.wv.syn0)] = self.seeded_vector(self.wv.index2word[i] + str(self.seed))

        # Raise an error if an online update is run before initial training on a corpus
        if not len(self.wv.syn0):
            raise RuntimeError(
                "You cannot do an online vocabulary-update of a model which has no prior vocabulary. "
                "First build the vocabulary of your model with a corpus before doing an online update."
            )

        self.wv.syn0 = vstack([self.wv.syn0, newsyn0])

        if self.hs:
            self.syn1 = vstack([self.syn1, zeros((gained_vocab, self.layer1_size), dtype=REAL)])
        if self.negative:
            self.syn1neg = vstack([self.syn1neg, zeros((gained_vocab, self.layer1_size), dtype=REAL)])
        self.wv.syn0norm = None

        # do not suppress learning for already learned words
        self.syn0_lockf = ones(len(self.wv.vocab), dtype=REAL)  # zeros suppress learning

    def reset_weights(self):
        """Reset all projection weights to an initial (untrained) state, but keep the existing vocabulary."""
        logger.info("resetting layer weights")
        self.wv.syn0 = empty((len(self.wv.vocab), self.vector_size), dtype=REAL)
        # randomize weights vector by vector, rather than materializing a huge random matrix in RAM at once
        for i in xrange(len(self.wv.vocab)):
            # construct deterministic seed from word AND seed argument
            self.wv.syn0[i] = self.seeded_vector(self.wv.index2word[i] + str(self.seed))
        if self.hs:
            self.syn1 = zeros((len(self.wv.vocab), self.layer1_size), dtype=REAL)
        if self.negative:
            self.syn1neg = zeros((len(self.wv.vocab), self.layer1_size), dtype=REAL)
        self.wv.syn0norm = None

        self.syn0_lockf = ones(len(self.wv.vocab), dtype=REAL)  # zeros suppress learning

    def seeded_vector(self, seed_string):
        """Create one 'random' vector (but deterministic by seed_string)"""
        # Note: built-in hash() may vary by Python version or even (in Py3.x) per launch
        once = random.RandomState(self.hashfxn(seed_string) & 0xffffffff)
        return (once.rand(self.vector_size) - 0.5) / self.vector_size

    def intersect_word2vec_format(self, fname, lockf=0.0, binary=False, encoding='utf8', unicode_errors='strict'):
        """
        Merge the input-hidden weight matrix from the original C word2vec-tool format
        given, where it intersects with the current vocabulary. (No words are added to the
        existing vocabulary, but intersecting words adopt the file's weights, and
        non-intersecting words are left alone.)

        `binary` is a boolean indicating whether the data is in binary word2vec format.

        `lockf` is a lock-factor value to be set for any imported word-vectors; the
        default value of 0.0 prevents further updating of the vector during subsequent
        training. Use 1.0 to allow further training updates of merged vectors.
        """
        overlap_count = 0
        logger.info("loading projection weights from %s", fname)
        with utils.smart_open(fname) as fin:
            header = utils.to_unicode(fin.readline(), encoding=encoding)
            vocab_size, vector_size = (int(x) for x in header.split())  # throws for invalid file format
            if not vector_size == self.vector_size:
                raise ValueError("incompatible vector size %d in file %s" % (vector_size, fname))
                # TOCONSIDER: maybe mismatched vectors still useful enough to merge (truncating/padding)?
            if binary:
                binary_len = dtype(REAL).itemsize * vector_size
                for _ in xrange(vocab_size):
                    # mixed text and binary: read text first, then binary
                    word = []
                    while True:
                        ch = fin.read(1)
                        if ch == b' ':
                            break
                        if ch != b'\n':  # ignore newlines in front of words (some binary files have)
                            word.append(ch)
                    word = utils.to_unicode(b''.join(word), encoding=encoding, errors=unicode_errors)
                    weights = fromstring(fin.read(binary_len), dtype=REAL)
                    if word in self.wv.vocab:
                        overlap_count += 1
                        self.wv.syn0[self.wv.vocab[word].index] = weights
                        self.syn0_lockf[self.wv.vocab[word].index] = lockf  # lock-factor: 0.0 stops further changes
            else:
                for line_no, line in enumerate(fin):
                    parts = utils.to_unicode(line.rstrip(), encoding=encoding, errors=unicode_errors).split(" ")
                    if len(parts) != vector_size + 1:
                        raise ValueError("invalid vector on line %s (is this really the text format?)" % line_no)
                    word, weights = parts[0], [REAL(x) for x in parts[1:]]
                    if word in self.wv.vocab:
                        overlap_count += 1
                        self.wv.syn0[self.wv.vocab[word].index] = weights
                        self.syn0_lockf[self.wv.vocab[word].index] = lockf  # lock-factor: 0.0 stops further changes
        logger.info("merged %d vectors into %s matrix from %s", overlap_count, self.wv.syn0.shape, fname)

    def most_similar(self, positive=None, negative=None, topn=10, restrict_vocab=None, indexer=None):
        """
        Deprecated. Use self.wv.most_similar() instead.
        Refer to the documentation for `gensim.models.KeyedVectors.most_similar`
        """
        return self.wv.most_similar(positive, negative, topn, restrict_vocab, indexer)

    def wmdistance(self, document1, document2):
        """
        Deprecated. Use self.wv.wmdistance() instead.
        Refer to the documentation for `gensim.models.KeyedVectors.wmdistance`
        """
        return self.wv.wmdistance(document1, document2)

    def most_similar_cosmul(self, positive=None, negative=None, topn=10):
        """
        Deprecated. Use self.wv.most_similar_cosmul() instead.
        Refer to the documentation for `gensim.models.KeyedVectors.most_similar_cosmul`
        """
        return self.wv.most_similar_cosmul(positive, negative, topn)

    def similar_by_word(self, word, topn=10, restrict_vocab=None):
        """
        Deprecated. Use self.wv.similar_by_word() instead.
        Refer to the documentation for `gensim.models.KeyedVectors.similar_by_word`
        """
        return self.wv.similar_by_word(word, topn, restrict_vocab)

    def similar_by_vector(self, vector, topn=10, restrict_vocab=None):
        """
        Deprecated. Use self.wv.similar_by_vector() instead.
        Refer to the documentation for `gensim.models.KeyedVectors.similar_by_vector`
        """
        return self.wv.similar_by_vector(vector, topn, restrict_vocab)

    def doesnt_match(self, words):
        """
        Deprecated. Use self.wv.doesnt_match() instead.
        Refer to the documentation for `gensim.models.KeyedVectors.doesnt_match`
        """
        return self.wv.doesnt_match(words)

    def __getitem__(self, words):
        """
        Deprecated. Use self.wv.__getitem__() instead.
        Refer to the documentation for `gensim.models.KeyedVectors.__getitem__`
        """
        return self.wv.__getitem__(words)

    def __contains__(self, word):
        """
        Deprecated. Use self.wv.__contains__() instead.
        Refer to the documentation for `gensim.models.KeyedVectors.__contains__`
        """
        return self.wv.__contains__(word)

    def similarity(self, w1, w2):
        """
        Deprecated. Use self.wv.similarity() instead.
        Refer to the documentation for `gensim.models.KeyedVectors.similarity`
        """
        return self.wv.similarity(w1, w2)

    def n_similarity(self, ws1, ws2):
        """
        Deprecated. Use self.wv.n_similarity() instead.
        Refer to the documentation for `gensim.models.KeyedVectors.n_similarity`
        """
        return self.wv.n_similarity(ws1, ws2)

    def predict_output_word(self, context_words_list, topn=10):
        """Report the probability distribution of the center word given the context words as input to the trained model."""
        if not self.negative:
            raise RuntimeError(
                "We have currently only implemented predict_output_word for the negative sampling scheme, "
                "so you need to have run word2vec with negative > 0 for this to work."
            )

        if not hasattr(self.wv, 'syn0') or not hasattr(self, 'syn1neg'):
            raise RuntimeError("Parameters required for predicting the output words not found.")

        word_vocabs = [self.wv.vocab[w] for w in context_words_list if w in self.wv.vocab]
        if not word_vocabs:
            warnings.warn("All the input context words are out-of-vocabulary for the current model.")
            return None

        word2_indices = [word.index for word in word_vocabs]

        l1 = np_sum(self.wv.syn0[word2_indices], axis=0)
        if word2_indices and self.cbow_mean:
            l1 /= len(word2_indices)

        prob_values = exp(dot(l1, self.syn1neg.T))  # propagate hidden -> output and take softmax to get probabilities
        prob_values /= sum(prob_values)
        top_indices = matutils.argsort(prob_values, topn=topn, reverse=True)
        return [(self.wv.index2word[index1], prob_values[index1]) for index1 in top_indices]  # returning the most probable output words with their probabilities

    def init_sims(self, replace=False):
        """
        init_sims() resides in KeyedVectors because it deals with syn0 mainly, but because syn1 is not an attribute
        of KeyedVectors, it has to be deleted in this class, and the normalizing of syn0 happens inside of KeyedVectors
        """
        if replace and hasattr(self, 'syn1'):
            del self.syn1
        return self.wv.init_sims(replace)

    def estimate_memory(self, vocab_size=None, report=None):
        """Estimate required memory for a model using current settings and provided vocabulary size."""
        vocab_size = vocab_size or len(self.wv.vocab)
        report = report or {}
        report['vocab'] = vocab_size * (700 if self.hs else 500)
        report['syn0'] = vocab_size * self.vector_size * dtype(REAL).itemsize
        if self.hs:
            report['syn1'] = vocab_size * self.layer1_size * dtype(REAL).itemsize
        if self.negative:
            report['syn1neg'] = vocab_size * self.layer1_size * dtype(REAL).itemsize
        report['total'] = sum(report.values())
        logger.info(
            "estimated required memory for %i words and %i dimensions: %i bytes",
            vocab_size, self.vector_size, report['total']
        )
        return report

    @staticmethod
    def log_accuracy(section):
        return KeyedVectors.log_accuracy(section)

    def accuracy(self, questions, restrict_vocab=30000, most_similar=None, case_insensitive=True):
        most_similar = most_similar or KeyedVectors.most_similar
        return self.wv.accuracy(questions, restrict_vocab, most_similar, case_insensitive)

    @staticmethod
    def log_evaluate_word_pairs(pearson, spearman, oov, pairs):
        """
        Deprecated. Use self.wv.log_evaluate_word_pairs() instead.
        Refer to the documentation for `gensim.models.KeyedVectors.log_evaluate_word_pairs`
        """
        return KeyedVectors.log_evaluate_word_pairs(pearson, spearman, oov, pairs)

    def evaluate_word_pairs(self, pairs, delimiter='\t', restrict_vocab=300000, case_insensitive=True, dummy4unknown=False):
        """
        Deprecated. Use self.wv.evaluate_word_pairs() instead.
        Refer to the documentation for `gensim.models.KeyedVectors.evaluate_word_pairs`
        """
        return self.wv.evaluate_word_pairs(pairs, delimiter, restrict_vocab, case_insensitive, dummy4unknown)

    def __str__(self):
        return "%s(vocab=%s, size=%s, alpha=%s)" % (self.__class__.__name__, len(self.wv.index2word), self.vector_size, self.alpha)

    def _minimize_model(self, save_syn1=False, save_syn1neg=False, save_syn0_lockf=False):
        warnings.warn(
            "This method would be deprecated in the future. "
            "Keep just_word_vectors = model.wv to retain just the KeyedVectors instance "
            "for read-only querying of word vectors."
        )
        if save_syn1 and save_syn1neg and save_syn0_lockf:
            return
        if hasattr(self, 'syn1') and not save_syn1:
            del self.syn1
        if hasattr(self, 'syn1neg') and not save_syn1neg:
            del self.syn1neg
        if hasattr(self, 'syn0_lockf') and not save_syn0_lockf:
            del self.syn0_lockf
        self.model_trimmed_post_training = True

    def delete_temporary_training_data(self, replace_word_vectors_with_normalized=False):
        """
        Discard parameters that are used in training and score. Use if you're sure you're done training a model.
        If `replace_word_vectors_with_normalized` is set, forget the original vectors and only keep the normalized
        ones = saves lots of memory!
        """
        if replace_word_vectors_with_normalized:
            self.init_sims(replace=True)
        self._minimize_model()

    def save(self, *args, **kwargs):
        # don't bother storing the cached normalized vectors, recalculable table
        kwargs['ignore'] = kwargs.get('ignore', ['syn0norm', 'table', 'cum_table'])

        super(Word2Vec, self).save(*args, **kwargs)

    save.__doc__ = utils.SaveLoad.save.__doc__

    @classmethod
    def load(cls, *args, **kwargs):
        model = super(Word2Vec, cls).load(*args, **kwargs)
        # update older models
        if hasattr(model, 'table'):
            delattr(model, 'table')  # discard in favor of cum_table
        if model.negative and hasattr(model.wv, 'index2word'):
            model.make_cum_table()  # rebuild cum_table from vocabulary
        if not hasattr(model, 'corpus_count'):
            model.corpus_count = None
        for v in model.wv.vocab.values():
            if hasattr(v, 'sample_int'):
                break  # already 0.12.0+ style int probabilities
            elif hasattr(v, 'sample_probability'):
                v.sample_int = int(round(v.sample_probability * 2**32))
                del v.sample_probability
        if not hasattr(model, 'syn0_lockf') and hasattr(model, 'syn0'):
            model.syn0_lockf = ones(len(model.wv.syn0), dtype=REAL)
        if not hasattr(model, 'random'):
            model.random = random.RandomState(model.seed)
        if not hasattr(model, 'train_count'):
            model.train_count = 0
            model.total_train_time = 0
        return model

    def _load_specials(self, *args, **kwargs):
        super(Word2Vec, self)._load_specials(*args, **kwargs)
        # loading from a pre-KeyedVectors word2vec model
        if not hasattr(self, 'wv'):
            wv = KeyedVectors()
            wv.syn0 = self.__dict__.get('syn0', [])
            wv.syn0norm = self.__dict__.get('syn0norm', None)
            wv.vocab = self.__dict__.get('vocab', {})
            wv.index2word = self.__dict__.get('index2word', [])
            self.wv = wv

    @classmethod
    def load_word2vec_format(cls, fname, fvocab=None, binary=False, encoding='utf8', unicode_errors='strict',
                         limit=None, datatype=REAL):
        """Deprecated. Use gensim.models.KeyedVectors.load_word2vec_format instead."""
        raise DeprecationWarning("Deprecated. Use gensim.models.KeyedVectors.load_word2vec_format instead.")

    def save_word2vec_format(self, fname, fvocab=None, binary=False):
        """Deprecated. Use model.wv.save_word2vec_format instead."""
        raise DeprecationWarning("Deprecated. Use model.wv.save_word2vec_format instead.")

    def get_latest_training_loss(self):
        return self.running_training_loss


<<<<<<< HEAD
=======
class BrownCorpus(object):
    """Iterate over sentences from the Brown corpus (part of NLTK data)."""

    def __init__(self, dirname):
        self.dirname = dirname

    def __iter__(self):
        for fname in os.listdir(self.dirname):
            fname = os.path.join(self.dirname, fname)
            if not os.path.isfile(fname):
                continue
            for line in utils.smart_open(fname):
                line = utils.to_unicode(line)
                # each file line is a single sentence in the Brown corpus
                # each token is WORD/POS_TAG
                token_tags = [t.split('/') for t in line.split() if len(t.split('/')) == 2]
                # ignore words with non-alphabetic tags like ",", "!" etc (punctuation, weird stuff)
                words = ["%s/%s" % (token.lower(), tag[:2]) for token, tag in token_tags if tag[:2].isalpha()]
                if not words:  # don't bother sending out empty sentences
                    continue
                yield words


class Text8Corpus(object):
    """Iterate over sentences from the "text8" corpus, unzipped from http://mattmahoney.net/dc/text8.zip ."""

    def __init__(self, fname, max_sentence_length=MAX_WORDS_IN_BATCH):
        self.fname = fname
        self.max_sentence_length = max_sentence_length

    def __iter__(self):
        # the entire corpus is one gigantic line -- there are no sentence marks at all
        # so just split the sequence of tokens arbitrarily: 1 sentence = 1000 tokens
        sentence, rest = [], b''
        with utils.smart_open(self.fname) as fin:
            while True:
                text = rest + fin.read(8192)  # avoid loading the entire file (=1 line) into RAM
                if text == rest:  # EOF
                    words = utils.to_unicode(text).split()
                    sentence.extend(words)  # return the last chunk of words, too (may be shorter/longer)
                    if sentence:
                        yield sentence
                    break
                last_token = text.rfind(b' ')  # last token may have been split in two... keep for next iteration
                words, rest = (utils.to_unicode(text[:last_token]).split(),
                               text[last_token:].strip()) if last_token >= 0 else ([], text)
                sentence.extend(words)
                while len(sentence) >= self.max_sentence_length:
                    yield sentence[:self.max_sentence_length]
                    sentence = sentence[self.max_sentence_length:]


class LineSentence(object):
    """
    Simple format: one sentence = one line; words already preprocessed and separated by whitespace.
    """

    def __init__(self, source, max_sentence_length=MAX_WORDS_IN_BATCH, limit=None):
        """
        `source` can be either a string or a file object. Clip the file to the first
        `limit` lines (or no clipped if limit is None, the default).

        Example::

            sentences = LineSentence('myfile.txt')

        Or for compressed files::

            sentences = LineSentence('compressed_text.txt.bz2')
            sentences = LineSentence('compressed_text.txt.gz')

        """
        self.source = source
        self.max_sentence_length = max_sentence_length
        self.limit = limit

    def __iter__(self):
        """Iterate through the lines in the source."""
        try:
            # Assume it is a file-like object and try treating it as such
            # Things that don't have seek will trigger an exception
            self.source.seek(0)
            for line in itertools.islice(self.source, self.limit):
                line = utils.to_unicode(line).split()
                i = 0
                while i < len(line):
                    yield line[i: i + self.max_sentence_length]
                    i += self.max_sentence_length
        except AttributeError:
            # If it didn't work like a file, use it as a string filename
            with utils.smart_open(self.source) as fin:
                for line in itertools.islice(fin, self.limit):
                    line = utils.to_unicode(line).split()
                    i = 0
                    while i < len(line):
                        yield line[i: i + self.max_sentence_length]
                        i += self.max_sentence_length


class PathLineSentences(object):
    """
    Simple format: one sentence = one line; words already preprocessed and separated by whitespace.
    Like LineSentence, but will process all files in a directory in alphabetical order by filename
    """

    def __init__(self, source, max_sentence_length=MAX_WORDS_IN_BATCH, limit=None):
        """
        `source` should be a path to a directory (as a string) where all files can be opened by the
        LineSentence class. Each file will be read up to
        `limit` lines (or no clipped if limit is None, the default).

        Example::

            sentences = LineSentencePath(os.getcwd() + '\\corpus\\')

        The files in the directory should be either text files, .bz2 files, or .gz files.

        """
        self.source = source
        self.max_sentence_length = max_sentence_length
        self.limit = limit

        if os.path.isfile(self.source):
            logging.warning('single file read, better to use models.word2vec.LineSentence')
            self.input_files = [self.source]  # force code compatibility with list of files
        elif os.path.isdir(self.source):
            self.source = os.path.join(self.source, '')  # ensures os-specific slash at end of path
            logging.debug('reading directory %s', self.source)
            self.input_files = os.listdir(self.source)
            self.input_files = [self.source + file for file in self.input_files]  # make full paths
            self.input_files.sort()  # makes sure it happens in filename order
        else:  # not a file or a directory, then we can't do anything with it
            raise ValueError('input is neither a file nor a path')

        logging.info('files read into PathLineSentences:%s', '\n'.join(self.input_files))

    def __iter__(self):
        """iterate through the files"""
        for file_name in self.input_files:
            logging.info('reading file %s', file_name)
            with utils.smart_open(file_name) as fin:
                for line in itertools.islice(fin, self.limit):
                    line = utils.to_unicode(line).split()
                    i = 0
                    while i < len(line):
                        yield line[i:i + self.max_sentence_length]
                        i += self.max_sentence_length


>>>>>>> e667069e
# Example: ./word2vec.py -train data.txt -output vec.txt -size 200 -window 5 -sample 1e-4 -negative 5 -hs 0 -binary 0 -cbow 1 -iter 3
if __name__ == "__main__":
    import argparse
    logging.basicConfig(
        format='%(asctime)s : %(threadName)s : %(levelname)s : %(message)s',
        level=logging.INFO)
    logging.info("running %s", " ".join(sys.argv))
    logging.info("using optimization %s", FAST_VERSION)

    # check and process cmdline input
    program = os.path.basename(sys.argv[0])
    if len(sys.argv) < 2:
        print(globals()['__doc__'] % locals())
        sys.exit(1)

<<<<<<< HEAD
    from gensim.models.word2vec import Word2Vec  # avoid referencing __main__ in pickle
    from gensim.corpora.textcorpus import LineSentence
=======
    from gensim.models.word2vec import Word2Vec  # noqa:F811 avoid referencing __main__ in pickle
>>>>>>> e667069e

    seterr(all='raise')  # don't ignore numpy errors

    parser = argparse.ArgumentParser()
    parser.add_argument("-train", help="Use text data from file TRAIN to train the model", required=True)
    parser.add_argument("-output", help="Use file OUTPUT to save the resulting word vectors")
    parser.add_argument("-window", help="Set max skip length WINDOW between words; default is 5", type=int, default=5)
    parser.add_argument("-size", help="Set size of word vectors; default is 100", type=int, default=100)
    parser.add_argument("-sample", help="Set threshold for occurrence of words. Those that appear with higher frequency in the training data will be randomly down-sampled; default is 1e-3, useful range is (0, 1e-5)", type=float, default=1e-3)
    parser.add_argument("-hs", help="Use Hierarchical Softmax; default is 0 (not used)", type=int, default=0, choices=[0, 1])
    parser.add_argument("-negative", help="Number of negative examples; default is 5, common values are 3 - 10 (0 = not used)", type=int, default=5)
    parser.add_argument("-threads", help="Use THREADS threads (default 12)", type=int, default=12)
    parser.add_argument("-iter", help="Run more training iterations (default 5)", type=int, default=5)
    parser.add_argument("-min_count", help="This will discard words that appear less than MIN_COUNT times; default is 5", type=int, default=5)
    parser.add_argument("-cbow", help="Use the continuous bag of words model; default is 1 (use 0 for skip-gram model)", type=int, default=1, choices=[0, 1])
    parser.add_argument("-binary", help="Save the resulting vectors in binary mode; default is 0 (off)", type=int, default=0, choices=[0, 1])
    parser.add_argument("-accuracy", help="Use questions from file ACCURACY to evaluate the model")

    args = parser.parse_args()

    if args.cbow == 0:
        skipgram = 1
    else:
        skipgram = 0

    corpus = LineSentence(args.train)

    model = Word2Vec(
        corpus, size=args.size, min_count=args.min_count, workers=args.threads,
        window=args.window, sample=args.sample, sg=skipgram, hs=args.hs,
        negative=args.negative, cbow_mean=1, iter=args.iter
    )

    if args.output:
        outfile = args.output
        model.wv.save_word2vec_format(outfile, binary=args.binary)
    else:
        outfile = args.train
        model.save(outfile + '.model')
    if args.binary == 1:
        model.wv.save_word2vec_format(outfile + '.model.bin', binary=True)
    else:
        model.wv.save_word2vec_format(outfile + '.model.txt', binary=False)

    if args.accuracy:
        model.accuracy(args.accuracy)

    logger.info("finished running %s", program)<|MERGE_RESOLUTION|>--- conflicted
+++ resolved
@@ -95,32 +95,27 @@
 """
 from __future__ import division  # py3 "true division"
 
+import logging
+import sys
+import os
 import heapq
-import logging
-import os
-import sys
+from timeit import default_timer
+from copy import deepcopy
+from collections import defaultdict
 import threading
 import warnings
-from collections import defaultdict
-from copy import deepcopy
-from timeit import default_timer
-
+
+from gensim.utils import keep_vocab_item, call_on_class_only
 from gensim.models.keyedvectors import KeyedVectors, Vocab
-from gensim.utils import keep_vocab_item, call_on_class_only
 
 try:
     from queue import Queue, Empty
 except ImportError:
     from Queue import Queue, Empty
 
-<<<<<<< HEAD
-from numpy import exp, log, dot, zeros, outer, random, dtype, float32 as REAL, \
-    uint32, seterr, array, uint8, fromstring, sqrt, empty, sum as np_sum, ones, vstack, logaddexp
-=======
 from numpy import exp, log, dot, zeros, outer, random, dtype, float32 as REAL,\
     uint32, seterr, array, uint8, vstack, fromstring, sqrt,\
     empty, sum as np_sum, ones, logaddexp
->>>>>>> e667069e
 
 from scipy.special import expit
 
@@ -1491,158 +1486,6 @@
         return self.running_training_loss
 
 
-<<<<<<< HEAD
-=======
-class BrownCorpus(object):
-    """Iterate over sentences from the Brown corpus (part of NLTK data)."""
-
-    def __init__(self, dirname):
-        self.dirname = dirname
-
-    def __iter__(self):
-        for fname in os.listdir(self.dirname):
-            fname = os.path.join(self.dirname, fname)
-            if not os.path.isfile(fname):
-                continue
-            for line in utils.smart_open(fname):
-                line = utils.to_unicode(line)
-                # each file line is a single sentence in the Brown corpus
-                # each token is WORD/POS_TAG
-                token_tags = [t.split('/') for t in line.split() if len(t.split('/')) == 2]
-                # ignore words with non-alphabetic tags like ",", "!" etc (punctuation, weird stuff)
-                words = ["%s/%s" % (token.lower(), tag[:2]) for token, tag in token_tags if tag[:2].isalpha()]
-                if not words:  # don't bother sending out empty sentences
-                    continue
-                yield words
-
-
-class Text8Corpus(object):
-    """Iterate over sentences from the "text8" corpus, unzipped from http://mattmahoney.net/dc/text8.zip ."""
-
-    def __init__(self, fname, max_sentence_length=MAX_WORDS_IN_BATCH):
-        self.fname = fname
-        self.max_sentence_length = max_sentence_length
-
-    def __iter__(self):
-        # the entire corpus is one gigantic line -- there are no sentence marks at all
-        # so just split the sequence of tokens arbitrarily: 1 sentence = 1000 tokens
-        sentence, rest = [], b''
-        with utils.smart_open(self.fname) as fin:
-            while True:
-                text = rest + fin.read(8192)  # avoid loading the entire file (=1 line) into RAM
-                if text == rest:  # EOF
-                    words = utils.to_unicode(text).split()
-                    sentence.extend(words)  # return the last chunk of words, too (may be shorter/longer)
-                    if sentence:
-                        yield sentence
-                    break
-                last_token = text.rfind(b' ')  # last token may have been split in two... keep for next iteration
-                words, rest = (utils.to_unicode(text[:last_token]).split(),
-                               text[last_token:].strip()) if last_token >= 0 else ([], text)
-                sentence.extend(words)
-                while len(sentence) >= self.max_sentence_length:
-                    yield sentence[:self.max_sentence_length]
-                    sentence = sentence[self.max_sentence_length:]
-
-
-class LineSentence(object):
-    """
-    Simple format: one sentence = one line; words already preprocessed and separated by whitespace.
-    """
-
-    def __init__(self, source, max_sentence_length=MAX_WORDS_IN_BATCH, limit=None):
-        """
-        `source` can be either a string or a file object. Clip the file to the first
-        `limit` lines (or no clipped if limit is None, the default).
-
-        Example::
-
-            sentences = LineSentence('myfile.txt')
-
-        Or for compressed files::
-
-            sentences = LineSentence('compressed_text.txt.bz2')
-            sentences = LineSentence('compressed_text.txt.gz')
-
-        """
-        self.source = source
-        self.max_sentence_length = max_sentence_length
-        self.limit = limit
-
-    def __iter__(self):
-        """Iterate through the lines in the source."""
-        try:
-            # Assume it is a file-like object and try treating it as such
-            # Things that don't have seek will trigger an exception
-            self.source.seek(0)
-            for line in itertools.islice(self.source, self.limit):
-                line = utils.to_unicode(line).split()
-                i = 0
-                while i < len(line):
-                    yield line[i: i + self.max_sentence_length]
-                    i += self.max_sentence_length
-        except AttributeError:
-            # If it didn't work like a file, use it as a string filename
-            with utils.smart_open(self.source) as fin:
-                for line in itertools.islice(fin, self.limit):
-                    line = utils.to_unicode(line).split()
-                    i = 0
-                    while i < len(line):
-                        yield line[i: i + self.max_sentence_length]
-                        i += self.max_sentence_length
-
-
-class PathLineSentences(object):
-    """
-    Simple format: one sentence = one line; words already preprocessed and separated by whitespace.
-    Like LineSentence, but will process all files in a directory in alphabetical order by filename
-    """
-
-    def __init__(self, source, max_sentence_length=MAX_WORDS_IN_BATCH, limit=None):
-        """
-        `source` should be a path to a directory (as a string) where all files can be opened by the
-        LineSentence class. Each file will be read up to
-        `limit` lines (or no clipped if limit is None, the default).
-
-        Example::
-
-            sentences = LineSentencePath(os.getcwd() + '\\corpus\\')
-
-        The files in the directory should be either text files, .bz2 files, or .gz files.
-
-        """
-        self.source = source
-        self.max_sentence_length = max_sentence_length
-        self.limit = limit
-
-        if os.path.isfile(self.source):
-            logging.warning('single file read, better to use models.word2vec.LineSentence')
-            self.input_files = [self.source]  # force code compatibility with list of files
-        elif os.path.isdir(self.source):
-            self.source = os.path.join(self.source, '')  # ensures os-specific slash at end of path
-            logging.debug('reading directory %s', self.source)
-            self.input_files = os.listdir(self.source)
-            self.input_files = [self.source + file for file in self.input_files]  # make full paths
-            self.input_files.sort()  # makes sure it happens in filename order
-        else:  # not a file or a directory, then we can't do anything with it
-            raise ValueError('input is neither a file nor a path')
-
-        logging.info('files read into PathLineSentences:%s', '\n'.join(self.input_files))
-
-    def __iter__(self):
-        """iterate through the files"""
-        for file_name in self.input_files:
-            logging.info('reading file %s', file_name)
-            with utils.smart_open(file_name) as fin:
-                for line in itertools.islice(fin, self.limit):
-                    line = utils.to_unicode(line).split()
-                    i = 0
-                    while i < len(line):
-                        yield line[i:i + self.max_sentence_length]
-                        i += self.max_sentence_length
-
-
->>>>>>> e667069e
 # Example: ./word2vec.py -train data.txt -output vec.txt -size 200 -window 5 -sample 1e-4 -negative 5 -hs 0 -binary 0 -cbow 1 -iter 3
 if __name__ == "__main__":
     import argparse
@@ -1658,12 +1501,8 @@
         print(globals()['__doc__'] % locals())
         sys.exit(1)
 
-<<<<<<< HEAD
-    from gensim.models.word2vec import Word2Vec  # avoid referencing __main__ in pickle
+    from gensim.models.word2vec import Word2Vec  # noqa:F811 avoid referencing __main__ in pickle
     from gensim.corpora.textcorpus import LineSentence
-=======
-    from gensim.models.word2vec import Word2Vec  # noqa:F811 avoid referencing __main__ in pickle
->>>>>>> e667069e
 
     seterr(all='raise')  # don't ignore numpy errors
 
