#!/usr/bin/env python
# -*- coding: utf-8 -*-
#
# Copyright (C) 2013 Radim Rehurek <me@radimrehurek.com>
# Licensed under the GNU LGPL v2.1 - http://www.gnu.org/licenses/lgpl.html


"""
Produce word vectors with deep learning via word2vec's "skip-gram and CBOW models", using either
hierarchical softmax or negative sampling [1]_ [2]_.

NOTE: There are more ways to get word vectors in Gensim than just Word2Vec. See wrappers for FastText, VarEmbed and WordRank.

The training algorithms were originally ported from the C package https://code.google.com/p/word2vec/
and extended with additional functionality.

For a blog tutorial on gensim word2vec, with an interactive web app trained on GoogleNews, visit http://radimrehurek.com/2014/02/word2vec-tutorial/

**Make sure you have a C compiler before installing gensim, to use optimized (compiled) word2vec training**
(70x speedup compared to plain NumPy implementation [3]_).

Initialize a model with e.g.::

>>> model = Word2Vec(sentences, size=100, window=5, min_count=5, workers=4)

Persist a model to disk with::

>>> model.save(fname)
>>> model = Word2Vec.load(fname)  # you can continue training with the loaded model!

The word vectors are stored in a KeyedVectors instance in model.wv. This separates the read-only word vector lookup operations in KeyedVectors from the training code in Word2Vec.

  >>> model.wv['computer']  # numpy vector of a word
  array([-0.00449447, -0.00310097,  0.02421786, ...], dtype=float32)

The word vectors can also be instantiated from an existing file on disk in the word2vec C format as a KeyedVectors instance::

<<<<<<< HEAD
NOTE: It is impossible to continue training the vectors loaded from the C format because hidden weights, vocabulary frequency and the binary tree is missing.
=======
NOTE: It is impossible to continue training the vectors loaded from the C format because the binary tree is missing.
>>>>>>> 5571e996

  >>> from gensim.models.keyedvectors import KeyedVectors
  >>> word_vectors = KeyedVectors.load_word2vec_format('/tmp/vectors.txt', binary=False)  # C text format
  >>> word_vectors = KeyedVectors.load_word2vec_format('/tmp/vectors.bin', binary=True)  # C binary format


You can perform various NLP word tasks with the model. Some of them
are already built-in::

  >>> model.wv.most_similar(positive=['woman', 'king'], negative=['man'])
  [('queen', 0.50882536), ...]

  >>> model.wv.most_similar_cosmul(positive=['woman', 'king'], negative=['man'])
  [('queen', 0.71382287), ...]


  >>> model.wv.doesnt_match("breakfast cereal dinner lunch".split())
  'cereal'

  >>> model.wv.similarity('woman', 'man')
  0.73723527

Probability of a text under the model::

  >>> model.score(["The fox jumped over a lazy dog".split()])
  0.2158356

Correlation with human opinion on word similarity::

  >>> model.wv.evaluate_word_pairs(os.path.join(module_path, 'test_data','wordsim353.tsv'))
  0.51, 0.62, 0.13

And on analogies::

  >>> model.wv.accuracy(os.path.join(module_path, 'test_data', 'questions-words.txt'))

and so on.

<<<<<<< HEAD

If you're finished training a model (=no more updates, only querying), then switch to the :mod:`gensim.models.KeyedVectors` instance in wv

  >>> word_vectors = model.wv
  >>> del model
=======

If you're finished training a model (=no more updates, only querying), you can do

  >>> model.delete_temporary_training_data(replace_word_vectors_with_normalized=True)
>>>>>>> 5571e996

to trim unneeded model memory = use (much) less RAM.

Note that there is a :mod:`gensim.models.phrases` module which lets you automatically
detect phrases longer than one word. Using phrases, you can learn a word2vec model
where "words" are actually multiword expressions, such as `new_york_times` or `financial_crisis`:

>>> bigram_transformer = gensim.models.Phraser(gensim.models.Phrases(sentences))
>>> model = Word2Vec(bigram_transformer[sentences], size=100, ...)

.. [1] Tomas Mikolov, Kai Chen, Greg Corrado, and Jeffrey Dean. Efficient Estimation of Word Representations in Vector Space. In Proceedings of Workshop at ICLR, 2013.
.. [2] Tomas Mikolov, Ilya Sutskever, Kai Chen, Greg Corrado, and Jeffrey Dean. Distributed Representations of Words and Phrases and their Compositionality.
       In Proceedings of NIPS, 2013.
.. [3] Optimizing word2vec in gensim, http://radimrehurek.com/2013/09/word2vec-in-python-part-two-optimizing/
"""
from __future__ import division  # py3 "true division"

import logging
import sys
import os
import heapq
from timeit import default_timer
from copy import deepcopy
from collections import defaultdict
import threading
import itertools

from gensim.utils import keep_vocab_item, call_on_class_only
from gensim.utils import keep_vocab_item
from gensim.models.keyedvectors import KeyedVectors, Vocab

try:
    from queue import Queue, Empty
except ImportError:
    from Queue import Queue, Empty

from numpy import exp, log, dot, zeros, outer, random, dtype, float32 as REAL,\
    double, uint32, seterr, array, uint8, vstack, fromstring, sqrt, newaxis,\
    ndarray, empty, sum as np_sum, prod, ones, ascontiguousarray, vstack, logaddexp

from scipy.special import expit

from gensim import utils, matutils  # utility fnc for pickling, common scipy operations etc
from gensim.corpora.dictionary import Dictionary
from six import iteritems, itervalues, string_types
from six.moves import xrange
from types import GeneratorType
from scipy import stats

logger = logging.getLogger(__name__)

try:
    from gensim.models.word2vec_inner import train_batch_sg, train_batch_cbow
    from gensim.models.word2vec_inner import score_sentence_sg, score_sentence_cbow
    from gensim.models.word2vec_inner import FAST_VERSION, MAX_WORDS_IN_BATCH
except ImportError:
    # failed... fall back to plain numpy (20-80x slower training than the above)
    FAST_VERSION = -1
    MAX_WORDS_IN_BATCH = 10000

    def train_batch_sg(model, sentences, alpha, work=None):
        """
        Update skip-gram model by training on a sequence of sentences.

        Each sentence is a list of string tokens, which are looked up in the model's
        vocab dictionary. Called internally from `Word2Vec.train()`.

        This is the non-optimized, Python version. If you have cython installed, gensim
        will use the optimized version from word2vec_inner instead.

        """
        result = 0
        for sentence in sentences:
            word_vocabs = [model.wv.vocab[w] for w in sentence if w in model.wv.vocab and
                           model.wv.vocab[w].sample_int > model.random.rand() * 2**32]
            for pos, word in enumerate(word_vocabs):
                reduced_window = model.random.randint(model.window)  # `b` in the original word2vec code

                # now go over all words from the (reduced) window, predicting each one in turn
                start = max(0, pos - model.window + reduced_window)
                for pos2, word2 in enumerate(word_vocabs[start:(pos + model.window + 1 - reduced_window)], start):
                    # don't train on the `word` itself
                    if pos2 != pos:
                        train_sg_pair(model, model.wv.index2word[word.index], word2.index, alpha)
            result += len(word_vocabs)
        return result

    def train_batch_cbow(model, sentences, alpha, work=None, neu1=None):
        """
        Update CBOW model by training on a sequence of sentences.

        Each sentence is a list of string tokens, which are looked up in the model's
        vocab dictionary. Called internally from `Word2Vec.train()`.

        This is the non-optimized, Python version. If you have cython installed, gensim
        will use the optimized version from word2vec_inner instead.

        """
        result = 0
        for sentence in sentences:
            word_vocabs = [model.wv.vocab[w] for w in sentence if w in model.wv.vocab and
                           model.wv.vocab[w].sample_int > model.random.rand() * 2**32]
            for pos, word in enumerate(word_vocabs):
                reduced_window = model.random.randint(model.window)  # `b` in the original word2vec code
                start = max(0, pos - model.window + reduced_window)
                window_pos = enumerate(word_vocabs[start:(pos + model.window + 1 - reduced_window)], start)
                word2_indices = [word2.index for pos2, word2 in window_pos if (word2 is not None and pos2 != pos)]
                l1 = np_sum(model.wv.syn0[word2_indices], axis=0)  # 1 x vector_size
                if word2_indices and model.cbow_mean:
                    l1 /= len(word2_indices)
                train_cbow_pair(model, word, word2_indices, l1, alpha)
            result += len(word_vocabs)
        return result

    def score_sentence_sg(model, sentence, work=None):
        """
        Obtain likelihood score for a single sentence in a fitted skip-gram representaion.

        The sentence is a list of Vocab objects (or None, when the corresponding
        word is not in the vocabulary). Called internally from `Word2Vec.score()`.

        This is the non-optimized, Python version. If you have cython installed, gensim
        will use the optimized version from word2vec_inner instead.

        """

        log_prob_sentence = 0.0
        if model.negative:
            raise RuntimeError("scoring is only available for HS=True")

        word_vocabs = [model.wv.vocab[w] for w in sentence if w in model.wv.vocab]
        for pos, word in enumerate(word_vocabs):
            if word is None:
                continue  # OOV word in the input sentence => skip

            # now go over all words from the window, predicting each one in turn
            start = max(0, pos - model.window)
            for pos2, word2 in enumerate(word_vocabs[start : pos + model.window + 1], start):
                # don't train on OOV words and on the `word` itself
                if word2 is not None and pos2 != pos:
                    log_prob_sentence += score_sg_pair(model, word, word2)

        return log_prob_sentence

    def score_sentence_cbow(model, sentence, alpha, work=None, neu1=None):
        """
        Obtain likelihood score for a single sentence in a fitted CBOW representaion.

        The sentence is a list of Vocab objects (or None, where the corresponding
        word is not in the vocabulary. Called internally from `Word2Vec.score()`.

        This is the non-optimized, Python version. If you have cython installed, gensim
        will use the optimized version from word2vec_inner instead.

        """
        log_prob_sentence = 0.0
        if model.negative:
            raise RuntimeError("scoring is only available for HS=True")

        word_vocabs = [model.wv.vocab[w] for w in sentence if w in model.wv.vocab]
        for pos, word in enumerate(word_vocabs):
            if word is None:
                continue  # OOV word in the input sentence => skip

            start = max(0, pos - model.window)
            window_pos = enumerate(word_vocabs[start:(pos + model.window + 1)], start)
            word2_indices = [word2.index for pos2, word2 in window_pos if (word2 is not None and pos2 != pos)]
            l1 = np_sum(model.wv.syn0[word2_indices], axis=0)  # 1 x layer1_size
            if word2_indices and model.cbow_mean:
                l1 /= len(word2_indices)
            log_prob_sentence += score_cbow_pair(model, word, word2_indices, l1)

        return log_prob_sentence


def train_sg_pair(model, word, context_index, alpha, learn_vectors=True, learn_hidden=True,
                  context_vectors=None, context_locks=None):
    if context_vectors is None:
        context_vectors = model.wv.syn0
    if context_locks is None:
        context_locks = model.syn0_lockf

    if word not in model.wv.vocab:
        return
    predict_word = model.wv.vocab[word]  # target word (NN output)

    l1 = context_vectors[context_index]  # input word (NN input/projection layer)
    lock_factor = context_locks[context_index]

    neu1e = zeros(l1.shape)

    if model.hs:
        # work on the entire tree at once, to push as much work into numpy's C routines as possible (performance)
        l2a = deepcopy(model.syn1[predict_word.point])  # 2d matrix, codelen x layer1_size
        fa = expit(dot(l1, l2a.T))  # propagate hidden -> output
        ga = (1 - predict_word.code - fa) * alpha  # vector of error gradients multiplied by the learning rate
        if learn_hidden:
            model.syn1[predict_word.point] += outer(ga, l1)  # learn hidden -> output
        neu1e += dot(ga, l2a)  # save error

    if model.negative:
        # use this word (label = 1) + `negative` other random words not from this sentence (label = 0)
        word_indices = [predict_word.index]
        while len(word_indices) < model.negative + 1:
            w = model.cum_table.searchsorted(model.random.randint(model.cum_table[-1]))
            if w != predict_word.index:
                word_indices.append(w)
        l2b = model.syn1neg[word_indices]  # 2d matrix, k+1 x layer1_size
        fb = expit(dot(l1, l2b.T))  # propagate hidden -> output
        gb = (model.neg_labels - fb) * alpha  # vector of error gradients multiplied by the learning rate
        if learn_hidden:
            model.syn1neg[word_indices] += outer(gb, l1)  # learn hidden -> output
        neu1e += dot(gb, l2b)  # save error

    if learn_vectors:
        l1 += neu1e * lock_factor  # learn input -> hidden (mutates model.wv.syn0[word2.index], if that is l1)
    return neu1e


def train_cbow_pair(model, word, input_word_indices, l1, alpha, learn_vectors=True, learn_hidden=True):
    neu1e = zeros(l1.shape)

    if model.hs:
        l2a = model.syn1[word.point]  # 2d matrix, codelen x layer1_size
        fa = expit(dot(l1, l2a.T))  # propagate hidden -> output
        ga = (1. - word.code - fa) * alpha  # vector of error gradients multiplied by the learning rate
        if learn_hidden:
            model.syn1[word.point] += outer(ga, l1)  # learn hidden -> output
        neu1e += dot(ga, l2a)  # save error

    if model.negative:
        # use this word (label = 1) + `negative` other random words not from this sentence (label = 0)
        word_indices = [word.index]
        while len(word_indices) < model.negative + 1:
            w = model.cum_table.searchsorted(model.random.randint(model.cum_table[-1]))
            if w != word.index:
                word_indices.append(w)
        l2b = model.syn1neg[word_indices]  # 2d matrix, k+1 x layer1_size
        fb = expit(dot(l1, l2b.T))  # propagate hidden -> output
        gb = (model.neg_labels - fb) * alpha  # vector of error gradients multiplied by the learning rate
        if learn_hidden:
            model.syn1neg[word_indices] += outer(gb, l1)  # learn hidden -> output
        neu1e += dot(gb, l2b)  # save error

    if learn_vectors:
        # learn input -> hidden, here for all words in the window separately
        if not model.cbow_mean and input_word_indices:
            neu1e /= len(input_word_indices)
        for i in input_word_indices:
            model.wv.syn0[i] += neu1e * model.syn0_lockf[i]

    return neu1e


def score_sg_pair(model, word, word2):
    l1 = model.wv.syn0[word2.index]
    l2a = deepcopy(model.syn1[word.point])  # 2d matrix, codelen x layer1_size
    sgn = (-1.0)**word.code  # ch function, 0-> 1, 1 -> -1
    lprob = -logaddexp(0, -sgn * dot(l1, l2a.T))
    return sum(lprob)


def score_cbow_pair(model, word, word2_indices, l1):
    l2a = model.syn1[word.point]  # 2d matrix, codelen x layer1_size
    sgn = (-1.0)**word.code  # ch function, 0-> 1, 1 -> -1
    lprob = -logaddexp(0, -sgn * dot(l1, l2a.T))
    return sum(lprob)



class Word2Vec(utils.SaveLoad):
    """
    Class for training, using and evaluating neural networks described in https://code.google.com/p/word2vec/

    The model can be stored/loaded via its `save()` and `load()` methods, or stored/loaded in a format
    compatible with the original word2vec implementation via `wv.save_word2vec_format()` and `KeyedVectors.load_word2vec_format()`.

    """

    def __init__(
            self, sentences=None, size=100, alpha=0.025, window=5, min_count=5,
            max_vocab_size=None, sample=1e-3, seed=1, workers=3, min_alpha=0.0001,
            sg=0, hs=0, negative=5, cbow_mean=1, hashfxn=hash, iter=5, null_word=0,
            trim_rule=None, sorted_vocab=1, batch_words=MAX_WORDS_IN_BATCH):
        """
        Initialize the model from an iterable of `sentences`. Each sentence is a
        list of words (unicode strings) that will be used for training.

        The `sentences` iterable can be simply a list, but for larger corpora,
        consider an iterable that streams the sentences directly from disk/network.
        See :class:`BrownCorpus`, :class:`Text8Corpus` or :class:`LineSentence` in
        this module for such examples.

        If you don't supply `sentences`, the model is left uninitialized -- use if
        you plan to initialize it in some other way.

        `sg` defines the training algorithm. By default (`sg=0`), CBOW is used.
        Otherwise (`sg=1`), skip-gram is employed.

        `size` is the dimensionality of the feature vectors.

        `window` is the maximum distance between the current and predicted word within a sentence.

        `alpha` is the initial learning rate (will linearly drop to `min_alpha` as training progresses).

        `seed` = for the random number generator. Initial vectors for each
        word are seeded with a hash of the concatenation of word + str(seed).
        Note that for a fully deterministically-reproducible run, you must also limit the model to
        a single worker thread, to eliminate ordering jitter from OS thread scheduling. (In Python
        3, reproducibility between interpreter launches also requires use of the PYTHONHASHSEED
        environment variable to control hash randomization.)

        `min_count` = ignore all words with total frequency lower than this.

        `max_vocab_size` = limit RAM during vocabulary building; if there are more unique
        words than this, then prune the infrequent ones. Every 10 million word types
        need about 1GB of RAM. Set to `None` for no limit (default).

        `sample` = threshold for configuring which higher-frequency words are randomly downsampled;
            default is 1e-3, useful range is (0, 1e-5).

        `workers` = use this many worker threads to train the model (=faster training with multicore machines).

        `hs` = if 1, hierarchical softmax will be used for model training.
        If set to 0 (default), and `negative` is non-zero, negative sampling will be used.

        `negative` = if > 0, negative sampling will be used, the int for negative
        specifies how many "noise words" should be drawn (usually between 5-20).
        Default is 5. If set to 0, no negative samping is used.

        `cbow_mean` = if 0, use the sum of the context word vectors. If 1 (default), use the mean.
        Only applies when cbow is used.

        `hashfxn` = hash function to use to randomly initialize weights, for increased
        training reproducibility. Default is Python's rudimentary built in hash function.

        `iter` = number of iterations (epochs) over the corpus. Default is 5.

        `trim_rule` = vocabulary trimming rule, specifies whether certain words should remain
        in the vocabulary, be trimmed away, or handled using the default (discard if word count < min_count).
        Can be None (min_count will be used), or a callable that accepts parameters (word, count, min_count) and
        returns either `utils.RULE_DISCARD`, `utils.RULE_KEEP` or `utils.RULE_DEFAULT`.
        Note: The rule, if given, is only used prune vocabulary during build_vocab() and is not stored as part
        of the model.

        `sorted_vocab` = if 1 (default), sort the vocabulary by descending frequency before
        assigning word indexes.

        `batch_words` = target size (in words) for batches of examples passed to worker threads (and
        thus cython routines). Default is 10000. (Larger batches will be passed if individual
        texts are longer than 10000 words, but the standard cython code truncates to that maximum.)

        """

        self.load = call_on_class_only

        if FAST_VERSION == -1:
            logger.warning('Slow version of {0} is being used'.format(__name__))
        else:
            logger.debug('Fast version of {0} is being used'.format(__name__))

        self.initialize_word_vectors()
        self.sg = int(sg)
        self.cum_table = None  # for negative sampling
        self.vector_size = int(size)
        self.layer1_size = int(size)
        if size % 4 != 0:
            logger.warning("consider setting layer size to a multiple of 4 for greater performance")
        self.alpha = float(alpha)
        self.min_alpha_yet_reached = float(alpha)  # To warn user if alpha increases
        self.window = int(window)
        self.max_vocab_size = max_vocab_size
        self.seed = seed
        self.random = random.RandomState(seed)
        self.min_count = min_count
        self.sample = sample
        self.workers = int(workers)
        self.min_alpha = float(min_alpha)
        self.hs = hs
        self.negative = negative
        self.cbow_mean = int(cbow_mean)
        self.hashfxn = hashfxn
        self.iter = iter
        self.null_word = null_word
        self.train_count = 0
        self.total_train_time = 0
        self.sorted_vocab = sorted_vocab
        self.batch_words = batch_words
        self.model_trimmed_post_training = False
        if sentences is not None:
            if isinstance(sentences, GeneratorType):
                raise TypeError("You can't pass a generator as the sentences argument. Try an iterator.")
            self.build_vocab(sentences, trim_rule=trim_rule)
            self.train(sentences)

    def initialize_word_vectors(self):
        self.wv = KeyedVectors()

    def make_cum_table(self, power=0.75, domain=2**31 - 1):
        """
        Create a cumulative-distribution table using stored vocabulary word counts for
        drawing random words in the negative-sampling training routines.

        To draw a word index, choose a random integer up to the maximum value in the
        table (cum_table[-1]), then finding that integer's sorted insertion point
        (as if by bisect_left or ndarray.searchsorted()). That insertion point is the
        drawn index, coming up in proportion equal to the increment at that slot.

        Called internally from 'build_vocab()'.
        """
        vocab_size = len(self.wv.index2word)
        self.cum_table = zeros(vocab_size, dtype=uint32)
        # compute sum of all power (Z in paper)
        train_words_pow = 0.0
        for word_index in xrange(vocab_size):
            train_words_pow += self.wv.vocab[self.wv.index2word[word_index]].count**power
        cumulative = 0.0
        for word_index in xrange(vocab_size):
            cumulative += self.wv.vocab[self.wv.index2word[word_index]].count**power
            self.cum_table[word_index] = round(cumulative / train_words_pow * domain)
        if len(self.cum_table) > 0:
            assert self.cum_table[-1] == domain

    def create_binary_tree(self):
        """
        Create a binary Huffman tree using stored vocabulary word counts. Frequent words
        will have shorter binary codes. Called internally from `build_vocab()`.

        """
        logger.info("constructing a huffman tree from %i words", len(self.wv.vocab))

        # build the huffman tree
        heap = list(itervalues(self.wv.vocab))
        heapq.heapify(heap)
        for i in xrange(len(self.wv.vocab) - 1):
            min1, min2 = heapq.heappop(heap), heapq.heappop(heap)
            heapq.heappush(heap, Vocab(count=min1.count + min2.count, index=i + len(self.wv.vocab), left=min1, right=min2))

        # recurse over the tree, assigning a binary code to each vocabulary word
        if heap:
            max_depth, stack = 0, [(heap[0], [], [])]
            while stack:
                node, codes, points = stack.pop()
                if node.index < len(self.wv.vocab):
                    # leaf node => store its path from the root
                    node.code, node.point = codes, points
                    max_depth = max(len(codes), max_depth)
                else:
                    # inner node => continue recursion
                    points = array(list(points) + [node.index - len(self.wv.vocab)], dtype=uint32)
                    stack.append((node.left, array(list(codes) + [0], dtype=uint8), points))
                    stack.append((node.right, array(list(codes) + [1], dtype=uint8), points))

            logger.info("built huffman tree with maximum node depth %i", max_depth)

    def build_vocab(self, sentences, keep_raw_vocab=False, trim_rule=None, progress_per=10000, update=False):
        """
        Build vocabulary from a sequence of sentences (can be a once-only generator stream).
        Each sentence must be a list of unicode strings.

        """
        self.scan_vocab(sentences, progress_per=progress_per, trim_rule=trim_rule)  # initial survey
        self.scale_vocab(keep_raw_vocab=keep_raw_vocab, trim_rule=trim_rule, update=update)  # trim by min_count & precalculate downsampling
        self.finalize_vocab(update=update)  # build tables & arrays

    def scan_vocab(self, sentences, progress_per=10000, trim_rule=None):
        """Do an initial scan of all words appearing in sentences."""
        logger.info("collecting all words and their counts")
        sentence_no = -1
        total_words = 0
        min_reduce = 1
        vocab = defaultdict(int)
        checked_string_types = 0
        for sentence_no, sentence in enumerate(sentences):
            if not checked_string_types:
                if isinstance(sentence, string_types):
                    logger.warn("Each 'sentences' item should be a list of words (usually unicode strings)."
                                "First item here is instead plain %s.", type(sentence))
                checked_string_types += 1
            if sentence_no % progress_per == 0:
                logger.info("PROGRESS: at sentence #%i, processed %i words, keeping %i word types",
                            sentence_no, sum(itervalues(vocab)) + total_words, len(vocab))
            for word in sentence:
                vocab[word] += 1

            if self.max_vocab_size and len(vocab) > self.max_vocab_size:
                total_words += utils.prune_vocab(vocab, min_reduce, trim_rule=trim_rule)
                min_reduce += 1

        total_words += sum(itervalues(vocab))
        logger.info("collected %i word types from a corpus of %i raw words and %i sentences",
                    len(vocab), total_words, sentence_no + 1)
        self.corpus_count = sentence_no + 1
        self.raw_vocab = vocab

    def scale_vocab(self, min_count=None, sample=None, dry_run=False, keep_raw_vocab=False, trim_rule=None, update=False):
        """
        Apply vocabulary settings for `min_count` (discarding less-frequent words)
        and `sample` (controlling the downsampling of more-frequent words).

        Calling with `dry_run=True` will only simulate the provided settings and
        report the size of the retained vocabulary, effective corpus length, and
        estimated memory requirements. Results are both printed via logging and
        returned as a dict.

        Delete the raw vocabulary after the scaling is done to free up RAM,
        unless `keep_raw_vocab` is set.

        """
        min_count = min_count or self.min_count
        sample = sample or self.sample
        drop_total = drop_unique = 0

        if not update:
            logger.info("Loading a fresh vocabulary")
            retain_total, retain_words = 0, []
            # Discard words less-frequent than min_count
            if not dry_run:
                self.wv.index2word = []
                # make stored settings match these applied settings
                self.min_count = min_count
                self.sample = sample
                self.wv.vocab = {}

            for word, v in iteritems(self.raw_vocab):
                if keep_vocab_item(word, v, min_count, trim_rule=trim_rule):
                    retain_words.append(word)
                    retain_total += v
                    if not dry_run:
                        self.wv.vocab[word] = Vocab(count=v, index=len(self.wv.index2word))
                        self.wv.index2word.append(word)
                else:
                    drop_unique += 1
                    drop_total += v
            original_unique_total = len(retain_words) + drop_unique
            retain_unique_pct = len(retain_words) * 100 / max(original_unique_total, 1)
            logger.info("min_count=%d retains %i unique words (%i%% of original %i, drops %i)",
                        min_count, len(retain_words), retain_unique_pct, original_unique_total, drop_unique)
            original_total = retain_total + drop_total
            retain_pct = retain_total * 100 / max(original_total, 1)
            logger.info("min_count=%d leaves %i word corpus (%i%% of original %i, drops %i)",
                        min_count, retain_total, retain_pct, original_total, drop_total)
        else:
            logger.info("Updating model with new vocabulary")
            new_total = pre_exist_total = 0
            new_words = pre_exist_words = []
            for word, v in iteritems(self.raw_vocab):
                if keep_vocab_item(word, v, min_count, trim_rule=trim_rule):
                    if word in self.wv.vocab:
                        pre_exist_words.append(word)
                        pre_exist_total += v
                        if not dry_run:
                            self.wv.vocab[word].count += v
                    else:
                        new_words.append(word)
                        new_total += v
                        if not dry_run:
                            self.wv.vocab[word] = Vocab(count=v, index=len(self.wv.index2word))
                            self.wv.index2word.append(word)
                else:
                    drop_unique += 1
                    drop_total += v
            original_unique_total = len(pre_exist_words) + len(new_words) + drop_unique
            pre_exist_unique_pct = len(pre_exist_words) * 100 / max(original_unique_total, 1)
            new_unique_pct = len(new_words) * 100 / max(original_unique_total, 1)
            logger.info("""New added %i unique words (%i%% of original %i)
                        and increased the count of %i pre-existing words (%i%% of original %i)""",
                        len(new_words), new_unique_pct, original_unique_total,
                        len(pre_exist_words), pre_exist_unique_pct, original_unique_total)
            retain_words = new_words + pre_exist_words
            retain_total = new_total + pre_exist_total

        # Precalculate each vocabulary item's threshold for sampling
        if not sample:
            # no words downsampled
            threshold_count = retain_total
        elif sample < 1.0:
            # traditional meaning: set parameter as proportion of total
            threshold_count = sample * retain_total
        else:
            # new shorthand: sample >= 1 means downsample all words with higher count than sample
            threshold_count = int(sample * (3 + sqrt(5)) / 2)

        downsample_total, downsample_unique = 0, 0
        for w in retain_words:
            v = self.raw_vocab[w]
            word_probability = (sqrt(v / threshold_count) + 1) * (threshold_count / v)
            if word_probability < 1.0:
                downsample_unique += 1
                downsample_total += word_probability * v
            else:
                word_probability = 1.0
                downsample_total += v
            if not dry_run:
                self.wv.vocab[w].sample_int = int(round(word_probability * 2**32))

        if not dry_run and not keep_raw_vocab:
            logger.info("deleting the raw counts dictionary of %i items", len(self.raw_vocab))
            self.raw_vocab = defaultdict(int)

        logger.info("sample=%g downsamples %i most-common words", sample, downsample_unique)
        logger.info("downsampling leaves estimated %i word corpus (%.1f%% of prior %i)",
                    downsample_total, downsample_total * 100.0 / max(retain_total, 1), retain_total)

        # return from each step: words-affected, resulting-corpus-size
        report_values = {'drop_unique': drop_unique, 'retain_total': retain_total,
                         'downsample_unique': downsample_unique, 'downsample_total': int(downsample_total)}

        # print extra memory estimates
        report_values['memory'] = self.estimate_memory(vocab_size=len(retain_words))

        return report_values

    def finalize_vocab(self, update=False):
        """Build tables and model weights based on final vocabulary settings."""
        if not self.wv.index2word:
            self.scale_vocab()
        if self.sorted_vocab and not update:
            self.sort_vocab()
        if self.hs:
            # add info about each word's Huffman encoding
            self.create_binary_tree()
        if self.negative:
            # build the table for drawing random words (for negative sampling)
            self.make_cum_table()
        if self.null_word:
            # create null pseudo-word for padding when using concatenative L1 (run-of-words)
            # this word is only ever input – never predicted – so count, huffman-point, etc doesn't matter
            word, v = '\0', Vocab(count=1, sample_int=0)
            v.index = len(self.wv.vocab)
            self.wv.index2word.append(word)
            self.wv.vocab[word] = v
        # set initial input/projection and hidden weights
        if not update:
            self.reset_weights()
        else:
            self.update_weights()

    def sort_vocab(self):
        """Sort the vocabulary so the most frequent words have the lowest indexes."""
        if len(self.wv.syn0):
            raise RuntimeError("must sort before initializing vectors/weights")
        self.wv.index2word.sort(key=lambda word: self.wv.vocab[word].count, reverse=True)
        for i, word in enumerate(self.wv.index2word):
            self.wv.vocab[word].index = i

    def reset_from(self, other_model):
        """
        Borrow shareable pre-built structures (like vocab) from the other_model. Useful
        if testing multiple models in parallel on the same corpus.
        """
        self.wv.vocab = other_model.vocab
        self.wv.index2word = other_model.index2word
        self.cum_table = other_model.cum_table
        self.corpus_count = other_model.corpus_count
        self.reset_weights()

    def _do_train_job(self, sentences, alpha, inits):
        """
        Train a single batch of sentences. Return 2-tuple `(effective word count after
        ignoring unknown words and sentence length trimming, total word count)`.
        """
        work, neu1 = inits
        tally = 0
        if self.sg:
            tally += train_batch_sg(self, sentences, alpha, work)
        else:
            tally += train_batch_cbow(self, sentences, alpha, work, neu1)
        return tally, self._raw_word_count(sentences)

    def _raw_word_count(self, job):
        """Return the number of words in a given job."""
        return sum(len(sentence) for sentence in job)

    def train(self, sentences, total_words=None, word_count=0,
              total_examples=None, queue_factor=2, report_delay=1.0):
        """
        Update the model's neural weights from a sequence of sentences (can be a once-only generator stream).
        For Word2Vec, each sentence must be a list of unicode strings. (Subclasses may accept other examples.)

        To support linear learning-rate decay from (initial) alpha to min_alpha, either total_examples
        (count of sentences) or total_words (count of raw words in sentences) should be provided, unless the
        sentences are the same as those that were used to initially build the vocabulary.

        """
        if (self.model_trimmed_post_training):
            raise RuntimeError("Parameters for training were discarded using model_trimmed_post_training method")
        if FAST_VERSION < 0:
            import warnings
            warnings.warn("C extension not loaded for Word2Vec, training will be slow. "
                          "Install a C compiler and reinstall gensim for fast training.")
            self.neg_labels = []
            if self.negative > 0:
                # precompute negative labels optimization for pure-python training
                self.neg_labels = zeros(self.negative + 1)
                self.neg_labels[0] = 1.

        logger.info(
            "training model with %i workers on %i vocabulary and %i features, "
            "using sg=%s hs=%s sample=%s negative=%s window=%s",
            self.workers, len(self.wv.vocab), self.layer1_size, self.sg,
            self.hs, self.sample, self.negative, self.window)

        if not self.wv.vocab:
            raise RuntimeError("you must first build vocabulary before training the model")
        if not len(self.wv.syn0):
            raise RuntimeError("you must first finalize vocabulary before training the model")

        if not hasattr(self, 'corpus_count'):
            raise ValueError(
                "The number of sentences in the training corpus is missing. Did you load the model via KeyedVectors.load_word2vec_format?"
                "Models loaded via load_word2vec_format don't support further training. "
                "Instead start with a blank model, scan_vocab on the new corpus, intersect_word2vec_format with the old model, then train.")

        if total_words is None and total_examples is None:
            if self.corpus_count:
                total_examples = self.corpus_count
                logger.info("expecting %i sentences, matching count from corpus used for vocabulary survey", total_examples)
            else:
                raise ValueError("you must provide either total_words or total_examples, to enable alpha and progress calculations")

        job_tally = 0

        if self.iter > 1:
            sentences = utils.RepeatCorpusNTimes(sentences, self.iter)
            total_words = total_words and total_words * self.iter
            total_examples = total_examples and total_examples * self.iter

        def worker_loop():
            """Train the model, lifting lists of sentences from the job_queue."""
            work = matutils.zeros_aligned(self.layer1_size, dtype=REAL)  # per-thread private work memory
            neu1 = matutils.zeros_aligned(self.layer1_size, dtype=REAL)
            jobs_processed = 0
            while True:
                job = job_queue.get()
                if job is None:
                    progress_queue.put(None)
                    break  # no more jobs => quit this worker
                sentences, alpha = job
                tally, raw_tally = self._do_train_job(sentences, alpha, (work, neu1))
                progress_queue.put((len(sentences), tally, raw_tally))  # report back progress
                jobs_processed += 1
            logger.debug("worker exiting, processed %i jobs", jobs_processed)

        def job_producer():
            """Fill jobs queue using the input `sentences` iterator."""
            job_batch, batch_size = [], 0
            pushed_words, pushed_examples = 0, 0
            next_alpha = self.alpha
            if next_alpha > self.min_alpha_yet_reached:
                logger.warn("Effective 'alpha' higher than previous training cycles")
            self.min_alpha_yet_reached = next_alpha
            job_no = 0

            for sent_idx, sentence in enumerate(sentences):
                sentence_length = self._raw_word_count([sentence])

                # can we fit this sentence into the existing job batch?
                if batch_size + sentence_length <= self.batch_words:
                    # yes => add it to the current job
                    job_batch.append(sentence)
                    batch_size += sentence_length
                else:
                    # no => submit the existing job
                    logger.debug(
                        "queueing job #%i (%i words, %i sentences) at alpha %.05f",
                        job_no, batch_size, len(job_batch), next_alpha)
                    job_no += 1
                    job_queue.put((job_batch, next_alpha))

                    # update the learning rate for the next job
                    if self.min_alpha < next_alpha:
                        if total_examples:
                            # examples-based decay
                            pushed_examples += len(job_batch)
                            progress = 1.0 * pushed_examples / total_examples
                        else:
                            # words-based decay
                            pushed_words += self._raw_word_count(job_batch)
                            progress = 1.0 * pushed_words / total_words
                        next_alpha = self.alpha - (self.alpha - self.min_alpha) * progress
                        next_alpha = max(self.min_alpha, next_alpha)

                    # add the sentence that didn't fit as the first item of a new job
                    job_batch, batch_size = [sentence], sentence_length

            # add the last job too (may be significantly smaller than batch_words)
            if job_batch:
                logger.debug(
                    "queueing job #%i (%i words, %i sentences) at alpha %.05f",
                    job_no, batch_size, len(job_batch), next_alpha)
                job_no += 1
                job_queue.put((job_batch, next_alpha))

            if job_no == 0 and self.train_count == 0:
                logger.warning(
                    "train() called with an empty iterator (if not intended, "
                    "be sure to provide a corpus that offers restartable "
                    "iteration = an iterable)."
                )

            # give the workers heads up that they can finish -- no more work!
            for _ in xrange(self.workers):
                job_queue.put(None)
            logger.debug("job loop exiting, total %i jobs", job_no)

        # buffer ahead only a limited number of jobs.. this is the reason we can't simply use ThreadPool :(
        job_queue = Queue(maxsize=queue_factor * self.workers)
        progress_queue = Queue(maxsize=(queue_factor + 1) * self.workers)

        workers = [threading.Thread(target=worker_loop) for _ in xrange(self.workers)]
        unfinished_worker_count = len(workers)
        workers.append(threading.Thread(target=job_producer))

        for thread in workers:
            thread.daemon = True  # make interrupting the process with ctrl+c easier
            thread.start()

        example_count, trained_word_count, raw_word_count = 0, 0, word_count
        start, next_report = default_timer() - 0.00001, 1.0

        while unfinished_worker_count > 0:
            report = progress_queue.get()  # blocks if workers too slow
            if report is None:  # a thread reporting that it finished
                unfinished_worker_count -= 1
                logger.info("worker thread finished; awaiting finish of %i more threads", unfinished_worker_count)
                continue
            examples, trained_words, raw_words = report
            job_tally += 1

            # update progress stats
            example_count += examples
            trained_word_count += trained_words  # only words in vocab & sampled
            raw_word_count += raw_words

            # log progress once every report_delay seconds
            elapsed = default_timer() - start
            if elapsed >= next_report:
                if total_examples:
                    # examples-based progress %
                    logger.info(
                        "PROGRESS: at %.2f%% examples, %.0f words/s, in_qsize %i, out_qsize %i",
                        100.0 * example_count / total_examples, trained_word_count / elapsed,
                        utils.qsize(job_queue), utils.qsize(progress_queue))
                else:
                    # words-based progress %
                    logger.info(
                        "PROGRESS: at %.2f%% words, %.0f words/s, in_qsize %i, out_qsize %i",
                        100.0 * raw_word_count / total_words, trained_word_count / elapsed,
                        utils.qsize(job_queue), utils.qsize(progress_queue))
                next_report = elapsed + report_delay

        # all done; report the final stats
        elapsed = default_timer() - start
        logger.info(
            "training on %i raw words (%i effective words) took %.1fs, %.0f effective words/s",
            raw_word_count, trained_word_count, elapsed, trained_word_count / elapsed)
        if job_tally < 10 * self.workers:
            logger.warn("under 10 jobs per worker: consider setting a smaller `batch_words' for smoother alpha decay")

        # check that the input corpus hasn't changed during iteration
        if total_examples and total_examples != example_count:
            logger.warn("supplied example count (%i) did not equal expected count (%i)", example_count, total_examples)
        if total_words and total_words != raw_word_count:
            logger.warn("supplied raw word count (%i) did not equal expected count (%i)", raw_word_count, total_words)

        self.train_count += 1  # number of times train() has been called
        self.total_train_time += elapsed
        self.clear_sims()
        return trained_word_count

    # basics copied from the train() function
    def score(self, sentences, total_sentences=int(1e6), chunksize=100, queue_factor=2, report_delay=1):
        """
        Score the log probability for a sequence of sentences (can be a once-only generator stream).
        Each sentence must be a list of unicode strings.
        This does not change the fitted model in any way (see Word2Vec.train() for that).

        We have currently only implemented score for the hierarchical softmax scheme,
        so you need to have run word2vec with hs=1 and negative=0 for this to work.

        Note that you should specify total_sentences; we'll run into problems if you ask to
        score more than this number of sentences but it is inefficient to set the value too high.

        See the article by [taddy]_ and the gensim demo at [deepir]_ for examples of how to use such scores in document classification.

        .. [taddy] Taddy, Matt.  Document Classification by Inversion of Distributed Language Representations, in Proceedings of the 2015 Conference of the Association of Computational Linguistics.
        .. [deepir] https://github.com/piskvorky/gensim/blob/develop/docs/notebooks/deepir.ipynb

        """
        if FAST_VERSION < 0:
            import warnings
            warnings.warn("C extension compilation failed, scoring will be slow. "
                          "Install a C compiler and reinstall gensim for fastness.")

        logger.info(
            "scoring sentences with %i workers on %i vocabulary and %i features, "
            "using sg=%s hs=%s sample=%s and negative=%s",
            self.workers, len(self.wv.vocab), self.layer1_size, self.sg, self.hs, self.sample, self.negative)

        if not self.wv.vocab:
            raise RuntimeError("you must first build vocabulary before scoring new data")

        if not self.hs:
            raise RuntimeError("We have currently only implemented score \
                    for the hierarchical softmax scheme, so you need to have \
                    run word2vec with hs=1 and negative=0 for this to work.")

        def worker_loop():
            """Train the model, lifting lists of sentences from the jobs queue."""
            work = zeros(1, dtype=REAL)  # for sg hs, we actually only need one memory loc (running sum)
            neu1 = matutils.zeros_aligned(self.layer1_size, dtype=REAL)
            while True:
                job = job_queue.get()
                if job is None:  # signal to finish
                    break
                ns = 0
                for sentence_id, sentence in job:
                    if sentence_id >= total_sentences:
                        break
                    if self.sg:
                        score = score_sentence_sg(self, sentence, work)
                    else:
                        score = score_sentence_cbow(self, sentence, work, neu1)
                    sentence_scores[sentence_id] = score
                    ns += 1
                progress_queue.put(ns)  # report progress

        start, next_report = default_timer(), 1.0
        # buffer ahead only a limited number of jobs.. this is the reason we can't simply use ThreadPool :(
        job_queue = Queue(maxsize=queue_factor * self.workers)
        progress_queue = Queue(maxsize=(queue_factor + 1) * self.workers)

        workers = [threading.Thread(target=worker_loop) for _ in xrange(self.workers)]
        for thread in workers:
            thread.daemon = True  # make interrupting the process with ctrl+c easier
            thread.start()

        sentence_count = 0
        sentence_scores = matutils.zeros_aligned(total_sentences, dtype=REAL)

        push_done = False
        done_jobs = 0
        jobs_source = enumerate(utils.grouper(enumerate(sentences), chunksize))

        # fill jobs queue with (id, sentence) job items
        while True:
            try:
                job_no, items = next(jobs_source)
                if (job_no - 1) * chunksize > total_sentences:
                    logger.warning(
                        "terminating after %i sentences (set higher total_sentences if you want more).",
                        total_sentences)
                    job_no -= 1
                    raise StopIteration()
                logger.debug("putting job #%i in the queue", job_no)
                job_queue.put(items)
            except StopIteration:
                logger.info(
                    "reached end of input; waiting to finish %i outstanding jobs",
                    job_no - done_jobs + 1)
                for _ in xrange(self.workers):
                    job_queue.put(None)  # give the workers heads up that they can finish -- no more work!
                push_done = True
            try:
                while done_jobs < (job_no + 1) or not push_done:
                    ns = progress_queue.get(push_done)  # only block after all jobs pushed
                    sentence_count += ns
                    done_jobs += 1
                    elapsed = default_timer() - start
                    if elapsed >= next_report:
                        logger.info(
                            "PROGRESS: at %.2f%% sentences, %.0f sentences/s",
                            100.0 * sentence_count, sentence_count / elapsed)
                        next_report = elapsed + report_delay  # don't flood log, wait report_delay seconds
                else:
                    # loop ended by job count; really done
                    break
            except Empty:
                pass  # already out of loop; continue to next push

        elapsed = default_timer() - start
        self.clear_sims()
        logger.info(
            "scoring %i sentences took %.1fs, %.0f sentences/s",
            sentence_count, elapsed, sentence_count / elapsed)
        return sentence_scores[:sentence_count]

    def clear_sims(self):
        self.wv.syn0norm = None

    def update_weights(self):
        """
        Copy all the existing weights, and reset the weights for the newly
        added vocabulary.
        """
        logger.info("updating layer weights")
        gained_vocab = len(self.wv.vocab) - len(self.wv.syn0)
        newsyn0 = empty((gained_vocab, self.vector_size), dtype=REAL)

        # randomize the remaining words
        for i in xrange(len(self.wv.syn0), len(self.wv.vocab)):
            # construct deterministic seed from word AND seed argument
            newsyn0[i-len(self.wv.syn0)] = self.seeded_vector(self.wv.index2word[i] + str(self.seed))
        self.wv.syn0 = vstack([self.wv.syn0, newsyn0])

        if self.hs:
            self.syn1 = vstack([self.syn1, zeros((gained_vocab, self.layer1_size), dtype=REAL)])
        if self.negative:
            self.syn1neg = vstack([self.syn1neg, zeros((gained_vocab, self.layer1_size), dtype=REAL)])
        self.wv.syn0norm = None

        # do not suppress learning for already learned words
        self.syn0_lockf = ones(len(self.wv.vocab), dtype=REAL)  # zeros suppress learning

    def reset_weights(self):
        """Reset all projection weights to an initial (untrained) state, but keep the existing vocabulary."""
        logger.info("resetting layer weights")
        self.wv.syn0 = empty((len(self.wv.vocab), self.vector_size), dtype=REAL)
        # randomize weights vector by vector, rather than materializing a huge random matrix in RAM at once
        for i in xrange(len(self.wv.vocab)):
            # construct deterministic seed from word AND seed argument
            self.wv.syn0[i] = self.seeded_vector(self.wv.index2word[i] + str(self.seed))
        if self.hs:
            self.syn1 = zeros((len(self.wv.vocab), self.layer1_size), dtype=REAL)
        if self.negative:
            self.syn1neg = zeros((len(self.wv.vocab), self.layer1_size), dtype=REAL)
        self.wv.syn0norm = None

        self.syn0_lockf = ones(len(self.wv.vocab), dtype=REAL)  # zeros suppress learning

    def seeded_vector(self, seed_string):
        """Create one 'random' vector (but deterministic by seed_string)"""
        # Note: built-in hash() may vary by Python version or even (in Py3.x) per launch
        once = random.RandomState(self.hashfxn(seed_string) & 0xffffffff)
        return (once.rand(self.vector_size) - 0.5) / self.vector_size

    def intersect_word2vec_format(self, fname, lockf=0.0, binary=False, encoding='utf8', unicode_errors='strict'):
        """
        Merge the input-hidden weight matrix from the original C word2vec-tool format
        given, where it intersects with the current vocabulary. (No words are added to the
        existing vocabulary, but intersecting words adopt the file's weights, and
        non-intersecting words are left alone.)

        `binary` is a boolean indicating whether the data is in binary word2vec format.

        `lockf` is a lock-factor value to be set for any imported word-vectors; the
        default value of 0.0 prevents further updating of the vector during subsequent
        training. Use 1.0 to allow further training updates of merged vectors.
        """
        overlap_count = 0
        logger.info("loading projection weights from %s" % (fname))
        with utils.smart_open(fname) as fin:
            header = utils.to_unicode(fin.readline(), encoding=encoding)
            vocab_size, vector_size = map(int, header.split())  # throws for invalid file format
            if not vector_size == self.vector_size:
                raise ValueError("incompatible vector size %d in file %s" % (vector_size, fname))
                # TOCONSIDER: maybe mismatched vectors still useful enough to merge (truncating/padding)?
            if binary:
                binary_len = dtype(REAL).itemsize * vector_size
                for line_no in xrange(vocab_size):
                    # mixed text and binary: read text first, then binary
                    word = []
                    while True:
                        ch = fin.read(1)
                        if ch == b' ':
                            break
                        if ch != b'\n':  # ignore newlines in front of words (some binary files have)
                            word.append(ch)
                    word = utils.to_unicode(b''.join(word), encoding=encoding, errors=unicode_errors)
                    weights = fromstring(fin.read(binary_len), dtype=REAL)
                    if word in self.wv.vocab:
                        overlap_count += 1
                        self.wv.syn0[self.wv.vocab[word].index] = weights
                        self.syn0_lockf[self.wv.vocab[word].index] = lockf  # lock-factor: 0.0 stops further changes
            else:
                for line_no, line in enumerate(fin):
                    parts = utils.to_unicode(line.rstrip(), encoding=encoding, errors=unicode_errors).split(" ")
                    if len(parts) != vector_size + 1:
                        raise ValueError("invalid vector on line %s (is this really the text format?)" % (line_no))
                    word, weights = parts[0], list(map(REAL, parts[1:]))
                    if word in self.wv.vocab:
                        overlap_count += 1
                        self.wv.syn0[self.wv.vocab[word].index] = weights
        logger.info("merged %d vectors into %s matrix from %s" % (overlap_count, self.wv.syn0.shape, fname))

    def most_similar(self, positive=[], negative=[], topn=10, restrict_vocab=None, indexer=None):
        return self.wv.most_similar(positive, negative, topn, restrict_vocab, indexer)

    def wmdistance(self, document1, document2):
        return self.wv.wmdistance(document1, document2)

    def most_similar_cosmul(self, positive=[], negative=[], topn=10):
        return self.wv.most_similar_cosmul(positive, negative, topn)

    def similar_by_word(self, word, topn=10, restrict_vocab=None):
        return self.wv.similar_by_word(word, topn, restrict_vocab)

    def similar_by_vector(self, vector, topn=10, restrict_vocab=None):
        return self.wv.similar_by_vector(vector, topn, restrict_vocab)

    def doesnt_match(self, words):
        return self.wv.doesnt_match(words)

    def __getitem__(self, words):
        return self.wv.__getitem__(words)

    def __contains__(self, word):
        return self.wv.__contains__(word)

    def similarity(self, w1, w2):
        return self.wv.similarity(w1, w2)

    def n_similarity(self, ws1, ws2):
        return self.wv.n_similarity(ws1, ws2)

    def init_sims(self, replace=False):
        """
        init_sims() resides in KeyedVectors because it deals with syn0 mainly, but because syn1 is not an attribute
        of KeyedVectors, it has to be deleted in this class, and the normalizing of syn0 happens inside of KeyedVectors
        """
        if replace and hasattr(self, 'syn1'):
            del self.syn1
        return self.wv.init_sims(replace)

    def estimate_memory(self, vocab_size=None, report=None):
        """Estimate required memory for a model using current settings and provided vocabulary size."""
        vocab_size = vocab_size or len(self.wv.vocab)
        report = report or {}
        report['vocab'] = vocab_size * (700 if self.hs else 500)
        report['syn0'] = vocab_size * self.vector_size * dtype(REAL).itemsize
        if self.hs:
            report['syn1'] = vocab_size * self.layer1_size * dtype(REAL).itemsize
        if self.negative:
            report['syn1neg'] = vocab_size * self.layer1_size * dtype(REAL).itemsize
        report['total'] = sum(report.values())
        logger.info("estimated required memory for %i words and %i dimensions: %i bytes",
                    vocab_size, self.vector_size, report['total'])
        return report

    @staticmethod
    def log_accuracy(section):
        return KeyedVectors.log_accuracy(section)

    def accuracy(self, questions, restrict_vocab=30000, most_similar=None, case_insensitive=True):
        most_similar = most_similar or KeyedVectors.most_similar
        return self.wv.accuracy(questions, restrict_vocab, most_similar, case_insensitive)

    @staticmethod
    def log_evaluate_word_pairs(pearson, spearman, oov, pairs):
        return KeyedVectors.log_evaluate_word_pairs(pearson, spearman, oov, pairs)

    def evaluate_word_pairs(self, pairs, delimiter='\t', restrict_vocab=300000, case_insensitive=True, dummy4unknown=False):
        return self.wv.evaluate_word_pairs(pairs, delimiter, restrict_vocab, case_insensitive, dummy4unknown)

    def __str__(self):
        return "%s(vocab=%s, size=%s, alpha=%s)" % (self.__class__.__name__, len(self.wv.index2word), self.vector_size, self.alpha)

    def _minimize_model(self, save_syn1 = False, save_syn1neg = False, save_syn0_lockf = False):
        if hasattr(self, 'syn1') and not save_syn1:
            del self.syn1
        if hasattr(self, 'syn1neg') and not save_syn1neg:
            del self.syn1neg
        if hasattr(self, 'syn0_lockf') and not save_syn0_lockf:
            del self.syn0_lockf
        self.model_trimmed_post_training = True

    def delete_temporary_training_data(self, replace_word_vectors_with_normalized=False):
        """
        Discard parameters that are used in training and score. Use if you're sure you're done training a model.
        If `replace_word_vectors_with_normalized` is set, forget the original vectors and only keep the normalized
        ones = saves lots of memory!
        """
        if replace_word_vectors_with_normalized:
            self.init_sims(replace=True)
        self._minimize_model()

    def save(self, *args, **kwargs):
        # don't bother storing the cached normalized vectors, recalculable table
        kwargs['ignore'] = kwargs.get('ignore', ['syn0norm', 'table', 'cum_table'])

        super(Word2Vec, self).save(*args, **kwargs)

    save.__doc__ = utils.SaveLoad.save.__doc__

    @classmethod
    def load(cls, *args, **kwargs):
        model = super(Word2Vec, cls).load(*args, **kwargs)
        # update older models
        if hasattr(model, 'table'):
            delattr(model, 'table')  # discard in favor of cum_table
        if model.negative and hasattr(model, 'index2word'):
            model.make_cum_table()  # rebuild cum_table from vocabulary
        if not hasattr(model, 'corpus_count'):
            model.corpus_count = None
        for v in model.wv.vocab.values():
            if hasattr(v, 'sample_int'):
                break  # already 0.12.0+ style int probabilities
            elif hasattr(v, 'sample_probability'):
                v.sample_int = int(round(v.sample_probability * 2**32))
                del v.sample_probability
        if not hasattr(model, 'syn0_lockf') and hasattr(model, 'syn0'):
            model.syn0_lockf = ones(len(model.wv.syn0), dtype=REAL)
        if not hasattr(model, 'random'):
            model.random = random.RandomState(model.seed)
        if not hasattr(model, 'train_count'):
            model.train_count = 0
            model.total_train_time = 0
        return model

    def _load_specials(self, *args, **kwargs):
        # loading from a pre-KeyedVectors word2vec model
        if not hasattr(self, 'wv'):
            wv = KeyedVectors()
            wv.syn0 = self.__dict__.get('syn0', [])
            wv.vocab = self.__dict__.get('vocab', {})
            wv.index2word = self.__dict__.get('index2word', [])
            self.wv = wv
        super(Word2Vec, self)._load_specials(*args, **kwargs)

    @classmethod
    def load_word2vec_format(cls, fname, fvocab=None, binary=False, encoding='utf8', unicode_errors='strict',
                         limit=None, datatype=REAL):
        """Deprecated. Use gensim.models.KeyedVectors.load_word2vec_format instead."""
        raise DeprecationWarning("Deprecated. Use gensim.models.KeyedVectors.load_word2vec_format instead.")

    def save_word2vec_format(self, fname, fvocab=None, binary=False):
        """Deprecated. Use model.wv.save_word2vec_format instead."""
        raise DeprecationWarning("Deprecated. Use model.wv.save_word2vec_format instead.")


class BrownCorpus(object):
    """Iterate over sentences from the Brown corpus (part of NLTK data)."""
    def __init__(self, dirname):
        self.dirname = dirname

    def __iter__(self):
        for fname in os.listdir(self.dirname):
            fname = os.path.join(self.dirname, fname)
            if not os.path.isfile(fname):
                continue
            for line in utils.smart_open(fname):
                line = utils.to_unicode(line)
                # each file line is a single sentence in the Brown corpus
                # each token is WORD/POS_TAG
                token_tags = [t.split('/') for t in line.split() if len(t.split('/')) == 2]
                # ignore words with non-alphabetic tags like ",", "!" etc (punctuation, weird stuff)
                words = ["%s/%s" % (token.lower(), tag[:2]) for token, tag in token_tags if tag[:2].isalpha()]
                if not words:  # don't bother sending out empty sentences
                    continue
                yield words


class Text8Corpus(object):
    """Iterate over sentences from the "text8" corpus, unzipped from http://mattmahoney.net/dc/text8.zip ."""
    def __init__(self, fname, max_sentence_length=MAX_WORDS_IN_BATCH):
        self.fname = fname
        self.max_sentence_length = max_sentence_length

    def __iter__(self):
        # the entire corpus is one gigantic line -- there are no sentence marks at all
        # so just split the sequence of tokens arbitrarily: 1 sentence = 1000 tokens
        sentence, rest = [], b''
        with utils.smart_open(self.fname) as fin:
            while True:
                text = rest + fin.read(8192)  # avoid loading the entire file (=1 line) into RAM
                if text == rest:  # EOF
                    words = utils.to_unicode(text).split()
                    sentence.extend(words)  # return the last chunk of words, too (may be shorter/longer)
                    if sentence:
                        yield sentence
                    break
                last_token = text.rfind(b' ')  # last token may have been split in two... keep for next iteration
                words, rest = (utils.to_unicode(text[:last_token]).split(),
                               text[last_token:].strip()) if last_token >= 0 else ([], text)
                sentence.extend(words)
                while len(sentence) >= self.max_sentence_length:
                    yield sentence[:self.max_sentence_length]
                    sentence = sentence[self.max_sentence_length:]


class LineSentence(object):
    """
    Simple format: one sentence = one line; words already preprocessed and separated by whitespace.
    """

    def __init__(self, source, max_sentence_length=MAX_WORDS_IN_BATCH, limit=None):
        """
        `source` can be either a string or a file object. Clip the file to the first
        `limit` lines (or no clipped if limit is None, the default).

        Example::

            sentences = LineSentence('myfile.txt')

        Or for compressed files::

            sentences = LineSentence('compressed_text.txt.bz2')
            sentences = LineSentence('compressed_text.txt.gz')

        """
        self.source = source
        self.max_sentence_length = max_sentence_length
        self.limit = limit

    def __iter__(self):
        """Iterate through the lines in the source."""
        try:
            # Assume it is a file-like object and try treating it as such
            # Things that don't have seek will trigger an exception
            self.source.seek(0)
            for line in itertools.islice(self.source, self.limit):
                line = utils.to_unicode(line).split()
                i = 0
                while i < len(line):
                    yield line[i : i + self.max_sentence_length]
                    i += self.max_sentence_length
        except AttributeError:
            # If it didn't work like a file, use it as a string filename
            with utils.smart_open(self.source) as fin:
                for line in itertools.islice(fin, self.limit):
                    line = utils.to_unicode(line).split()
                    i = 0
                    while i < len(line):
                        yield line[i : i + self.max_sentence_length]
                        i += self.max_sentence_length


# Example: ./word2vec.py -train data.txt -output vec.txt -size 200 -window 5 -sample 1e-4 -negative 5 -hs 0 -binary 0 -cbow 1 -iter 3
if __name__ == "__main__":
    import argparse
    logging.basicConfig(
        format='%(asctime)s : %(threadName)s : %(levelname)s : %(message)s',
        level=logging.INFO)
    logging.info("running %s", " ".join(sys.argv))
    logging.info("using optimization %s", FAST_VERSION)

    # check and process cmdline input
    program = os.path.basename(sys.argv[0])
    if len(sys.argv) < 2:
        print(globals()['__doc__'] % locals())
        sys.exit(1)

    from gensim.models.word2vec import Word2Vec  # avoid referencing __main__ in pickle

    seterr(all='raise')  # don't ignore numpy errors

    parser = argparse.ArgumentParser()
    parser.add_argument("-train", help="Use text data from file TRAIN to train the model", required=True)
    parser.add_argument("-output", help="Use file OUTPUT to save the resulting word vectors")
    parser.add_argument("-window", help="Set max skip length WINDOW between words; default is 5", type=int, default=5)
    parser.add_argument("-size", help="Set size of word vectors; default is 100", type=int, default=100)
    parser.add_argument("-sample", help="Set threshold for occurrence of words. Those that appear with higher frequency in the training data will be randomly down-sampled; default is 1e-3, useful range is (0, 1e-5)", type=float, default=1e-3)
    parser.add_argument("-hs", help="Use Hierarchical Softmax; default is 0 (not used)", type=int, default=0, choices=[0, 1])
    parser.add_argument("-negative", help="Number of negative examples; default is 5, common values are 3 - 10 (0 = not used)", type=int, default=5)
    parser.add_argument("-threads", help="Use THREADS threads (default 12)", type=int, default=12)
    parser.add_argument("-iter", help="Run more training iterations (default 5)", type=int, default=5)
    parser.add_argument("-min_count", help="This will discard words that appear less than MIN_COUNT times; default is 5", type=int, default=5)
    parser.add_argument("-cbow", help="Use the continuous bag of words model; default is 1 (use 0 for skip-gram model)", type=int, default=1, choices=[0, 1])
    parser.add_argument("-binary", help="Save the resulting vectors in binary mode; default is 0 (off)", type=int, default=0, choices=[0, 1])
    parser.add_argument("-accuracy", help="Use questions from file ACCURACY to evaluate the model")

    args = parser.parse_args()

    if args.cbow == 0:
        skipgram = 1
    else:
        skipgram = 0

    corpus = LineSentence(args.train)

    model = Word2Vec(
        corpus, size=args.size, min_count=args.min_count, workers=args.threads,
        window=args.window, sample=args.sample, sg=skipgram, hs=args.hs,
        negative=args.negative, cbow_mean=1, iter=args.iter)

    if args.output:
        outfile = args.output
        model.wv.save_word2vec_format(outfile, binary=args.binary)
    else:
        outfile = args.train
        model.save(outfile + '.model')
    if args.binary == 1:
        model.wv.save_word2vec_format(outfile + '.model.bin', binary=True)
    else:
        model.wv.save_word2vec_format(outfile + '.model.txt', binary=False)

    if args.accuracy:
        model.accuracy(args.accuracy)

    logger.info("finished running %s", program)<|MERGE_RESOLUTION|>--- conflicted
+++ resolved
@@ -35,11 +35,9 @@
 
 The word vectors can also be instantiated from an existing file on disk in the word2vec C format as a KeyedVectors instance::
 
-<<<<<<< HEAD
+
 NOTE: It is impossible to continue training the vectors loaded from the C format because hidden weights, vocabulary frequency and the binary tree is missing.
-=======
-NOTE: It is impossible to continue training the vectors loaded from the C format because the binary tree is missing.
->>>>>>> 5571e996
+
 
   >>> from gensim.models.keyedvectors import KeyedVectors
   >>> word_vectors = KeyedVectors.load_word2vec_format('/tmp/vectors.txt', binary=False)  # C text format
@@ -78,18 +76,10 @@
 
 and so on.
 
-<<<<<<< HEAD
-
 If you're finished training a model (=no more updates, only querying), then switch to the :mod:`gensim.models.KeyedVectors` instance in wv
 
   >>> word_vectors = model.wv
   >>> del model
-=======
-
-If you're finished training a model (=no more updates, only querying), you can do
-
-  >>> model.delete_temporary_training_data(replace_word_vectors_with_normalized=True)
->>>>>>> 5571e996
 
 to trim unneeded model memory = use (much) less RAM.
 
