--- conflicted
+++ resolved
@@ -478,13 +478,8 @@
         train_words_pow = float(sum([self.wv.vocab[word].count**power for word in self.wv.vocab]))
         cumulative = 0.0
         for word_index in range(vocab_size):
-<<<<<<< HEAD
-            cumulative += self.wv.vocab[self.wv.index2word[word_index]].count**power / train_words_pow
-            self.cum_table[word_index] = round(cumulative * domain)
-=======
-            cumulative += self.vocab[self.index2word[word_index]].count**power
+            cumulative += self.wv.vocab[self.wv.index2word[word_index]].count**power
             self.cum_table[word_index] = round(cumulative / train_words_pow * domain)
->>>>>>> ba822dab
         if len(self.cum_table) > 0:
             assert self.cum_table[-1] == domain
 
@@ -578,51 +573,24 @@
         sample = sample or self.sample
         drop_total = drop_unique = 0
 
-<<<<<<< HEAD
-        # Discard words less-frequent than min_count
-        if not dry_run:
-            self.wv.index2word = []
-            # make stored settings match these applied settings
-            self.min_count = min_count
-            self.sample = sample
-            self.wv.vocab = {}
-        drop_unique, drop_total, retain_total, original_total = 0, 0, 0, 0
-        retain_words = []
-        for word, v in iteritems(self.raw_vocab):
-            if keep_vocab_item(word, v, min_count, trim_rule=trim_rule):
-                retain_words.append(word)
-                retain_total += v
-                original_total += v
-                if not dry_run:
-                    self.wv.vocab[word] = Vocab(count=v, index=len(self.wv.index2word))
-                    self.wv.index2word.append(word)
-            else:
-                drop_unique += 1
-                drop_total += v
-                original_total += v
-        logger.info("min_count=%d retains %i unique words (drops %i)",
-                    min_count, len(retain_words), drop_unique)
-        logger.info("min_count leaves %i word corpus (%i%% of original %i)",
-                    retain_total, retain_total * 100 / max(original_total, 1), original_total)
-=======
         if not update:
             logger.info("Loading a fresh vocabulary")
             retain_total, retain_words = 0, []
             # Discard words less-frequent than min_count
             if not dry_run:
-                self.index2word = []
+                self.wv.index2word = []
                 # make stored settings match these applied settings
                 self.min_count = min_count
                 self.sample = sample
-                self.vocab = {}
+                self.wv.vocab = {}
 
             for word, v in iteritems(self.raw_vocab):
                 if keep_vocab_item(word, v, min_count, trim_rule=trim_rule):
                     retain_words.append(word)
                     retain_total += v
                     if not dry_run:
-                        self.vocab[word] = Vocab(count=v, index=len(self.index2word))
-                        self.index2word.append(word)
+                        self.wv.vocab[word] = Vocab(count=v, index=len(self.wv.index2word))
+                        self.wv.index2word.append(word)
                 else:
                     drop_unique += 1
                     drop_total += v
@@ -640,17 +608,17 @@
             new_words = pre_exist_words = []
             for word, v in iteritems(self.raw_vocab):
                 if keep_vocab_item(word, v, min_count, trim_rule=trim_rule):
-                    if word in self.vocab:
+                    if word in self.wv.vocab:
                         pre_exist_words.append(word)
                         pre_exist_total += v
                         if not dry_run:
-                            self.vocab[word].count += v
+                            self.wv.vocab[word].count += v
                     else:
                         new_words.append(word)
                         new_total += v
                         if not dry_run:
-                            self.vocab[word] = Vocab(count=v, index=len(self.index2word))
-                            self.index2word.append(word)
+                            self.wv.vocab[word] = Vocab(count=v, index=len(self.wv.index2word))
+                            self.wv.index2word.append(word)
                 else:
                     drop_unique += 1
                     drop_total += v
@@ -663,7 +631,6 @@
                         len(pre_exist_words), pre_exist_unique_pct, original_unique_total)
             retain_words = new_words + pre_exist_words
             retain_total = new_total + pre_exist_total
->>>>>>> ba822dab
 
         # Precalculate each vocabulary item's threshold for sampling
         if not sample:
@@ -790,15 +757,9 @@
 
         logger.info(
             "training model with %i workers on %i vocabulary and %i features, "
-<<<<<<< HEAD
-            "using sg=%s hs=%s sample=%s negative=%s",
+            "using sg=%s hs=%s sample=%s negative=%s window=%s",
             self.workers, len(self.wv.vocab), self.layer1_size, self.sg,
-            self.hs, self.sample, self.negative)
-=======
-            "using sg=%s hs=%s sample=%s negative=%s window=%s",
-            self.workers, len(self.vocab), self.layer1_size, self.sg,
             self.hs, self.sample, self.negative, self.window)
->>>>>>> ba822dab
 
         if not self.wv.vocab:
             raise RuntimeError("you must first build vocabulary before training the model")
@@ -1086,23 +1047,23 @@
         added vocabulary.
         """
         logger.info("updating layer weights")
-        gained_vocab = len(self.vocab) - len(self.syn0)
+        gained_vocab = len(self.wv.vocab) - len(self.wv.syn0)
         newsyn0 = empty((gained_vocab, self.vector_size), dtype=REAL)
 
         # randomize the remaining words
-        for i in xrange(len(self.syn0), len(self.vocab)):
+        for i in xrange(len(self.wv.syn0), len(self.wv.vocab)):
             # construct deterministic seed from word AND seed argument
-            newsyn0[i-len(self.syn0)] = self.seeded_vector(self.index2word[i] + str(self.seed))
-        self.syn0 = vstack([self.syn0, newsyn0])
+            newsyn0[i-len(self.wv.syn0)] = self.seeded_vector(self.wv.index2word[i] + str(self.seed))
+        self.wv.syn0 = vstack([self.wv.syn0, newsyn0])
 
         if self.hs:
             self.syn1 = vstack([self.syn1, zeros((gained_vocab, self.layer1_size), dtype=REAL)])
         if self.negative:
             self.syn1neg = vstack([self.syn1neg, zeros((gained_vocab, self.layer1_size), dtype=REAL)])
-        self.syn0norm = None
+        self.wv.syn0norm = None
 
         # do not suppress learning for already learned words
-        self.syn0_lockf = ones(len(self.vocab), dtype=REAL)  # zeros suppress learning
+        self.syn0_lockf = ones(len(self.wv.vocab), dtype=REAL)  # zeros suppress learning
 
     def reset_weights(self):
         """Reset all projection weights to an initial (untrained) state, but keep the existing vocabulary."""
@@ -1389,32 +1350,7 @@
         return self.wv.similarity(w1, w2)
 
     def n_similarity(self, ws1, ws2):
-<<<<<<< HEAD
         return self.wv.n_similarity(ws1, ws2)
-=======
-        """
-        Compute cosine similarity between two sets of words.
-
-        Example::
-
-          >>> trained_model.n_similarity(['sushi', 'shop'], ['japanese', 'restaurant'])
-          0.61540466561049689
-
-          >>> trained_model.n_similarity(['restaurant', 'japanese'], ['japanese', 'restaurant'])
-          1.0000000000000004
-
-          >>> trained_model.n_similarity(['sushi'], ['restaurant']) == trained_model.similarity('sushi', 'restaurant')
-          True
-
-        """
-        if not(len(ws1) and len(ws2)):
-            raise ZeroDivisionError('Atleast one of the passed list is empty.')
-        v1 = [self[word] for word in ws1]
-        v2 = [self[word] for word in ws2]
-        return dot(matutils.unitvec(array(v1).mean(axis=0)),
-                   matutils.unitvec(array(v2).mean(axis=0)))
-
->>>>>>> ba822dab
 
     def init_sims(self, replace=False):
         """
@@ -1444,86 +1380,9 @@
     def log_accuracy(section):
         return KeyedVectors.log_accuracy(section)
 
-<<<<<<< HEAD
     def accuracy(self, questions, restrict_vocab=30000, most_similar=None, case_insensitive=True):
         most_similar = most_similar or KeyedVectors.most_similar
         return self.wv.accuracy(questions, restrict_vocab, most_similar, case_insensitive)
-=======
-        The accuracy is reported (=printed to log and returned as a list) for each
-        section separately, plus there's one aggregate summary at the end.
-
-        Use `restrict_vocab` to ignore all questions containing a word not in the first `restrict_vocab`
-        words (default 30,000). This may be meaningful if you've sorted the vocabulary by descending frequency.
-        In case `case_insensitive` is True, the first `restrict_vocab` words are taken first, and then
-        case normalization is performed.
-
-        Use `case_insensitive` to convert all words in questions and vocab to their uppercase form before
-        evaluating the accuracy (default True). Useful in case of case-mismatch between training tokens
-        and question words. In case of multiple case variants of a single word, the vector for the first
-        occurrence (also the most frequent if vocabulary is sorted) is taken.
-
-        This method corresponds to the `compute-accuracy` script of the original C word2vec.
-
-        """
-        ok_vocab = [(w, self.vocab[w]) for w in self.index2word[:restrict_vocab]]
-        ok_vocab = dict((w.upper(), v) for w, v in reversed(ok_vocab)) if case_insensitive else dict(ok_vocab)
-
-        sections, section = [], None
-        for line_no, line in enumerate(utils.smart_open(questions)):
-            # TODO: use level3 BLAS (=evaluate multiple questions at once), for speed
-            line = utils.to_unicode(line)
-            if line.startswith(': '):
-                # a new section starts => store the old section
-                if section:
-                    sections.append(section)
-                    self.log_accuracy(section)
-                section = {'section': line.lstrip(': ').strip(), 'correct': [], 'incorrect': []}
-            else:
-                if not section:
-                    raise ValueError("missing section header before line #%i in %s" % (line_no, questions))
-                try:
-                    if case_insensitive:
-                        a, b, c, expected = [word.upper() for word in line.split()]
-                    else:
-                        a, b, c, expected = [word for word in line.split()]
-                except:
-                    logger.info("skipping invalid line #%i in %s" % (line_no, questions))
-                    continue
-                if a not in ok_vocab or b not in ok_vocab or c not in ok_vocab or expected not in ok_vocab:
-                    logger.debug("skipping line #%i with OOV words: %s" % (line_no, line.strip()))
-                    continue
-
-                original_vocab = self.vocab
-                self.vocab = ok_vocab
-                ignore = set([a, b, c])  # input words to be ignored
-                predicted = None
-                # find the most likely prediction, ignoring OOV words and input words
-                sims = most_similar(self, positive=[b, c], negative=[a], topn=False, restrict_vocab=restrict_vocab)
-                self.vocab = original_vocab
-                for index in matutils.argsort(sims, reverse=True):
-                    predicted = self.index2word[index].upper() if case_insensitive else self.index2word[index]
-                    if predicted in ok_vocab and predicted not in ignore:
-                        if predicted != expected:
-                            logger.debug("%s: expected %s, predicted %s", line.strip(), expected, predicted)
-                        break
-                if predicted == expected:
-                    section['correct'].append((a, b, c, expected))
-                else:
-                    section['incorrect'].append((a, b, c, expected))
-        if section:
-            # store the last section, too
-            sections.append(section)
-            self.log_accuracy(section)
-
-        total = {
-            'section': 'total',
-            'correct': sum((s['correct'] for s in sections), []),
-            'incorrect': sum((s['incorrect'] for s in sections), []),
-        }
-        self.log_accuracy(total)
-        sections.append(total)
-        return sections
->>>>>>> ba822dab
 
     def __str__(self):
         return "%s(vocab=%s, size=%s, alpha=%s)" % (self.__class__.__name__, len(self.wv.index2word), self.vector_size, self.alpha)
