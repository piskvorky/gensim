--- conflicted
+++ resolved
@@ -453,11 +453,7 @@
             self.train(sentences)
 
     def initialize_word_vectors(self):
-<<<<<<< HEAD
         self.wv = KeyedVectors()
-=======
-        self.wv = KeyedVectors()  # wv --> word vectors
->>>>>>> 56536328
 
     def make_cum_table(self, power=0.75, domain=2**31 - 1):
         """
@@ -1096,37 +1092,20 @@
         once = random.RandomState(self.hashfxn(seed_string) & 0xffffffff)
         return (once.rand(self.vector_size) - 0.5) / self.vector_size
 
-    def save_word2vec_format(self, fname, fvocab=None, binary=False):
-        """
-        Store the input-hidden weight matrix in the same format used by the original
-        C word2vec-tool, for compatibility.
-
-         `fname` is the file used to save the vectors in
-         `fvocab` is an optional file used to save the vocabulary
-         `binary` is an optional boolean indicating whether the data is to be saved
-         in binary word2vec format (default: False)
-
-        """
-        if fvocab is not None:
-            logger.info("storing vocabulary in %s" % (fvocab))
-            with utils.smart_open(fvocab, 'wb') as vout:
-                for word, vocab in sorted(iteritems(self.wv.vocab), key=lambda item: -item[1].count):
-                    vout.write(utils.to_utf8("%s %s\n" % (word, vocab.count)))
-        logger.info("storing %sx%s projection weights into %s" % (len(self.wv.vocab), self.vector_size, fname))
-        assert (len(self.wv.vocab), self.vector_size) == self.wv.syn0.shape
-        with utils.smart_open(fname, 'wb') as fout:
-            fout.write(utils.to_utf8("%s %s\n" % self.wv.syn0.shape))
-            # store in sorted order: most frequent words at the top
-            for word, vocab in sorted(iteritems(self.wv.vocab), key=lambda item: -item[1].count):
-                row = self.wv.syn0[vocab.index]
-                if binary:
-                    fout.write(utils.to_utf8(word) + b" " + row.tostring())
-                else:
-                    fout.write(utils.to_utf8("%s %s\n" % (word, ' '.join("%f" % val for val in row))))
+    def save_word2vec_format(self, *args, **kwargs):
+        if Word2Vec.keyed_vector_warnings:
+            logger.warning('word2vec.save_word2vec_format will be deprected in future gensim releases. Please use model.wv.save_word2vec_format')
+        return self.wv.save_word2vec_format(*args, **kwargs)
 
     @classmethod
     def load_word2vec_format(cls, *args, **kwargs):
-        return KeyedVectors.load_word2vec_format(*args, **kwargs)
+        if Word2Vec.keyed_vector_warnings:
+            logger.warning('Word2vec.load_word2vec_format will be deprected in future gensim releases. Please use KeyedVectors.load_word2vec_format')
+
+        wv = KeyedVectors.load_word2vec_format(*args, **kwargs)
+        result = cls(size=wv.syn0.shape[1])
+        result.wv = wv
+        return result
 
     def intersect_word2vec_format(self, fname, lockf=0.0, binary=False, encoding='utf8', unicode_errors='strict'):
         """
