--- conflicted
+++ resolved
@@ -76,31 +76,20 @@
 from copy import deepcopy
 from collections import defaultdict
 import threading
-<<<<<<< HEAD
-import time
-=======
 import itertools
 
 from gensim.utils import keep_vocab_item
->>>>>>> 5902bb67
 
 try:
     from queue import Queue, Empty
 except ImportError:
     from Queue import Queue, Empty
-
-<<<<<<< HEAD
-from numpy import exp, log, dot, zeros, outer, random, dtype, float32 as REAL, uint32, seterr, array, uint8, vstack, \
-    fromstring, sqrt, newaxis, ndarray, empty, sum as np_sum, prod, ones
-=======
 from numpy import exp, log, dot, zeros, outer, random, dtype, float32 as REAL,\
     uint32, seterr, array, uint8, vstack, fromstring, sqrt, newaxis,\
     ndarray, empty, sum as np_sum, prod, ones, ascontiguousarray
->>>>>>> 5902bb67
 
 from gensim import utils, matutils  # utility fnc for pickling, common scipy operations etc
 from six import iteritems, itervalues, string_types
-from six.moves import xrange
 from types import GeneratorType
 
 logger = logging.getLogger("gensim.models.word2vec")
@@ -368,18 +357,11 @@
     compatible with the original word2vec implementation via `save_word2vec_format()` and `load_word2vec_format()`.
 
     """
-<<<<<<< HEAD
-
-    def __init__(self, sentences=None, size=100, alpha=0.025, window=5, min_count=5, max_vocab_size=None, sample=0,
-                 seed=1, workers=1, min_alpha=0.0001, sg=1, hs=1, negative=0, cbow_mean=0, hashfxn=hash, iter=1,
-                 null_word=0, unknown_word=None):
-=======
     def __init__(
             self, sentences=None, size=100, alpha=0.025, window=5, min_count=5,
             max_vocab_size=None, sample=0, seed=1, workers=1, min_alpha=0.0001,
             sg=1, hs=1, negative=0, cbow_mean=0, hashfxn=hash, iter=1, null_word=0,
-            trim_rule=None):
->>>>>>> 5902bb67
+            trim_rule=None,unknown_word=None):
         """
         Initialize the model from an iterable of `sentences`. Each sentence is a
         list of words (unicode strings) that will be used for training.
@@ -428,11 +410,6 @@
 
         `iter` = number of iterations (epochs) over the corpus.
 
-<<<<<<< HEAD
-        `unknown_word` : if provided, this string is used for words that appear less than min_count in the vocabulary.
-        All queries to the Word2Vec object that target words that do not appear in the trained vocabulary are redirected
-        to target the entry for the unknown_word.
-=======
         `trim_rule` = vocabulary trimming rule, specifies whether certain words should remain
          in the vocabulary, be trimmed away, or handled using the default (discard if word count < min_count).
          Can be None (min_count will be used), or a callable that accepts parameters (word, count, min_count) and
@@ -440,7 +417,9 @@
          Note: The rule, if given, is only used prune vocabulary during build_vocab() and is not stored as part
           of the model.
 
->>>>>>> 5902bb67
+        `unknown_word` : if provided, this string is used for words that appear less than min_count in the vocabulary.
+        All queries to the Word2Vec object that target words that do not appear in the trained vocabulary are redirected
+        to target the entry for the unknown_word.
         """
         self.vocab = {}  # mapping from a word (string) to a Vocab object
         self.index2word = []  # map from a word's matrix index (int) to word (string)
@@ -467,11 +446,7 @@
         self.null_word = null_word
         self.train_count = 0
         self.total_train_time = 0
-<<<<<<< HEAD
         self.unknown_word = unknown_word
-=======
-
->>>>>>> 5902bb67
         if sentences is not None:
             if isinstance(sentences, GeneratorType):
                 raise TypeError("You can't pass a generator as the sentences argument. Try an iterator.")
@@ -921,22 +896,6 @@
                 job = job_queue.get()
                 if not worker_one_job(job, init):
                     break
-<<<<<<< HEAD
-                ns = 0
-                for (id, sentence) in job:
-                    sentence_scores[id] = self._score_job_words(sentence, work, neu1)
-                    ns += 1
-
-                with lock:
-                    sentence_count[0] += ns
-                    elapsed = time.time() - start
-                    if elapsed >= next_report[0]:
-                        logger.info("PROGRESS: at %i sentences,  %.0f sentences/s" % (
-                            sentence_count[0], sentence_count[0] / elapsed if elapsed else 0.0))
-                        next_report[0] = elapsed + 1.0  # wait at least a second between progress reports
-
-        workers = [threading.Thread(target=worker_score) for _ in xrange(self.workers)]
-=======
 
         start, next_report = default_timer(), 1.0
         # buffer ahead only a limited number of jobs.. this is the reason we can't simply use ThreadPool :(
@@ -947,7 +906,6 @@
         progress_queue = Queue(maxsize=(queue_factor + 1) * self.workers)
 
         workers = [threading.Thread(target=worker_loop) for _ in xrange(self.workers)]
->>>>>>> 5902bb67
         for thread in workers:
             thread.daemon = True  # make interrupting the process with ctrl+c easier
             thread.start()
@@ -989,19 +947,11 @@
             except Empty:
                 pass  # already out of loop; continue to next push
 
-<<<<<<< HEAD
-        elapsed = time.time() - start
-        logger.info("scoring %i sentences took %.1fs, %.0f sentences/s" % (
-            sentence_count[0], elapsed, sentence_count[0] / elapsed if elapsed else 0.0))
-        self.syn0norm = None
-        return sentence_scores[:sentence_count[0]]
-=======
         elapsed = default_timer() - start
         self.clear_sims()
         logger.info("scoring %i sentences took %.1fs, %.0f sentences/s"
                     % (sentence_count, elapsed, sentence_count / elapsed if elapsed else 0.0))
         return sentence_scores[:sentence_count]
->>>>>>> 5902bb67
 
     def clear_sims(self):
         self.syn0norm = None
@@ -1586,17 +1536,11 @@
 
 
 class LineSentence(object):
-<<<<<<< HEAD
-    """Simple format: one sentence = one line; words already preprocessed and separated by whitespace."""
-
-    def __init__(self, source, max_sentence_length=10000):
-=======
     """
     Simple format: one sentence = one line; words already preprocessed and separated by whitespace.
     """
 
     def __init__(self, source, max_sentence_length=10000, limit=None):
->>>>>>> 5902bb67
         """
         `source` can be either a string or a file object. Clip the file to the first
         `limit` lines (or no clipped if limit is None, the default).
