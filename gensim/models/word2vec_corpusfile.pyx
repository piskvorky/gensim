#!/usr/bin/env cython
# distutils: language = c++
# cython: boundscheck=False
# cython: wraparound=False
# cython: cdivision=True
# cython: embedsignature=True
# coding: utf-8
#
# Copyright (C) 2018 Dmitry Persiyanov <dmitry.persiyanov@gmail.com>
# Licensed under the GNU LGPL v2.1 - http://www.gnu.org/licenses/lgpl.html

"""Optimized cython functions for file-based training :class:`~gensim.models.word2vec.Word2Vec` model."""

import cython
import numpy as np

from gensim.utils import any2utf8
from six import iteritems

cimport numpy as np

from libcpp.string cimport string
from libcpp.vector cimport vector
from libcpp cimport bool as bool_t

from gensim.models.word2vec_inner cimport (
    w2v_fast_sentence_sg_hs,
    w2v_fast_sentence_sg_neg,
    w2v_fast_sentence_cbow_hs,
    w2v_fast_sentence_cbow_neg,
    random_int32,
    init_w2v_config,
    Word2VecConfig
)

DEF MAX_SENTENCE_LEN = 10000


@cython.final
cdef class CythonVocab:
    def __init__(self, wv, hs=0, fasttext=0):
        cdef VocabItem word

        for py_token, vocab_item in iteritems(wv.vocab):
            token = any2utf8(py_token)
            word.index = vocab_item.index
            word.sample_int = vocab_item.sample_int

            if hs:
                word.code = <np.uint8_t *>np.PyArray_DATA(vocab_item.code)
                word.code_len = <int>len(vocab_item.code)
                word.point = <np.uint32_t *>np.PyArray_DATA(vocab_item.point)

            # subwords information, used only in FastText model
            if fasttext:
                word.subword_idx_len = <int>(len(wv.buckets_word[word.index]))
                word.subword_idx = <np.uint32_t *>np.PyArray_DATA(wv.buckets_word[word.index])

            self.vocab[token] = word

    cdef cvocab_t* get_vocab_ptr(self) nogil except *:
        return &self.vocab


def rebuild_cython_line_sentence(source, max_sentence_length):
    return CythonLineSentence(source, max_sentence_length=max_sentence_length)


cdef bytes to_bytes(key):
    if isinstance(key, bytes):
        return <bytes>key
    else:
        return key.encode('utf8')


@cython.final
cdef class CythonLineSentence:
    def __cinit__(self, source, offset=0, max_sentence_length=MAX_SENTENCE_LEN):
        self._thisptr = new FastLineSentence(to_bytes(source), offset)

    def __init__(self, source, offset=0, max_sentence_length=MAX_SENTENCE_LEN):
        self.source = to_bytes(source)
        self.offset = offset
        self.max_sentence_length = max_sentence_length
        self.max_words_in_batch = max_sentence_length

    def __dealloc__(self):
        if self._thisptr != NULL:
            del self._thisptr

    cpdef bool_t is_eof(self) nogil:
        return self._thisptr.IsEof()

    cpdef vector[string] read_sentence(self) nogil except *:
        return self._thisptr.ReadSentence()

    cpdef vector[vector[string]] _read_chunked_sentence(self) nogil except *:
        cdef vector[string] sent = self.read_sentence()
        return self._chunk_sentence(sent)

    cpdef vector[vector[string]] _chunk_sentence(self, vector[string] sent) nogil:
        cdef vector[vector[string]] res
        cdef vector[string] chunk
        cdef size_t cur_idx = 0

        if sent.size() > self.max_sentence_length:
            while cur_idx < sent.size():
                chunk.clear()
                for i in range(cur_idx, min(cur_idx + self.max_sentence_length, sent.size())):
                    chunk.push_back(sent[i])

                res.push_back(chunk)
                cur_idx += chunk.size()
        else:
            res.push_back(sent)

        return res

    cpdef void reset(self) nogil:
        self._thisptr.Reset()

    def __iter__(self):
        self.reset()
        while not self.is_eof():
            chunked_sentence = self._read_chunked_sentence()
            for chunk in chunked_sentence:
                if not chunk.empty():
                    yield chunk

    def __reduce__(self):
        # This function helps pickle to correctly serialize objects of this class.
        return rebuild_cython_line_sentence, (self.source, self.max_sentence_length)

    cpdef vector[vector[string]] next_batch(self) nogil except *:
        cdef:
            vector[vector[string]] job_batch
            vector[vector[string]] chunked_sentence
            vector[string] data
            size_t batch_size = 0
            size_t last_idx = 0
            size_t tmp = 0
            int idx

        # Try to read data from previous calls which was not returned
        if not self.buf_data.empty():
            job_batch = self.buf_data
            self.buf_data.clear()

            for sent in job_batch:
                batch_size += sent.size()

        while not self.is_eof() and batch_size <= self.max_words_in_batch:
            data = self.read_sentence()

            chunked_sentence = self._chunk_sentence(data)
            for chunk in chunked_sentence:
                job_batch.push_back(chunk)
                batch_size += chunk.size()

        if batch_size > self.max_words_in_batch:
            # Save data which doesn't fit in batch in order to return it later.
            self.buf_data.clear()

            tmp = batch_size
            idx = job_batch.size() - 1
            while idx >= 0:
                if tmp - job_batch[idx].size() <= self.max_words_in_batch:
                    last_idx = idx + 1
                    break
                else:
                    tmp -= job_batch[idx].size()

                idx -= 1

            for i in range(last_idx, job_batch.size()):
                self.buf_data.push_back(job_batch[i])
            job_batch.resize(last_idx)

        return job_batch


cdef void prepare_c_structures_for_batch(
        vector[vector[string]] &sentences, int sample, int hs, int window, long long *total_words,
        int *effective_words, int *effective_sentences, unsigned long long *next_random,
        cvocab_t *vocab, int *sentence_idx, np.uint32_t *indexes, int *codelens,
        np.uint8_t **codes, np.uint32_t **points, np.uint32_t *reduced_windows) nogil:
    cdef VocabItem word
    cdef string token
    cdef vector[string] sent

    sentence_idx[0] = 0  # indices of the first sentence always start at 0
    for sent in sentences:
        if sent.empty():
            continue # ignore empty sentences; leave effective_sentences unchanged
        total_words[0] += sent.size()

        for token in sent:
            # leaving `effective_words` unchanged = shortening the sentence = expanding the window
            if vocab[0].find(token) == vocab[0].end():
                continue

            word = vocab[0][token]
            if sample and word.sample_int < random_int32(next_random):
                continue
            indexes[effective_words[0]] = word.index
            if hs:
                codelens[effective_words[0]] = word.code_len
                codes[effective_words[0]] = word.code
                points[effective_words[0]] = word.point
            effective_words[0] += 1
            if effective_words[0] == MAX_SENTENCE_LEN:
                break  # TODO: log warning, tally overflow?

        # keep track of which words go into which sentence, so we don't train
        # across sentence boundaries.
        # indices of sentence number X are between <sentence_idx[X], sentence_idx[X])
        effective_sentences[0] += 1
        sentence_idx[effective_sentences[0]] = effective_words[0]

        if effective_words[0] == MAX_SENTENCE_LEN:
            break  # TODO: log warning, tally overflow?

    # precompute "reduced window" offsets in a single randint() call
    for i in range(effective_words[0]):
        reduced_windows[i] = random_int32(next_random) % window


cdef REAL_t get_alpha(REAL_t alpha, REAL_t end_alpha, int cur_epoch, int num_epochs) nogil:
    return alpha - ((alpha - end_alpha) * (<REAL_t> cur_epoch) / num_epochs)


cdef REAL_t get_next_alpha(
        REAL_t start_alpha, REAL_t end_alpha, int total_examples, long long total_words,
        int expected_examples, long long expected_words, int cur_epoch, int num_epochs) nogil:
    cdef REAL_t epoch_progress

    if expected_examples != -1:
        # examples-based decay
        epoch_progress = (<REAL_t> total_examples) / expected_examples
    else:
        # word-based decay
        epoch_progress = (<REAL_t> total_words) / expected_words

    cdef REAL_t progress = (cur_epoch + epoch_progress) / num_epochs
    cdef REAL_t next_alpha = start_alpha - (start_alpha - end_alpha) * progress
    return max(end_alpha, next_alpha)


def train_epoch_sg(model, corpus_file, offset, _cython_vocab, _cur_epoch, _expected_examples, _expected_words, _work,
                   _neu1, compute_loss):
    """Train Skipgram model for one epoch by training on an input stream. This function is used only in multistream mode.

    Called internally from :meth:`~gensim.models.word2vec.Word2Vec.train`.

    Parameters
    ----------
    model : :class:`~gensim.models.word2vec.Word2Vec`
        The Word2Vec model instance to train.
    input_stream : iterable of list of str
        The corpus used to train the model.
    _cur_epoch : int
        Current epoch number. Used for calculating and decaying learning rate.
    _work : np.ndarray
        Private working memory for each worker.
    _neu1 : np.ndarray
        Private working memory for each worker.
    compute_loss : bool
        Whether or not the training loss should be computed in this batch.

    Returns
    -------
    int
        Number of words in the vocabulary actually used for training (They already existed in the vocabulary
        and were not discarded by negative sampling).
    """
    cdef Word2VecConfig c

    # For learning rate updates
    cdef int cur_epoch = _cur_epoch
    cdef int num_epochs = model.epochs
    cdef int expected_examples = (-1 if _expected_examples is None else _expected_examples)
    cdef long long expected_words = (-1 if _expected_words is None else _expected_words)
    cdef REAL_t start_alpha = model.alpha
    cdef REAL_t end_alpha = model.min_alpha
    cdef REAL_t _alpha = get_alpha(model.alpha, end_alpha, cur_epoch, num_epochs)

    cdef CythonLineSentence input_stream = CythonLineSentence(corpus_file, offset)
    cdef CythonVocab vocab = _cython_vocab

    cdef int i, j, k
    cdef int effective_words = 0, effective_sentences = 0
<<<<<<< HEAD
    cdef int total_sentences = 0
    cdef long long total_effective_words = 0, total_words = 0
=======
    cdef int effective_samples = 0
    cdef int total_effective_words = 0, total_sentences = 0, total_words = 0
>>>>>>> 6b46f649
    cdef int sent_idx, idx_start, idx_end

    init_w2v_config(&c, model, _alpha, compute_loss, _work)

    cdef vector[vector[string]] sentences

    with nogil:
        input_stream.reset()
        while not (input_stream.is_eof() or total_words > expected_words / c.workers):
            effective_sentences = 0
            effective_words = 0

            sentences = input_stream.next_batch()

            prepare_c_structures_for_batch(
                sentences, c.sample, c.hs, c.window, &total_words, &effective_words, &effective_sentences,
                &c.next_random, vocab.get_vocab_ptr(), c.sentence_idx, c.indexes,
                c.codelens, c.codes, c.points, c.reduced_windows)

            for sent_idx in range(effective_sentences):
                idx_start = c.sentence_idx[sent_idx]
                idx_end = c.sentence_idx[sent_idx + 1]
                for i in range(idx_start, idx_end):
                    j = i - c.window + c.reduced_windows[i]
                    if j < idx_start:
                        j = idx_start
                    k = i + c.window + 1 - c.reduced_windows[i]
                    if k > idx_end:
                        k = idx_end
                    for j in range(j, k):
                        if j == i:
                            continue
                        effective_samples += 1
                        if c.hs:
                            w2v_fast_sentence_sg_hs(
                                c.points[i], c.codes[i], c.codelens[i], c.syn0, c.syn1, c.size, c.indexes[j],
                                c.alpha, c.work, c.word_locks, c.compute_loss, &c.running_training_loss)
                        if c.negative:
                            c.next_random = w2v_fast_sentence_sg_neg(
                                c.negative, c.cum_table, c.cum_table_len, c.syn0, c.syn1neg, c.size,
                                c.indexes[i], c.indexes[j], c.alpha, c.work, c.next_random, c.word_locks,
                                c.compute_loss, &c.running_training_loss)

            total_sentences += sentences.size()
            total_effective_words += effective_words

            c.alpha = get_next_alpha(
                start_alpha, end_alpha, total_sentences, total_words,
                expected_examples, expected_words, cur_epoch, num_epochs)

    model.running_training_loss = c.running_training_loss
    return total_sentences, total_effective_words, total_words, effective_samples


def train_epoch_cbow(model, corpus_file, offset, _cython_vocab, _cur_epoch, _expected_examples, _expected_words, _work,
                     _neu1, compute_loss):
    """Train CBOW model for one epoch by training on an input stream. This function is used only in multistream mode.

    Called internally from :meth:`~gensim.models.word2vec.Word2Vec.train`.

    Parameters
    ----------
    model : :class:`~gensim.models.word2vec.Word2Vec`
        The Word2Vec model instance to train.
    input_stream : iterable of list of str
        The corpus used to train the model.
    _cur_epoch : int
        Current epoch number. Used for calculating and decaying learning rate.
    _work : np.ndarray
        Private working memory for each worker.
    _neu1 : np.ndarray
        Private working memory for each worker.
    compute_loss : bool
        Whether or not the training loss should be computed in this batch.

    Returns
    -------
    int
        Number of words in the vocabulary actually used for training (They already existed in the vocabulary
        and were not discarded by negative sampling).
    """
    cdef Word2VecConfig c

    # For learning rate updates
    cdef int cur_epoch = _cur_epoch
    cdef int num_epochs = model.epochs
    cdef int expected_examples = (-1 if _expected_examples is None else _expected_examples)
    cdef long long expected_words = (-1 if _expected_words is None else _expected_words)
    cdef REAL_t start_alpha = model.alpha
    cdef REAL_t end_alpha = model.min_alpha
    cdef REAL_t _alpha = get_alpha(model.alpha, end_alpha, cur_epoch, num_epochs)

    cdef CythonLineSentence input_stream = CythonLineSentence(corpus_file, offset)
    cdef CythonVocab vocab = _cython_vocab

    cdef int i, j, k
    cdef int effective_words = 0, effective_sentences = 0
    cdef int total_sentences = 0
    cdef long long total_effective_words = 0, total_words = 0
    cdef int sent_idx, idx_start, idx_end

    init_w2v_config(&c, model, _alpha, compute_loss, _work, _neu1)

    cdef vector[vector[string]] sentences

    with nogil:
        input_stream.reset()
        while not (input_stream.is_eof() or total_words > expected_words / c.workers):
            effective_sentences = 0
            effective_words = 0

            sentences = input_stream.next_batch()

            prepare_c_structures_for_batch(
                sentences, c.sample, c.hs, c.window, &total_words, &effective_words,
                &effective_sentences, &c.next_random, vocab.get_vocab_ptr(), c.sentence_idx,
                c.indexes, c.codelens, c.codes, c.points, c.reduced_windows)

            for sent_idx in range(effective_sentences):
                idx_start = c.sentence_idx[sent_idx]
                idx_end = c.sentence_idx[sent_idx + 1]
                for i in range(idx_start, idx_end):
                    j = i - c.window + c.reduced_windows[i]
                    if j < idx_start:
                        j = idx_start
                    k = i + c.window + 1 - c.reduced_windows[i]
                    if k > idx_end:
                        k = idx_end
                    if c.hs:
                        w2v_fast_sentence_cbow_hs(
                            c.points[i], c.codes[i], c.codelens, c.neu1, c.syn0, c.syn1, c.size, c.indexes, c.alpha,
                            c.work, i, j, k, c.cbow_mean, c.word_locks, c.compute_loss, &c.running_training_loss)

                    if c.negative:
                        c.next_random = w2v_fast_sentence_cbow_neg(
                            c.negative, c.cum_table, c.cum_table_len, c.codelens, c.neu1, c.syn0,
                            c.syn1neg, c.size, c.indexes, c.alpha, c.work, i, j, k, c.cbow_mean,
                            c.next_random, c.word_locks, c.compute_loss, &c.running_training_loss)

            total_sentences += sentences.size()
            total_effective_words += effective_words

            c.alpha = get_next_alpha(
                start_alpha, end_alpha, total_sentences, total_words,
                expected_examples, expected_words, cur_epoch, num_epochs)

    model.running_training_loss = c.running_training_loss
    return total_sentences, total_effective_words, total_words, total_effective_words


CORPUSFILE_VERSION = 1<|MERGE_RESOLUTION|>--- conflicted
+++ resolved
@@ -289,13 +289,8 @@
 
     cdef int i, j, k
     cdef int effective_words = 0, effective_sentences = 0
-<<<<<<< HEAD
-    cdef int total_sentences = 0
-    cdef long long total_effective_words = 0, total_words = 0
-=======
     cdef int effective_samples = 0
-    cdef int total_effective_words = 0, total_sentences = 0, total_words = 0
->>>>>>> 6b46f649
+    cdef long long total_effective_words = 0, total_sentences = 0, total_words = 0
     cdef int sent_idx, idx_start, idx_end
 
     init_w2v_config(&c, model, _alpha, compute_loss, _work)
