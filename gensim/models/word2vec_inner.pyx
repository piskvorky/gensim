#!/usr/bin/env cython
# cython: boundscheck=False
# cython: wraparound=False
# cython: cdivision=True
# cython: embedsignature=True
# coding: utf-8
#
# Copyright (C) 2013 Radim Rehurek <me@radimrehurek.com>
# Licensed under the GNU LGPL v2.1 - http://www.gnu.org/licenses/lgpl.html

"""Optimized cython functions for training :class:`~gensim.models.word2vec.Word2Vec` model."""

import cython
import numpy as np

cimport numpy as np

from libc.math cimport exp
from libc.math cimport log
from libc.string cimport memset

# scipy <= 0.15
try:
    from scipy.linalg.blas import fblas
except ImportError:
    # in scipy > 0.15, fblas function has been removed
    import scipy.linalg.blas as fblas

REAL = np.float32

DEF MAX_SENTENCE_LEN = 10000

cdef scopy_ptr scopy=<scopy_ptr>PyCObject_AsVoidPtr(fblas.scopy._cpointer)  # y = x
cdef saxpy_ptr saxpy=<saxpy_ptr>PyCObject_AsVoidPtr(fblas.saxpy._cpointer)  # y += alpha * x
cdef sdot_ptr sdot=<sdot_ptr>PyCObject_AsVoidPtr(fblas.sdot._cpointer)  # float = dot(x, y)
cdef dsdot_ptr dsdot=<dsdot_ptr>PyCObject_AsVoidPtr(fblas.sdot._cpointer)  # double = dot(x, y)
cdef snrm2_ptr snrm2=<snrm2_ptr>PyCObject_AsVoidPtr(fblas.snrm2._cpointer)  # sqrt(x^2)
cdef sscal_ptr sscal=<sscal_ptr>PyCObject_AsVoidPtr(fblas.sscal._cpointer) # x = alpha * x

DEF EXP_TABLE_SIZE = 1000
DEF MAX_EXP = 6

cdef REAL_t[EXP_TABLE_SIZE] EXP_TABLE
cdef REAL_t[EXP_TABLE_SIZE] LOG_TABLE

cdef int ONE = 1
cdef REAL_t ONEF = <REAL_t>1.0


# for when fblas.sdot returns a double
cdef REAL_t our_dot_double(const int *N, const float *X, const int *incX, const float *Y, const int *incY) nogil:
    return <REAL_t>dsdot(N, X, incX, Y, incY)

# for when fblas.sdot returns a float
cdef REAL_t our_dot_float(const int *N, const float *X, const int *incX, const float *Y, const int *incY) nogil:
    return <REAL_t>sdot(N, X, incX, Y, incY)

# for when no blas available
cdef REAL_t our_dot_noblas(const int *N, const float *X, const int *incX, const float *Y, const int *incY) nogil:
    # not a true full dot()-implementation: just enough for our cases
    cdef int i
    cdef REAL_t a
    a = <REAL_t>0.0
    for i from 0 <= i < N[0] by 1:
        a += X[i] * Y[i]
    return a

# for when no blas available
cdef void our_saxpy_noblas(const int *N, const float *alpha, const float *X, const int *incX, float *Y, const int *incY) nogil:
    cdef int i
    for i from 0 <= i < N[0] by 1:
        Y[i * (incY[0])] = (alpha[0]) * X[i * (incX[0])] + Y[i * (incY[0])]

cdef void w2v_fast_sentence_sg_hs(
    const np.uint32_t *word_point, const np.uint8_t *word_code, const int codelen,
    REAL_t *syn0, REAL_t *syn1, const int size,
    const np.uint32_t word2_index, const REAL_t alpha, REAL_t *work, REAL_t *word_locks,
    const int _compute_loss, REAL_t *_running_training_loss_param) nogil:
    """Train on a single effective word from the current batch, using the Skip-Gram model.

    In this model we are using a given word to predict a context word (a word that is
    close to the one we are using as training). Hierarchical softmax is used to speed-up
    training.

    Parameters
    ----------
    word_point
        Vector representation of the current word.
    word_code
        ASCII (char == uint8) representation of the current word.
    codelen
        Number of characters (length) in the current word.
    syn0
        Embeddings for the words in the vocabulary (`model.wv.vectors`)
    syn1
        Weights of the hidden layer in the model's trainable neural network.
    size
        Length of the embeddings.
    word2_index
        Index of the context word in the vocabulary.
    alpha
        Learning rate.
    work
        Private working memory for each worker.
    word_locks
        Lock factors for each word. A value of 0 will block training.
    _compute_loss
        Whether or not the loss should be computed at this step.
    _running_training_loss_param
        Running loss, used to debug or inspect how training progresses.

    """

    cdef long long a, b
    cdef long long row1 = word2_index * size, row2, sgn
    cdef REAL_t f, g, f_dot, lprob

    memset(work, 0, size * cython.sizeof(REAL_t))
    for b in range(codelen):
        row2 = word_point[b] * size
        f_dot = our_dot(&size, &syn0[row1], &ONE, &syn1[row2], &ONE)
        if f_dot <= -MAX_EXP or f_dot >= MAX_EXP:
            continue
        f = EXP_TABLE[<int>((f_dot + MAX_EXP) * (EXP_TABLE_SIZE / MAX_EXP / 2))]
        g = (1 - word_code[b] - f) * alpha

        if _compute_loss == 1:
            sgn = (-1)**word_code[b]  # ch function: 0-> 1, 1 -> -1
            lprob = -1*sgn*f_dot
            if lprob <= -MAX_EXP or lprob >= MAX_EXP:
                continue
            lprob = LOG_TABLE[<int>((lprob + MAX_EXP) * (EXP_TABLE_SIZE / MAX_EXP / 2))]
            _running_training_loss_param[0] = _running_training_loss_param[0] - lprob

        our_saxpy(&size, &g, &syn1[row2], &ONE, work, &ONE)
        our_saxpy(&size, &g, &syn0[row1], &ONE, &syn1[row2], &ONE)

    our_saxpy(&size, &word_locks[word2_index], work, &ONE, &syn0[row1], &ONE)


# to support random draws from negative-sampling cum_table
cdef inline unsigned long long bisect_left(np.uint32_t *a, unsigned long long x, unsigned long long lo, unsigned long long hi) nogil:
    cdef unsigned long long mid
    while hi > lo:
        mid = (lo + hi) >> 1
        if a[mid] >= x:
            hi = mid
        else:
            lo = mid + 1
    return lo

# this quick & dirty RNG apparently matches Java's (non-Secure)Random
# note this function side-effects next_random to set up the next number
cdef inline unsigned long long random_int32(unsigned long long *next_random) nogil:
    cdef unsigned long long this_random = next_random[0] >> 16
    next_random[0] = (next_random[0] * <unsigned long long>25214903917ULL + 11) & 281474976710655ULL
    return this_random

cdef unsigned long long w2v_fast_sentence_sg_neg(
    const int negative, np.uint32_t *cum_table, unsigned long long cum_table_len,
    REAL_t *syn0, REAL_t *syn1neg, const int size, const np.uint32_t word_index,
    const np.uint32_t word2_index, const REAL_t alpha, REAL_t *work,
    unsigned long long next_random, REAL_t *word_locks,
    const int _compute_loss, REAL_t *_running_training_loss_param) nogil:
    """Train on a single effective word from the current batch, using the Skip-Gram model.

    In this model we are using a given word to predict a context word (a word that is
    close to the one we are using as training). Negative sampling is used to speed-up
    training.

    Parameters
    ----------
    negative
        Number of negative words to be sampled.
    cum_table
        Cumulative-distribution table using stored vocabulary word counts for
        drawing random words (with a negative label).
    cum_table_len
        Length of the `cum_table`
    syn0
        Embeddings for the words in the vocabulary (`model.wv.vectors`)
    syn1neg
        Weights of the hidden layer in the model's trainable neural network.
    size
        Length of the embeddings.
    word_index
        Index of the current training word in the vocabulary.
    word2_index
        Index of the context word in the vocabulary.
    alpha
        Learning rate.
    work
        Private working memory for each worker.
    next_random
        Seed to produce the index for the next word to be randomly sampled.
    word_locks
        Lock factors for each word. A value of 0 will block training.
    _compute_loss
        Whether or not the loss should be computed at this step.
    _running_training_loss_param
        Running loss, used to debug or inspect how training progresses.

    Returns
    -------
    Seed to draw the training word for the next iteration of the same routine.

    """
    cdef long long a
    cdef long long row1 = word2_index * size, row2
    cdef unsigned long long modulo = 281474976710655ULL
    cdef REAL_t f, g, label, f_dot, log_e_f_dot
    cdef np.uint32_t target_index
    cdef int d

    memset(work, 0, size * cython.sizeof(REAL_t))

    for d in range(negative+1):
        if d == 0:
            target_index = word_index
            label = ONEF
        else:
            target_index = bisect_left(cum_table, (next_random >> 16) % cum_table[cum_table_len-1], 0, cum_table_len)
            next_random = (next_random * <unsigned long long>25214903917ULL + 11) & modulo
            if target_index == word_index:
                continue
            label = <REAL_t>0.0

        row2 = target_index * size
        f_dot = our_dot(&size, &syn0[row1], &ONE, &syn1neg[row2], &ONE)
        if f_dot <= -MAX_EXP or f_dot >= MAX_EXP:
            continue
        f = EXP_TABLE[<int>((f_dot + MAX_EXP) * (EXP_TABLE_SIZE / MAX_EXP / 2))]
        g = (label - f) * alpha

        if _compute_loss == 1:
            f_dot = (f_dot if d == 0  else -f_dot)
            if f_dot <= -MAX_EXP or f_dot >= MAX_EXP:
                continue
            log_e_f_dot = LOG_TABLE[<int>((f_dot + MAX_EXP) * (EXP_TABLE_SIZE / MAX_EXP / 2))]
            _running_training_loss_param[0] = _running_training_loss_param[0] - log_e_f_dot

        our_saxpy(&size, &g, &syn1neg[row2], &ONE, work, &ONE)
        our_saxpy(&size, &g, &syn0[row1], &ONE, &syn1neg[row2], &ONE)

    our_saxpy(&size, &word_locks[word2_index], work, &ONE, &syn0[row1], &ONE)

    return next_random


cdef void w2v_fast_sentence_cbow_hs(
    const np.uint32_t *word_point, const np.uint8_t *word_code, int codelens[MAX_SENTENCE_LEN],
    REAL_t *neu1, REAL_t *syn0, REAL_t *syn1, const int size,
    const np.uint32_t indexes[MAX_SENTENCE_LEN], const REAL_t alpha, REAL_t *work,
    int i, int j, int k, int cbow_mean, REAL_t *word_locks,
    const int _compute_loss, REAL_t *_running_training_loss_param) nogil:
    """Train on a single effective word from the current batch, using the CBOW method.

    Using this method we train the trainable neural network by attempting to predict a
    given word by its context (words surrounding the one we are trying to predict).
    Hierarchical softmax method is used to speed-up training.

    Parameters
    ----------
    word_point
        Vector representation of the current word.
    word_code
        ASCII (char == uint8) representation of the current word.
    codelens
        Number of characters (length) for all words in the context.
    neu1
        Private working memory for every worker.
    syn0
        Embeddings for the words in the vocabulary (`model.wv.vectors`)
    syn1
        Weights of the hidden layer in the model's trainable neural network.
    size
        Length of the embeddings.
    word2_index
        Index of the context word in the vocabulary.
    alpha
        Learning rate.
    work
        Private working memory for each worker.
    i
        Index of the word to be predicted from the context.
    j
        Index of the word at the beginning of the context window.
    k
        Index of the word at the end of the context window.
    cbow_mean
        If 0, use the sum of the context word vectors as the prediction. If 1, use the mean.
    word_locks
        Lock factors for each word. A value of 0 will block training.
    _compute_loss
        Whether or not the loss should be computed at this step.
    _running_training_loss_param
        Running loss, used to debug or inspect how training progresses.

    """
    cdef long long a, b
    cdef long long row2, sgn
    cdef REAL_t f, g, count, inv_count = 1.0, f_dot, lprob
    cdef int m

    memset(neu1, 0, size * cython.sizeof(REAL_t))
    count = <REAL_t>0.0
    for m in range(j, k):
        if m == i:
            continue
        else:
            count += ONEF
            our_saxpy(&size, &ONEF, &syn0[indexes[m] * size], &ONE, neu1, &ONE)
    if count > (<REAL_t>0.5):
        inv_count = ONEF/count
    if cbow_mean:
        sscal(&size, &inv_count, neu1, &ONE)  # (does this need BLAS-variants like saxpy?)

    memset(work, 0, size * cython.sizeof(REAL_t))
    for b in range(codelens[i]):
        row2 = word_point[b] * size
        f_dot = our_dot(&size, neu1, &ONE, &syn1[row2], &ONE)
        if f_dot <= -MAX_EXP or f_dot >= MAX_EXP:
            continue
        f = EXP_TABLE[<int>((f_dot + MAX_EXP) * (EXP_TABLE_SIZE / MAX_EXP / 2))]
        g = (1 - word_code[b] - f) * alpha

        if _compute_loss == 1:
            sgn = (-1)**word_code[b]  # ch function: 0-> 1, 1 -> -1
            lprob = -1*sgn*f_dot
            if lprob <= -MAX_EXP or lprob >= MAX_EXP:
                continue
            lprob = LOG_TABLE[<int>((lprob + MAX_EXP) * (EXP_TABLE_SIZE / MAX_EXP / 2))]
            _running_training_loss_param[0] = _running_training_loss_param[0] - lprob

        our_saxpy(&size, &g, &syn1[row2], &ONE, work, &ONE)
        our_saxpy(&size, &g, neu1, &ONE, &syn1[row2], &ONE)

    if not cbow_mean:  # divide error over summed window vectors
        sscal(&size, &inv_count, work, &ONE)  # (does this need BLAS-variants like saxpy?)

    for m in range(j, k):
        if m == i:
            continue
        else:
            our_saxpy(&size, &word_locks[indexes[m]], work, &ONE, &syn0[indexes[m] * size], &ONE)


cdef unsigned long long w2v_fast_sentence_cbow_neg(
    const int negative, np.uint32_t *cum_table, unsigned long long cum_table_len, int codelens[MAX_SENTENCE_LEN],
    REAL_t *neu1,  REAL_t *syn0, REAL_t *syn1neg, const int size,
    const np.uint32_t indexes[MAX_SENTENCE_LEN], const REAL_t alpha, REAL_t *work,
    int i, int j, int k, int cbow_mean, unsigned long long next_random, REAL_t *word_locks,
    const int _compute_loss, REAL_t *_running_training_loss_param) nogil:
    """Train on a single effective word from the current batch, using the CBOW method.

    Using this method we train the trainable neural network by attempting to predict a
    given word by its context (words surrounding the one we are trying to predict).
    Negative sampling is used to speed-up training.

    Parameters
    ----------
    negative
        Number of negative words to be sampled.
    cum_table
        Cumulative-distribution table using stored vocabulary word counts for
        drawing random words (with a negative label).
    cum_table_len
        Length of the `cum_table`
    codelens
        Number of characters (length) for all words in the context.
    neu1
        Private working memory for every worker.
    syn0
        Embeddings for the words in the vocabulary (`model.wv.vectors`)
    syn1neg
        Weights of the hidden layer in the model's trainable neural network.
    size
        Length of the embeddings.
    indexes
        Indexes of the context words in the vocabulary.
    alpha
        Learning rate.
    work
        Private working memory for each worker.
    i
        Index of the word to be predicted from the context.
    j
        Index of the word at the beginning of the context window.
    k
        Index of the word at the end of the context window.
    cbow_mean
        If 0, use the sum of the context word vectors as the prediction. If 1, use the mean.
    next_random
        Seed for the drawing the predicted word for the next iteration of the same routine.
    word_locks
        Lock factors for each word. A value of 0 will block training.
    _compute_loss
        Whether or not the loss should be computed at this step.
    _running_training_loss_param
        Running loss, used to debug or inspect how training progresses.

    """
    cdef long long a
    cdef long long row2
    cdef unsigned long long modulo = 281474976710655ULL
    cdef REAL_t f, g, count, inv_count = 1.0, label, log_e_f_dot, f_dot
    cdef np.uint32_t target_index, word_index
    cdef int d, m

    word_index = indexes[i]

    memset(neu1, 0, size * cython.sizeof(REAL_t))
    count = <REAL_t>0.0
    for m in range(j, k):
        if m == i:
            continue
        else:
            count += ONEF
            our_saxpy(&size, &ONEF, &syn0[indexes[m] * size], &ONE, neu1, &ONE)
    if count > (<REAL_t>0.5):
        inv_count = ONEF/count
    if cbow_mean:
        sscal(&size, &inv_count, neu1, &ONE)  # (does this need BLAS-variants like saxpy?)

    memset(work, 0, size * cython.sizeof(REAL_t))

    for d in range(negative+1):
        if d == 0:
            target_index = word_index
            label = ONEF
        else:
            target_index = bisect_left(cum_table, (next_random >> 16) % cum_table[cum_table_len-1], 0, cum_table_len)
            next_random = (next_random * <unsigned long long>25214903917ULL + 11) & modulo
            if target_index == word_index:
                continue
            label = <REAL_t>0.0

        row2 = target_index * size
        f_dot = our_dot(&size, neu1, &ONE, &syn1neg[row2], &ONE)
        if f_dot <= -MAX_EXP or f_dot >= MAX_EXP:
            continue
        f = EXP_TABLE[<int>((f_dot + MAX_EXP) * (EXP_TABLE_SIZE / MAX_EXP / 2))]
        g = (label - f) * alpha

        if _compute_loss == 1:
            f_dot = (f_dot if d == 0  else -f_dot)
            if f_dot <= -MAX_EXP or f_dot >= MAX_EXP:
                continue
            log_e_f_dot = LOG_TABLE[<int>((f_dot + MAX_EXP) * (EXP_TABLE_SIZE / MAX_EXP / 2))]
            _running_training_loss_param[0] = _running_training_loss_param[0] - log_e_f_dot

        our_saxpy(&size, &g, &syn1neg[row2], &ONE, work, &ONE)
        our_saxpy(&size, &g, neu1, &ONE, &syn1neg[row2], &ONE)

    if not cbow_mean:  # divide error over summed window vectors
        sscal(&size, &inv_count, work, &ONE)  # (does this need BLAS-variants like saxpy?)

    for m in range(j,k):
        if m == i:
            continue
        else:
            our_saxpy(&size, &word_locks[indexes[m]], work, &ONE, &syn0[indexes[m]*size], &ONE)

    return next_random


cdef init_w2v_config(Word2VecConfig *c, model, alpha, compute_loss, _work, _neu1=None):
    c[0].hs = model.hs
    c[0].negative = model.negative
    c[0].sample = (model.vocabulary.sample != 0)
    c[0].cbow_mean = model.cbow_mean
    c[0].window = model.window
    c[0].workers = model.workers

    c[0].compute_loss = (1 if compute_loss else 0)
    c[0].running_training_loss = 0

    c[0].syn0 = <REAL_t *>(np.PyArray_DATA(model.wv.vectors))
    c[0].word_locks = <REAL_t *>(np.PyArray_DATA(model.trainables.vectors_lockf))
    c[0].alpha = alpha
    c[0].size = model.wv.vector_size

    if c[0].hs:
        c[0].syn1 = <REAL_t *>(np.PyArray_DATA(model.trainables.syn1))

    if c[0].negative:
        c[0].syn1neg = <REAL_t *>(np.PyArray_DATA(model.trainables.syn1neg))
        c[0].cum_table = <np.uint32_t *>(np.PyArray_DATA(model.vocabulary.cum_table))
        c[0].cum_table_len = len(model.vocabulary.cum_table)
    if c[0].negative or c[0].sample:
        c[0].next_random = (2**24) * model.random.randint(0, 2**24) + model.random.randint(0, 2**24)

    # convert Python structures to primitive types, so we can release the GIL
    c[0].work = <REAL_t *>np.PyArray_DATA(_work)

    if _neu1 is not None:
        c[0].neu1 = <REAL_t *>np.PyArray_DATA(_neu1)


def train_batch_sg(model, sentences, alpha, _work, compute_loss):
    """Update skip-gram model by training on a batch of sentences.

    Called internally from :meth:`~gensim.models.word2vec.Word2Vec.train`.

    Parameters
    ----------
    model : :class:`~gensim.models.word2Vec.Word2Vec`
        The Word2Vec model instance to train.
    sentences : iterable of list of str
        The corpus used to train the model.
    alpha : float
        The learning rate
    _work : np.ndarray
        Private working memory for each worker.
    compute_loss : bool
        Whether or not the training loss should be computed in this batch.

    Returns
    -------
    int
        Number of words in the vocabulary actually used for training (They already existed in the vocabulary
        and were not discarded by negative sampling).
    int
        Number of samples used for training. A sample is a positive/negative example.

    """

    cdef Word2VecConfig c
    cdef int i, j, k
    cdef int effective_words = 0, effective_sentences = 0, effective_samples = 0
    cdef int sent_idx, idx_start, idx_end

    init_w2v_config(&c, model, alpha, compute_loss, _work)

    # prepare C structures so we can go "full C" and release the Python GIL
    vlookup = model.wv.vocab
    c.sentence_idx[0] = 0  # indices of the first sentence always start at 0
    for sent in sentences:
        if not sent:
            continue  # ignore empty sentences; leave effective_sentences unchanged
        for token in sent:
            word = vlookup[token] if token in vlookup else None
            if word is None:
                continue  # leaving `effective_words` unchanged = shortening the sentence = expanding the window
            if c.sample and word.sample_int < random_int32(&c.next_random):
                continue
            c.indexes[effective_words] = word.index
            if c.hs:
                c.codelens[effective_words] = <int>len(word.code)
                c.codes[effective_words] = <np.uint8_t *>np.PyArray_DATA(word.code)
                c.points[effective_words] = <np.uint32_t *>np.PyArray_DATA(word.point)
            effective_words += 1
            if effective_words == MAX_SENTENCE_LEN:
                break  # TODO: log warning, tally overflow?

        # keep track of which words go into which sentence, so we don't train
        # across sentence boundaries.
        # indices of sentence number X are between <sentence_idx[X], sentence_idx[X])
        effective_sentences += 1
        c.sentence_idx[effective_sentences] = effective_words

        if effective_words == MAX_SENTENCE_LEN:
            break  # TODO: log warning, tally overflow?

    # precompute "reduced window" offsets in a single randint() call
    for i, item in enumerate(model.random.randint(0, c.window, effective_words)):
        c.reduced_windows[i] = item

    # release GIL & train on all sentences
    with nogil:
        for sent_idx in range(effective_sentences):
            idx_start = c.sentence_idx[sent_idx]
            idx_end = c.sentence_idx[sent_idx + 1]
            for i in range(idx_start, idx_end):
                j = i - c.window + c.reduced_windows[i]
                if j < idx_start:
                    j = idx_start
                k = i + c.window + 1 - c.reduced_windows[i]
                if k > idx_end:
                    k = idx_end
                _running_training_loss_sample = 0
                for j in range(j, k):
                    if j == i:
                        continue
                    effective_samples += 1
                    if c.hs:
                        w2v_fast_sentence_sg_hs(c.points[i], c.codes[i], c.codelens[i], c.syn0, c.syn1, c.size, c.indexes[j], c.alpha, c.work, c.word_locks, c.compute_loss, &c.running_training_loss)
                    if c.negative:
                        c.next_random = w2v_fast_sentence_sg_neg(c.negative, c.cum_table, c.cum_table_len, c.syn0, c.syn1neg, c.size, c.indexes[i], c.indexes[j], c.alpha, c.work, c.next_random, c.word_locks, c.compute_loss, &c.running_training_loss)
<<<<<<< HEAD

    model.running_training_loss += _running_training_loss
=======
    model.running_training_loss = c.running_training_loss
>>>>>>> 6b46f649
    return effective_words, effective_samples


def train_batch_cbow(model, sentences, alpha, _work, _neu1, compute_loss):
    """Update CBOW model by training on a batch of sentences.

    Called internally from :meth:`~gensim.models.word2vec.Word2Vec.train`.

    Parameters
    ----------
    model : :class:`~gensim.models.word2vec.Word2Vec`
        The Word2Vec model instance to train.
    sentences : iterable of list of str
        The corpus used to train the model.
    alpha : float
        The learning rate.
    _work : np.ndarray
        Private working memory for each worker.
    _neu1 : np.ndarray
        Private working memory for each worker.
    compute_loss : bool
        Whether or not the training loss should be computed in this batch.

    Returns
    -------
    int
        Number of words in the vocabulary actually used for training (They already existed in the vocabulary
        and were not discarded by negative sampling).
    int
        Number of samples used for training. A sample is a positive/negative example. In the case of CBOW
        this is the same as the effective number of words.
    """

    cdef Word2VecConfig c
    cdef int i, j, k
    cdef int effective_words = 0, effective_sentences = 0
    cdef int sent_idx, idx_start, idx_end

    init_w2v_config(&c, model, alpha, compute_loss, _work, _neu1)

    # prepare C structures so we can go "full C" and release the Python GIL
    vlookup = model.wv.vocab
    c.sentence_idx[0] = 0  # indices of the first sentence always start at 0
    for sent in sentences:
        if not sent:
            continue  # ignore empty sentences; leave effective_sentences unchanged
        for token in sent:
            word = vlookup[token] if token in vlookup else None
            if word is None:
                continue  # leaving `effective_words` unchanged = shortening the sentence = expanding the window
            if c.sample and word.sample_int < random_int32(&c.next_random):
                continue
            c.indexes[effective_words] = word.index
            if c.hs:
                c.codelens[effective_words] = <int>len(word.code)
                c.codes[effective_words] = <np.uint8_t *>np.PyArray_DATA(word.code)
                c.points[effective_words] = <np.uint32_t *>np.PyArray_DATA(word.point)
            effective_words += 1
            if effective_words == MAX_SENTENCE_LEN:
                break  # TODO: log warning, tally overflow?

        # keep track of which words go into which sentence, so we don't train
        # across sentence boundaries.
        # indices of sentence number X are between <sentence_idx[X], sentence_idx[X])
        effective_sentences += 1
        c.sentence_idx[effective_sentences] = effective_words

        if effective_words == MAX_SENTENCE_LEN:
            break  # TODO: log warning, tally overflow?

    # precompute "reduced window" offsets in a single randint() call
    for i, item in enumerate(model.random.randint(0, c.window, effective_words)):
        c.reduced_windows[i] = item

    # release GIL & train on all sentences
    with nogil:
        for sent_idx in range(effective_sentences):
            idx_start = c.sentence_idx[sent_idx]
            idx_end = c.sentence_idx[sent_idx + 1]
            for i in range(idx_start, idx_end):
                j = i - c.window + c.reduced_windows[i]
                if j < idx_start:
                    j = idx_start
                k = i + c.window + 1 - c.reduced_windows[i]
                if k > idx_end:
                    k = idx_end
                if c.hs:
                    w2v_fast_sentence_cbow_hs(c.points[i], c.codes[i], c.codelens, c.neu1, c.syn0, c.syn1, c.size, c.indexes, c.alpha, c.work, i, j, k, c.cbow_mean, c.word_locks, c.compute_loss, &c.running_training_loss)
                if c.negative:
                    c.next_random = w2v_fast_sentence_cbow_neg(c.negative, c.cum_table, c.cum_table_len, c.codelens, c.neu1, c.syn0, c.syn1neg, c.size, c.indexes, c.alpha, c.work, i, j, k, c.cbow_mean, c.next_random, c.word_locks, c.compute_loss, &c.running_training_loss)

<<<<<<< HEAD
    model.running_training_loss += _running_training_loss
=======
    model.running_training_loss = c.running_training_loss
>>>>>>> 6b46f649
    return effective_words, effective_words


def score_sentence_sg(model, sentence, _work):
    """Obtain likelihood score for a single sentence in a fitted skip-gram representation.

    Notes
    -----
    This scoring function is only implemented for hierarchical softmax (`model.hs == 1`).
    The model should have been trained using the skip-gram model (`model.sg` == 1`).

    Parameters
    ----------
    model : :class:`~gensim.models.word2vec.Word2Vec`
        The trained model. It **MUST** have been trained using hierarchical softmax and the skip-gram algorithm.
    sentence : list of str
        The words comprising the sentence to be scored.
    _work : np.ndarray
        Private working memory for each worker.

    Returns
    -------
    float
        The probability assigned to this sentence by the Skip-Gram model.

    """
    cdef Word2VecConfig c
    c.syn0 = <REAL_t *>(np.PyArray_DATA(model.wv.vectors))
    c.size = model.wv.vector_size

    c.window = model.window

    cdef int i, j, k
    cdef long result = 0
    cdef int sentence_len

    c.syn1 = <REAL_t *>(np.PyArray_DATA(model.trainables.syn1))

    # convert Python structures to primitive types, so we can release the GIL
    c.work = <REAL_t *>np.PyArray_DATA(_work)

    vlookup = model.wv.vocab
    i = 0
    for token in sentence:
        word = vlookup[token] if token in vlookup else None
        if word is None:
            continue  # should drop the
        c.indexes[i] = word.index
        c.codelens[i] = <int>len(word.code)
        c.codes[i] = <np.uint8_t *>np.PyArray_DATA(word.code)
        c.points[i] = <np.uint32_t *>np.PyArray_DATA(word.point)
        result += 1
        i += 1
        if i == MAX_SENTENCE_LEN:
            break  # TODO: log warning, tally overflow?
    sentence_len = i

    # release GIL & train on the sentence
    c.work[0] = 0.0

    with nogil:
        for i in range(sentence_len):
            if c.codelens[i] == 0:
                continue
            j = i - c.window
            if j < 0:
                j = 0
            k = i + c.window + 1
            if k > sentence_len:
                k = sentence_len
            for j in range(j, k):
                if j == i or c.codelens[j] == 0:
                    continue
                score_pair_sg_hs(c.points[i], c.codes[i], c.codelens[i], c.syn0, c.syn1, c.size, c.indexes[j], c.work)

    return c.work[0]

cdef void score_pair_sg_hs(
    const np.uint32_t *word_point, const np.uint8_t *word_code, const int codelen,
    REAL_t *syn0, REAL_t *syn1, const int size,
    const np.uint32_t word2_index, REAL_t *work) nogil:

    cdef long long b
    cdef long long row1 = word2_index * size, row2, sgn
    cdef REAL_t f

    for b in range(codelen):
        row2 = word_point[b] * size
        f = our_dot(&size, &syn0[row1], &ONE, &syn1[row2], &ONE)
        sgn = (-1)**word_code[b] # ch function: 0-> 1, 1 -> -1
        f *= sgn
        if f <= -MAX_EXP or f >= MAX_EXP:
            continue
        f = LOG_TABLE[<int>((f + MAX_EXP) * (EXP_TABLE_SIZE / MAX_EXP / 2))]
        work[0] += f

def score_sentence_cbow(model, sentence, _work, _neu1):
    """Obtain likelihood score for a single sentence in a fitted CBOW representation.

    Notes
    -----
    This scoring function is only implemented for hierarchical softmax (`model.hs == 1`).
    The model should have been trained using the skip-gram model (`model.cbow` == 1`).

    Parameters
    ----------
    model : :class:`~gensim.models.word2vec.Word2Vec`
        The trained model. It **MUST** have been trained using hierarchical softmax and the CBOW algorithm.
    sentence : list of str
        The words comprising the sentence to be scored.
    _work : np.ndarray
        Private working memory for each worker.
    _neu1 : np.ndarray
        Private working memory for each worker.

    Returns
    -------
    float
        The probability assigned to this sentence by the Skip-Gram model.

    """
    cdef Word2VecConfig c

    c.cbow_mean = model.cbow_mean
    c.syn0 = <REAL_t *>(np.PyArray_DATA(model.wv.vectors))
    c.size = model.wv.vector_size
    c.window = model.window

    cdef int i, j, k
    cdef long result = 0

    c.syn1 = <REAL_t *>(np.PyArray_DATA(model.trainables.syn1))

    # convert Python structures to primitive types, so we can release the GIL
    c.work = <REAL_t *>np.PyArray_DATA(_work)
    c.neu1 = <REAL_t *>np.PyArray_DATA(_neu1)

    vlookup = model.wv.vocab
    i = 0
    for token in sentence:
        word = vlookup[token] if token in vlookup else None
        if word is None:
            continue  # for score, should this be a default negative value?
        c.indexes[i] = word.index
        c.codelens[i] = <int>len(word.code)
        c.codes[i] = <np.uint8_t *>np.PyArray_DATA(word.code)
        c.points[i] = <np.uint32_t *>np.PyArray_DATA(word.point)
        result += 1
        i += 1
        if i == MAX_SENTENCE_LEN:
            break  # TODO: log warning, tally overflow?
    sentence_len = i

    # release GIL & train on the sentence
    c.work[0] = 0.0
    with nogil:
        for i in range(sentence_len):
            if c.codelens[i] == 0:
                continue
            j = i - c.window
            if j < 0:
                j = 0
            k = i + c.window + 1
            if k > sentence_len:
                k = sentence_len
            score_pair_cbow_hs(c.points[i], c.codes[i], c.codelens, c.neu1, c.syn0, c.syn1, c.size, c.indexes, c.work, i, j, k, c.cbow_mean)

    return c.work[0]

cdef void score_pair_cbow_hs(
    const np.uint32_t *word_point, const np.uint8_t *word_code, int codelens[MAX_SENTENCE_LEN],
    REAL_t *neu1, REAL_t *syn0, REAL_t *syn1, const int size,
    const np.uint32_t indexes[MAX_SENTENCE_LEN], REAL_t *work,
    int i, int j, int k, int cbow_mean) nogil:

    cdef long long a, b
    cdef long long row2
    cdef REAL_t f, g, count, inv_count, sgn
    cdef int m

    memset(neu1, 0, size * cython.sizeof(REAL_t))
    count = <REAL_t>0.0
    for m in range(j, k):
        if m == i or codelens[m] == 0:
            continue
        else:
            count += ONEF
            our_saxpy(&size, &ONEF, &syn0[indexes[m] * size], &ONE, neu1, &ONE)
    if count > (<REAL_t>0.5):
        inv_count = ONEF/count
    if cbow_mean:
        sscal(&size, &inv_count, neu1, &ONE)

    for b in range(codelens[i]):
        row2 = word_point[b] * size
        f = our_dot(&size, neu1, &ONE, &syn1[row2], &ONE)
        sgn = (-1)**word_code[b] # ch function: 0-> 1, 1 -> -1
        f *= sgn
        if f <= -MAX_EXP or f >= MAX_EXP:
            continue
        f = LOG_TABLE[<int>((f + MAX_EXP) * (EXP_TABLE_SIZE / MAX_EXP / 2))]
        work[0] += f


def init():
    """Precompute function `sigmoid(x) = 1 / (1 + exp(-x))`, for x values discretized into table EXP_TABLE.
     Also calculate log(sigmoid(x)) into LOG_TABLE.

    Returns
    -------
    {0, 1, 2}
        Enumeration to signify underlying data type returned by the BLAS dot product calculation.
        0 signifies double, 1 signifies double, and 2 signifies that custom cython loops were used
        instead of BLAS.

    """
    global our_dot
    global our_saxpy

    cdef int i
    cdef float *x = [<float>10.0]
    cdef float *y = [<float>0.01]
    cdef float expected = <float>0.1
    cdef int size = 1
    cdef double d_res
    cdef float *p_res

    # build the sigmoid table
    for i in range(EXP_TABLE_SIZE):
        EXP_TABLE[i] = <REAL_t>exp((i / <REAL_t>EXP_TABLE_SIZE * 2 - 1) * MAX_EXP)
        EXP_TABLE[i] = <REAL_t>(EXP_TABLE[i] / (EXP_TABLE[i] + 1))
        LOG_TABLE[i] = <REAL_t>log( EXP_TABLE[i] )

    # check whether sdot returns double or float
    d_res = dsdot(&size, x, &ONE, y, &ONE)
    p_res = <float *>&d_res
    if abs(d_res - expected) < 0.0001:
        our_dot = our_dot_double
        our_saxpy = saxpy
        return 0  # double
    elif abs(p_res[0] - expected) < 0.0001:
        our_dot = our_dot_float
        our_saxpy = saxpy
        return 1  # float
    else:
        # neither => use cython loops, no BLAS
        # actually, the BLAS is so messed up we'll probably have segfaulted above and never even reach here
        our_dot = our_dot_noblas
        our_saxpy = our_saxpy_noblas
        return 2

FAST_VERSION = init()  # initialize the module
MAX_WORDS_IN_BATCH = MAX_SENTENCE_LEN<|MERGE_RESOLUTION|>--- conflicted
+++ resolved
@@ -578,7 +578,6 @@
                 k = i + c.window + 1 - c.reduced_windows[i]
                 if k > idx_end:
                     k = idx_end
-                _running_training_loss_sample = 0
                 for j in range(j, k):
                     if j == i:
                         continue
@@ -587,12 +586,8 @@
                         w2v_fast_sentence_sg_hs(c.points[i], c.codes[i], c.codelens[i], c.syn0, c.syn1, c.size, c.indexes[j], c.alpha, c.work, c.word_locks, c.compute_loss, &c.running_training_loss)
                     if c.negative:
                         c.next_random = w2v_fast_sentence_sg_neg(c.negative, c.cum_table, c.cum_table_len, c.syn0, c.syn1neg, c.size, c.indexes[i], c.indexes[j], c.alpha, c.work, c.next_random, c.word_locks, c.compute_loss, &c.running_training_loss)
-<<<<<<< HEAD
-
-    model.running_training_loss += _running_training_loss
-=======
-    model.running_training_loss = c.running_training_loss
->>>>>>> 6b46f649
+
+    model.running_training_loss += c.running_training_loss
     return effective_words, effective_samples
 
 
@@ -683,12 +678,8 @@
                     w2v_fast_sentence_cbow_hs(c.points[i], c.codes[i], c.codelens, c.neu1, c.syn0, c.syn1, c.size, c.indexes, c.alpha, c.work, i, j, k, c.cbow_mean, c.word_locks, c.compute_loss, &c.running_training_loss)
                 if c.negative:
                     c.next_random = w2v_fast_sentence_cbow_neg(c.negative, c.cum_table, c.cum_table_len, c.codelens, c.neu1, c.syn0, c.syn1neg, c.size, c.indexes, c.alpha, c.work, i, j, k, c.cbow_mean, c.next_random, c.word_locks, c.compute_loss, &c.running_training_loss)
-
-<<<<<<< HEAD
-    model.running_training_loss += _running_training_loss
-=======
-    model.running_training_loss = c.running_training_loss
->>>>>>> 6b46f649
+    model.running_training_loss += c.running_training_loss
+
     return effective_words, effective_words
 
 
