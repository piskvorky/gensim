#!/usr/bin/env python
# -*- coding: utf-8 -*-
#
# Author: Shiva Manne <manneshiva@gmail.com>
# Copyright (C) 2018 RaRe Technologies s.r.o.
# Licensed under the GNU LGPL v2.1 - http://www.gnu.org/licenses/lgpl.html

"""Learn paragraph and document embeddings via the distributed memory and distributed bag of words models from
`Quoc Le and Tomas Mikolov: "Distributed Representations of Sentences and Documents"
<http://arxiv.org/pdf/1405.4053v2.pdf>`_.

The algorithms use either hierarchical softmax or negative sampling; see
`Tomas Mikolov, Kai Chen, Greg Corrado, and Jeffrey Dean: "Efficient Estimation of Word Representations in
Vector Space, in Proceedings of Workshop at ICLR, 2013" <https://arxiv.org/pdf/1301.3781.pdf>`_ and
`Tomas Mikolov, Ilya Sutskever, Kai Chen, Greg Corrado, and Jeffrey Dean: "Distributed Representations of Words
and Phrases and their Compositionality. In Proceedings of NIPS, 2013"
<https://papers.nips.cc/paper/5021-distributed-representations-of-words-and-phrases-and-their-compositionality.pdf>`_.

For a usage example, see the `Doc2vec tutorial
<https://github.com/RaRe-Technologies/gensim/blob/develop/docs/notebooks/doc2vec-lee.ipynb>`_.

**Make sure you have a C compiler before installing Gensim, to use the optimized doc2vec routines** (70x speedup
compared to plain NumPy implementation <https://rare-technologies.com/parallelizing-word2vec-in-python/>`_).


Examples
--------

Initialize & train a model

>>> from gensim.test.utils import common_texts
>>> from gensim.models.doc2vec import Doc2Vec, TaggedDocument
>>>
>>> documents = [TaggedDocument(doc, [i]) for i, doc in enumerate(common_texts)]
>>> model = Doc2Vec(documents, vector_size=5, window=2, min_count=1, workers=4)

Persist a model to disk

>>> from gensim.test.utils import get_tmpfile
>>>
>>> fname = get_tmpfile("my_doc2vec_model")
>>>
>>> model.save(fname)
>>> model = Doc2Vec.load(fname)  # you can continue training with the loaded model!

If you're finished training a model (=no more updates, only querying, reduce memory usage), you can do

>>> model.delete_temporary_training_data(keep_doctags_vectors=True, keep_inference=True)

Infer vector for new document

>>> vector = model.infer_vector(["system", "response"])

"""

import logging
import os
import warnings
import multiprocessing

try:
    from queue import Queue
except ImportError:
    from Queue import Queue  # noqa:F401

from collections import namedtuple, defaultdict
from timeit import default_timer
from functools import reduce

from numpy import zeros, float32 as REAL, empty, ones, \
    memmap as np_memmap, vstack, integer, dtype, sum as np_sum, add as np_add, repeat as np_repeat, concatenate


from gensim.utils import call_on_class_only
from gensim import utils, matutils  # utility fnc for pickling, common scipy operations etc
from gensim.models.word2vec import Word2VecKeyedVectors, Word2VecVocab, Word2VecTrainables, train_cbow_pair,\
    train_sg_pair, train_batch_sg
from six.moves import xrange
from six import string_types, integer_types, itervalues, iteritems
from gensim.models.base_any2vec import BaseWordEmbeddingsModel
from gensim.models.keyedvectors import Doc2VecKeyedVectors
from types import GeneratorType
from gensim.utils import deprecated

logger = logging.getLogger(__name__)

try:
    from gensim.models.doc2vec_inner import train_document_dbow, train_document_dm, train_document_dm_concat
    from gensim.models.word2vec_inner import FAST_VERSION  # blas-adaptation shared from word2vec

except ImportError:
    # failed... fall back to plain numpy (20-80x slower training than the above)
    FAST_VERSION = -1

    def train_document_dbow(model, doc_words, doctag_indexes, alpha, work=None,
                            train_words=False, learn_doctags=True, learn_words=True, learn_hidden=True,
                            word_vectors=None, word_locks=None, doctag_vectors=None, doctag_locks=None):
        """Update distributed bag of words model ("PV-DBOW") by training on a single document.

        Called internally from :meth:`~gensim.models.doc2vec.Doc2Vec.train` and
        :meth:`~gensim.models.doc2vec.Doc2Vec.infer_vector`.

        Notes
        -----
        This is the non-optimized, Python version. If you have cython installed, gensim
        will use the optimized version from :mod:`gensim.models.doc2vec_inner` instead.

        Parameters
        ----------
        model : :class:`~gensim.models.doc2vec.Doc2Vec`
            The model to train.
        doc_words : list of str
            The input document as a list of words to be used for training. Each word will be looked up in
            the model's vocabulary.
        doctag_indexes : list of int
            Indices into `doctag_vectors` used to obtain the tags of the document.
        alpha : float
            Learning rate.
        work : np.ndarray
            Private working memory for each worker.
        train_words : bool, optional
            Word vectors will be updated exactly as per Word2Vec skip-gram training only if **both**
            `learn_words` and `train_words` are set to True.
        learn_doctags : bool, optional
            Whether the tag vectors should be updated.
        learn_words : bool, optional
            Word vectors will be updated exactly as per Word2Vec skip-gram training only if **both**
            `learn_words` and `train_words` are set to True.
        learn_hidden : bool, optional
            Whether or not the weights of the hidden layer will be updated.
        word_vectors : object, optional
            UNUSED.
        word_locks : object, optional
            UNUSED.
        doctag_vectors : list of list of float, optional
            Vector representations of the tags. If None, these will be retrieved from the model.
        doctag_locks : list of float, optional
            The lock factors for each tag.

        Returns
        -------
        int
            Number of words in the input document.

        """
        if doctag_vectors is None:
            doctag_vectors = model.docvecs.doctag_syn0
        if doctag_locks is None:
            doctag_locks = model.docvecs.doctag_syn0_lockf

        if train_words and learn_words:
            train_batch_sg(model, [doc_words], alpha, work)
        for doctag_index in doctag_indexes:
            for word in doc_words:
                train_sg_pair(
                    model, word, doctag_index, alpha, learn_vectors=learn_doctags, learn_hidden=learn_hidden,
                    context_vectors=doctag_vectors, context_locks=doctag_locks
                )

        return len(doc_words)

    def train_document_dm(model, doc_words, doctag_indexes, alpha, work=None, neu1=None,
                          learn_doctags=True, learn_words=True, learn_hidden=True,
                          word_vectors=None, word_locks=None, doctag_vectors=None, doctag_locks=None):
        """Update distributed memory model ("PV-DM") by training on a single document.

        Called internally from :meth:`~gensim.models.doc2vec.Doc2Vec.train` and
        :meth:`~gensim.models.doc2vec.Doc2Vec.infer_vector`. This method implements
        the DM model with a projection (input) layer that is either the sum or mean of
        the context vectors, depending on the model's `dm_mean` configuration field.

        Notes
        -----
        This is the non-optimized, Python version. If you have cython installed, gensim
        will use the optimized version from :mod:`gensim.models.doc2vec_inner` instead.

        Parameters
        ----------
        model : :class:`~gensim.models.doc2vec.Doc2Vec`
            The model to train.
        doc_words : list of str
            The input document as a list of words to be used for training. Each word will be looked up in
            the model's vocabulary.
        doctag_indexes : list of int
            Indices into `doctag_vectors` used to obtain the tags of the document.
        alpha : float
            Learning rate.
        work : object
            UNUSED.
        neu1 : object
            UNUSED.
        learn_doctags : bool, optional
            Whether the tag vectors should be updated.
        learn_words : bool, optional
            Word vectors will be updated exactly as per Word2Vec skip-gram training only if **both**
            `learn_words` and `train_words` are set to True.
        learn_hidden : bool, optional
            Whether or not the weights of the hidden layer will be updated.
        word_vectors : iterable of list of float, optional
            Vector representations of each word in the model's vocabulary.
        word_locks : list of float, optional
            Lock factors for each word in the vocabulary.
        doctag_vectors : list of list of float, optional
            Vector representations of the tags. If None, these will be retrieved from the model.
        doctag_locks : list of float, optional
            The lock factors for each tag.

        Returns
        -------
        int
            Number of words in the input document that were actually used for training (they were found in the
            vocabulary and they were not discarded by negative sampling).

        """
        if word_vectors is None:
            word_vectors = model.wv.syn0
        if word_locks is None:
            word_locks = model.syn0_lockf
        if doctag_vectors is None:
            doctag_vectors = model.docvecs.doctag_syn0
        if doctag_locks is None:
            doctag_locks = model.docvecs.doctag_syn0_lockf

        word_vocabs = [model.wv.vocab[w] for w in doc_words if w in model.wv.vocab and
                       model.wv.vocab[w].sample_int > model.random.rand() * 2 ** 32]

        for pos, word in enumerate(word_vocabs):
            reduced_window = model.random.randint(model.window)  # `b` in the original doc2vec code
            start = max(0, pos - model.window + reduced_window)
            window_pos = enumerate(word_vocabs[start:(pos + model.window + 1 - reduced_window)], start)
            word2_indexes = [word2.index for pos2, word2 in window_pos if pos2 != pos]
            l1 = np_sum(word_vectors[word2_indexes], axis=0) + np_sum(doctag_vectors[doctag_indexes], axis=0)
            count = len(word2_indexes) + len(doctag_indexes)
            if model.cbow_mean and count > 1:
                l1 /= count
            neu1e = train_cbow_pair(model, word, word2_indexes, l1, alpha,
                                    learn_vectors=False, learn_hidden=learn_hidden)
            if not model.cbow_mean and count > 1:
                neu1e /= count
            if learn_doctags:
                for i in doctag_indexes:
                    doctag_vectors[i] += neu1e * doctag_locks[i]
            if learn_words:
                for i in word2_indexes:
                    word_vectors[i] += neu1e * word_locks[i]

        return len(word_vocabs)

    def train_document_dm_concat(model, doc_words, doctag_indexes, alpha, work=None, neu1=None, learn_doctags=True,
                                 learn_words=True, learn_hidden=True, word_vectors=None, word_locks=None,
                                 doctag_vectors=None, doctag_locks=None):
        """Update distributed memory model ("PV-DM") by training on a single document, using a
        concatenation of the context window word vectors (rather than a sum or average). This
        might be slower since the input at each batch will be significantly larger.

        Called internally from :meth:`~gensim.models.doc2vec.Doc2Vec.train` and
        :meth:`~gensim.models.doc2vec.Doc2Vec.infer_vector`.

        Notes
        -----
        This is the non-optimized, Python version. If you have cython installed, gensim
        will use the optimized version from :mod:`gensim.models.doc2vec_inner` instead.

        Parameters
        ----------
        model : :class:`~gensim.models.doc2vec.Doc2Vec`
            The model to train.
        doc_words : list of str
            The input document as a list of words to be used for training. Each word will be looked up in
            the model's vocabulary.
        doctag_indexes : list of int
            Indices into `doctag_vectors` used to obtain the tags of the document.
        alpha : float
            Learning rate.
        work : object
            UNUSED.
        neu1 : object
            UNUSED.
        learn_doctags : bool, optional
            Whether the tag vectors should be updated.
        learn_words : bool, optional
            Word vectors will be updated exactly as per Word2Vec skip-gram training only if **both**
            `learn_words` and `train_words` are set to True.
        learn_hidden : bool, optional
            Whether or not the weights of the hidden layer will be updated.
        word_vectors : iterable of list of float, optional
            Vector representations of each word in the model's vocabulary.
        word_locks : listf of float, optional
            Lock factors for each word in the vocabulary.
        doctag_vectors : list of list of float, optional
            Vector representations of the tags. If None, these will be retrieved from the model.
        doctag_locks : list of float, optional
            The lock factors for each tag.

        Returns
        -------
        int
            Number of words in the input document that were actually used for training (they were found in the
            vocabulary and they were not discarded by negative sampling).

        """
        if word_vectors is None:
            word_vectors = model.wv.syn0
        if word_locks is None:
            word_locks = model.syn0_lockf
        if doctag_vectors is None:
            doctag_vectors = model.docvecs.doctag_syn0
        if doctag_locks is None:
            doctag_locks = model.docvecs.doctag_syn0_lockf

        word_vocabs = [model.wv.vocab[w] for w in doc_words if w in model.wv.vocab and
                       model.wv.vocab[w].sample_int > model.random.rand() * 2 ** 32]
        doctag_len = len(doctag_indexes)
        if doctag_len != model.dm_tag_count:
            return 0  # skip doc without expected number of doctag(s) (TODO: warn/pad?)

        null_word = model.wv.vocab['\0']
        pre_pad_count = model.window
        post_pad_count = model.window
        padded_document_indexes = (
                (pre_pad_count * [null_word.index])  # pre-padding
                + [word.index for word in word_vocabs if word is not None]  # elide out-of-Vocabulary words
                + (post_pad_count * [null_word.index])  # post-padding
        )

        for pos in range(pre_pad_count, len(padded_document_indexes) - post_pad_count):
            word_context_indexes = (
                    padded_document_indexes[(pos - pre_pad_count): pos]  # preceding words
                    + padded_document_indexes[(pos + 1):(pos + 1 + post_pad_count)]  # following words
            )
            predict_word = model.wv.vocab[model.wv.index2word[padded_document_indexes[pos]]]
            # numpy advanced-indexing copies; concatenate, flatten to 1d
            l1 = concatenate((doctag_vectors[doctag_indexes], word_vectors[word_context_indexes])).ravel()
            neu1e = train_cbow_pair(model, predict_word, None, l1, alpha,
                                    learn_hidden=learn_hidden, learn_vectors=False)

            # filter by locks and shape for addition to source vectors
            e_locks = concatenate((doctag_locks[doctag_indexes], word_locks[word_context_indexes]))
            neu1e_r = (neu1e.reshape(-1, model.vector_size)
                       * np_repeat(e_locks, model.vector_size).reshape(-1, model.vector_size))

            if learn_doctags:
                np_add.at(doctag_vectors, doctag_indexes, neu1e_r[:doctag_len])
            if learn_words:
                np_add.at(word_vectors, word_context_indexes, neu1e_r[doctag_len:])

        return len(padded_document_indexes) - pre_pad_count - post_pad_count


class TaggedDocument(namedtuple('TaggedDocument', 'words tags')):
    """Represents a document along with a tag, input document format for :class:`~gensim.models.doc2vec.Doc2Vec`.

    A single document, made up of `words` (a list of unicode string tokens) and `tags` (a list of tokens).
    Tags may be one or more unicode string tokens, but typical practice (which will also be the most memory-efficient)
    is for the tags list to include a unique integer id as the only tag.

    Replaces "sentence as a list of words" from :class:`gensim.models.word2vec.Word2Vec`.

    """
    def __str__(self):
        """Human readable representation of the object's state, used for debugging.

        Returns
        -------
        str
           Human readable representation of the object's state (words and tags).

        """
        return '%s(%s, %s)' % (self.__class__.__name__, self.words, self.tags)


# for compatibility
@deprecated("Class will be removed in 4.0.0, use TaggedDocument instead")
class LabeledSentence(TaggedDocument):
    """Deprecated, use :class:`~gensim.models.doc2vec.TaggedDocument` instead."""
    pass


class Doctag(namedtuple('Doctag', 'offset, word_count, doc_count')):
    """A string document tag discovered during the initial vocabulary scan.
    The document-vector equivalent of a Vocab object.

    Will not be used if all presented document tags are ints.

    The offset is only the true index into the `doctags_syn0`/`doctags_syn0_lockf`
    if-and-only-if no raw-int tags were used.
    If any raw-int tags were used, string :class:`~gensim.models.doc2vec.Doctag` vectors begin at index
    `(max_rawint + 1)`, so the true index is `(rawint_index + 1 + offset)`.

    See Also
    --------
    :meth:`~gensim.models.keyedvectors.Doc2VecKeyedVectors._index_to_doctag`

    """
    __slots__ = ()

    def repeat(self, word_count):
        return self._replace(word_count=self.word_count + word_count, doc_count=self.doc_count + 1)


class Doc2Vec(BaseWordEmbeddingsModel):
    """Class for training, using and evaluating neural networks described in
    `Distributed Representations of Sentences and Documents <http://arxiv.org/abs/1405.4053v2>`_.

    Some important internal attributes are the following:

    Attributes
    ----------
    wv : :class:`~gensim.models.keyedvectors.Word2VecKeyedVectors`
        This object essentially contains the mapping between words and embeddings. After training, it can be used
        directly to query those embeddings in various ways. See the module level docstring for examples.

    docvecs : :class:`~gensim.models.keyedvectors.Doc2VecKeyedVectors`
        This object contains the paragraph vectors. Remember that the only difference between this model and
        :class:`~gensim.models.word2vec.Word2Vec` is that besides the word vectors we also include paragraph embeddings
        to capture the paragraph.

        In this way we can capture the difference between the same word used in a different context.
        For example we now have a different representation of the word "leaves" in the following two sentences ::

            1. Manos leaves the office every day at 18:00 to catch his train
            2. This season is called Fall, because leaves fall from the trees.

        In a plain :class:`~gensim.models.word2vec.Word2Vec` model the word would have exactly the same representation
        in both sentences, in :class:`~gensim.models.doc2vec.Doc2Vec` it will not.

<<<<<<< HEAD
    def __init__(self, documents=None, input_streams=None, dm_mean=None, dm=1, dbow_words=0, dm_concat=0,
                 dm_tag_count=1, docvecs=None, docvecs_mapfile=None, comment=None, trim_rule=None, callbacks=(),
                 **kwargs):
        """Initialize the model from an iterable of `documents`. Each document is a
        TaggedDocument object that will be used for training.

        Parameters
        ----------
        documents : {iterable of iterables, list or tuple of iterable of iterables}
            The `documents` iterable can be simply a list of TaggedDocument elements, but for larger corpora,
            consider an iterable that streams the documents directly from disk/network.
            If you don't supply `documents`, the model is left uninitialized -- use if
            you plan to initialize it in some other way.
        input_streams : list or tuple of iterable of iterables
            The tuple or list of `documents`-like arguments. Use it if you have multiple input streams. It is possible
            to process streams in parallel, using `workers` parameter.
        dm : int {1,0}
            Defines the training algorithm. If `dm=1`, 'distributed memory' (PV-DM) is used.
            Otherwise, `distributed bag of words` (PV-DBOW) is employed.
        size : int
=======
    vocabulary : :class:`~gensim.models.doc2vec.Doc2VecVocab`
        This object represents the vocabulary (sometimes called Dictionary in gensim) of the model.
        Besides keeping track of all unique words, this object provides extra functionality, such as
        sorting words by frequency, or discarding extremely rare words.

    trainables : :class:`~gensim.models.doc2vec.Doc2VecTrainables`
        This object represents the inner shallow neural network used to train the embeddings. The semantics of the
        network differ slightly in the two available training modes (CBOW or SG) but you can think of it as a NN with
        a single projection and hidden layer which we train on the corpus. The weights are then used as our embeddings
        The only addition to the underlying NN used in :class:`~gensim.models.word2vec.Word2Vec` is that the input
        includes not only the word vectors of each word in the context, but also the paragraph vector.

    """
    def __init__(self, documents=None, dm_mean=None, dm=1, dbow_words=0, dm_concat=0, dm_tag_count=1,
                 docvecs=None, docvecs_mapfile=None, comment=None, trim_rule=None, callbacks=(), **kwargs):
        """

        Parameters
        ----------
        documents : iterable of list of :class:`~gensim.models.doc2vec.TaggedDocument`, optional
            Input corpus, can be simply a list of elements, but for larger corpora,consider an iterable that streams
            the documents directly from disk/network. If you don't supply `documents`, the model is
            left uninitialized -- use if you plan to initialize it in some other way.
        dm : {1,0}, optional
            Defines the training algorithm. If `dm=1`, 'distributed memory' (PV-DM) is used.
            Otherwise, `distributed bag of words` (PV-DBOW) is employed.
        size : int, optional
>>>>>>> e455bc8d
            Dimensionality of the feature vectors.
        window : int, optional
            The maximum distance between the current and predicted word within a sentence.
        alpha : float, optional
            The initial learning rate.
        min_alpha : float, optional
            Learning rate will linearly drop to `min_alpha` as training progresses.
        seed : int, optional
            Seed for the random number generator. Initial vectors for each word are seeded with a hash of
            the concatenation of word + `str(seed)`. Note that for a fully deterministically-reproducible run,
            you must also limit the model to a single worker thread (`workers=1`), to eliminate ordering jitter
            from OS thread scheduling.
            In Python 3, reproducibility between interpreter launches also requires use of the `PYTHONHASHSEED`
            environment variable to control hash randomization.
        min_count : int, optional
            Ignores all words with total frequency lower than this.
        max_vocab_size : int, optional
            Limits the RAM during vocabulary building; if there are more unique
            words than this, then prune the infrequent ones. Every 10 million word types need about 1GB of RAM.
            Set to `None` for no limit.
        sample : float, optional
            The threshold for configuring which higher-frequency words are randomly downsampled,
            useful range is (0, 1e-5).
        workers : int, optional
            Use these many worker threads to train the model (=faster training with multicore machines).
        iter : int, optional
            Number of iterations (epochs) over the corpus.
        hs : {1,0}, optional
            If 1, hierarchical softmax will be used for model training.
            If set to 0, and `negative` is non-zero, negative sampling will be used.
        negative : int, optional
            If > 0, negative sampling will be used, the int for negative specifies how many "noise words"
            should be drawn (usually between 5-20).
            If set to 0, no negative sampling is used.
        dm_mean : {1,0}, optional
            If 0 , use the sum of the context word vectors. If 1, use the mean.
            Only applies when `dm` is used in non-concatenative mode.
        dm_concat : {1,0}, optional
            If 1, use concatenation of context vectors rather than sum/average;
            Note concatenation results in a much-larger model, as the input
            is no longer the size of one (sampled or arithmetically combined) word vector, but the
            size of the tag(s) and all words in the context strung together.
        dm_tag_count : int, optional
            Expected constant number of document tags per document, when using
            dm_concat mode.
        dbow_words : {1,0}, optional
            If set to 1 trains word-vectors (in skip-gram fashion) simultaneous with DBOW
            doc-vector training; If 0, only trains doc-vectors (faster).
        trim_rule : function, optional
            Vocabulary trimming rule, specifies whether certain words should remain in the vocabulary,
            be trimmed away, or handled using the default (discard if word count < min_count).
            Can be None (min_count will be used, look to :func:`~gensim.utils.keep_vocab_item`),
            or a callable that accepts parameters (word, count, min_count) and returns either
            :attr:`gensim.utils.RULE_DISCARD`, :attr:`gensim.utils.RULE_KEEP` or :attr:`gensim.utils.RULE_DEFAULT`.
            The rule, if given, is only used to prune vocabulary during current method call and is not stored as part
            of the model.

            The input parameters are of the following types:
                * `word` (str) - the word we are examining
                * `count` (int) - the word's frequency count in the corpus
                * `min_count` (int) - the minimum count threshold.

        callbacks : :obj: `list` of :obj: `~gensim.models.callbacks.CallbackAny2Vec`, optional
            List of callbacks that need to be executed/run at specific stages during training.

        """
        if 'sentences' in kwargs:
            raise DeprecationWarning(
                "Parameter 'sentences' was renamed to 'documents', and will be removed in 4.0.0, "
                "use 'documents' instead."
            )

        if 'iter' in kwargs:
            warnings.warn("The parameter `iter` is deprecated, will be removed in 4.0.0, use `epochs` instead.")
            kwargs['epochs'] = kwargs['iter']

        if 'size' in kwargs:
            warnings.warn("The parameter `size` is deprecated, will be removed in 4.0.0, use `vector_size` instead.")
            kwargs['vector_size'] = kwargs['size']

        super(Doc2Vec, self).__init__(
            sg=(1 + dm) % 2,
            null_word=dm_concat,
            callbacks=callbacks,
            fast_version=FAST_VERSION,
            **kwargs)

        self.load = call_on_class_only

        if dm_mean is not None:
            self.cbow_mean = dm_mean

        self.dbow_words = int(dbow_words)
        self.dm_concat = int(dm_concat)
        self.dm_tag_count = int(dm_tag_count)

        kwargs['null_word'] = dm_concat
        vocabulary_keys = ['max_vocab_size', 'min_count', 'sample', 'sorted_vocab', 'null_word']
        vocabulary_kwargs = dict((k, kwargs[k]) for k in vocabulary_keys if k in kwargs)
        self.vocabulary = Doc2VecVocab(**vocabulary_kwargs)

        trainables_keys = ['seed', 'hashfxn', 'window']
        trainables_kwargs = dict((k, kwargs[k]) for k in trainables_keys if k in kwargs)
        self.trainables = Doc2VecTrainables(
            dm=dm, dm_concat=dm_concat, dm_tag_count=dm_tag_count,
            vector_size=self.vector_size, **trainables_kwargs)

        self.wv = Word2VecKeyedVectors(self.vector_size)
        self.docvecs = docvecs or Doc2VecKeyedVectors(self.vector_size, docvecs_mapfile)

        self.comment = comment
        if documents is not None or input_streams is not None:
            self._check_input_data_sanity(data_iterable=documents, data_iterables=input_streams)
            if input_streams is not None:
                if not isinstance(input_streams, (tuple, list)):
                    raise TypeError("You must pass tuple or list as the input_streams argument.")
                if any(isinstance(stream, GeneratorType) for stream in input_streams):
                    raise TypeError("You can't pass a generator as any of input streams. Try an iterator.")
                if any(isinstance(stream, TaggedLineDocument) for stream in input_streams):
                    warnings.warn("Using TaggedLineDocument in multistream mode can lead to incorrect results "
                                  "because of tags collision.")
            elif isinstance(documents, GeneratorType):
                raise TypeError("You can't pass a generator as the documents argument. Try an iterator.")
            self.build_vocab(documents=documents, input_streams=input_streams,
                             trim_rule=trim_rule, workers=self.workers)
            self.train(
                documents=documents, input_streams=input_streams, total_examples=self.corpus_count, epochs=self.epochs,
                start_alpha=self.alpha, end_alpha=self.min_alpha, callbacks=callbacks)

    @property
    def dm(self):
        """Indicates whether 'distributed memory' (PV-DM) will be used, else 'distributed bag of words'
        (PV-DBOW) is used.

        """
        return not self.sg  # opposite of SG

    @property
    def dbow(self):
        """Indicates whether 'distributed bag of words' (PV-DBOW) will be used, else 'distributed memory'
        (PV-DM) is used.

        """
        return self.sg  # same as SG

    def _set_train_params(self, **kwargs):
        pass

    def _clear_post_train(self):
        """Alias for :meth:`~gensim.models.doc2vec.Doc2Vec.clear_sims`."""
        self.clear_sims()

    def clear_sims(self):
        """Resets the current word vectors. """
        self.wv.vectors_norm = None
        self.wv.vectors_docs_norm = None

    def reset_from(self, other_model):
        """Copy shareable data structures from another (possibly pre-trained) model.

        Parameters
        ----------
        other_model : :class:`~gensim.models.doc2vec.Doc2Vec`
            Other model whose internal data structures will be copied over to the current object.

        """
        self.wv.vocab = other_model.wv.vocab
        self.wv.index2word = other_model.wv.index2word
        self.vocabulary.cum_table = other_model.vocabulary.cum_table
        self.corpus_count = other_model.corpus_count
        self.docvecs.count = other_model.docvecs.count
        self.docvecs.doctags = other_model.docvecs.doctags
        self.docvecs.offset2doctag = other_model.docvecs.offset2doctag
        self.trainables.reset_weights(self.hs, self.negative, self.wv, self.docvecs)

    def _do_train_job(self, job, alpha, inits):
        """Train model using `job` data.

        Parameters
        ----------
        job : iterable of list of :class:`~gensim.models.doc2vec.TaggedDocument`
            The corpus chunk to be used for training this batch.
        alpha : float
            Learning rate to be used for training this batch.
        inits : (np.ndarray, np.ndarray)
            Each worker threads private work memory.

        Returns
        -------
        (int, int)
             2-tuple (effective word count after ignoring unknown words and sentence length trimming, total word count).

        """
        work, neu1 = inits
        tally = 0
        for doc in job:
            doctag_indexes = self.vocabulary.indexed_doctags(doc.tags, self.docvecs)
            doctag_vectors = self.docvecs.vectors_docs
            doctag_locks = self.trainables.vectors_docs_lockf
            if self.sg:
                tally += train_document_dbow(
                    self, doc.words, doctag_indexes, alpha, work, train_words=self.dbow_words,
                    doctag_vectors=doctag_vectors, doctag_locks=doctag_locks
                )
            elif self.dm_concat:
                tally += train_document_dm_concat(
                    self, doc.words, doctag_indexes, alpha, work, neu1,
                    doctag_vectors=doctag_vectors, doctag_locks=doctag_locks
                )
            else:
                tally += train_document_dm(
                    self, doc.words, doctag_indexes, alpha, work, neu1,
                    doctag_vectors=doctag_vectors, doctag_locks=doctag_locks
                )
        return tally, self._raw_word_count(job)

    def train(self, documents=None, input_streams=None, total_examples=None, total_words=None,
              epochs=None, start_alpha=None, end_alpha=None,
              word_count=0, queue_factor=2, report_delay=1.0, callbacks=()):
        """Update the model's neural weights.

        To support linear learning-rate decay from (initial) `alpha` to `min_alpha`, and accurate
        progress-percentage logging, either `total_examples` (count of sentences) or `total_words` (count of
        raw words in sentences) **MUST** be provided. If `sentences` is the same corpus
        that was provided to :meth:`~gensim.models.word2vec.Word2Vec.build_vocab` earlier,
        you can simply use `total_examples=self.corpus_count`.

        To avoid common mistakes around the model's ability to do multiple training passes itself, an
        explicit `epochs` argument **MUST** be provided. In the common and recommended case
        where :meth:`~gensim.models.word2vec.Word2Vec.train` is only called once,
        you can set `epochs=self.iter`.

        Parameters
        ----------
<<<<<<< HEAD
        documents : iterable of iterables
            The `documents` iterable can be simply a list of TaggedDocument elements, but for larger corpora,
            consider an iterable that streams the documents directly from disk/network.
            See :class:`~gensim.models.doc2vec.TaggedBrownCorpus` or :class:`~gensim.models.doc2vec.TaggedLineDocument`
            in :mod:`~gensim.models.doc2vec` module for such examples.
        input_streams : list or tuple of iterable of iterables
            The tuple or list of `documents`-like arguments. Use it if you have multiple input streams. It is possible
            to process streams in parallel, using `workers` parameter.
        total_examples : int
=======
        documents : iterable of list of :class:`~gensim.models.doc2vec.TaggedDocument`
            Can be simply a list of elements, but for larger corpora,consider an iterable that streams
            the documents directly from disk/network. If you don't supply `documents`, the model is
            left uninitialized -- use if you plan to initialize it in some other way.
        total_examples : int, optional
>>>>>>> e455bc8d
            Count of sentences.
        total_words : int, optional
            Count of raw words in documents.
        epochs : int, optional
            Number of iterations (epochs) over the corpus.
        start_alpha : float, optional
            Initial learning rate. If supplied, replaces the starting `alpha` from the constructor,
            for this one call to `train`.
            Use only if making multiple calls to `train`, when you want to manage the alpha learning-rate yourself
            (not recommended).
        end_alpha : float, optional
            Final learning rate. Drops linearly from `start_alpha`.
            If supplied, this replaces the final `min_alpha` from the constructor, for this one call to
            :meth:`~gensim.models.doc2vec.Doc2Vec.train`.
            Use only if making multiple calls to :meth:`~gensim.models.doc2vec.Doc2Vec.train`, when you want to manage
            the alpha learning-rate yourself (not recommended).
        word_count : int, optional
            Count of words already trained. Set this to 0 for the usual
            case of training on all words in sentences.
        queue_factor : int, optional
            Multiplier for size of queue (number of workers * queue_factor).
        report_delay : float, optional
            Seconds to wait before reporting progress.
        callbacks : :obj: `list` of :obj: `~gensim.models.callbacks.CallbackAny2Vec`, optional
            List of callbacks that need to be executed/run at specific stages during training.

        """
        super(Doc2Vec, self).train(
            sentences=documents, input_streams=input_streams, total_examples=total_examples, total_words=total_words,
            epochs=epochs, start_alpha=start_alpha, end_alpha=end_alpha, word_count=word_count,
            queue_factor=queue_factor, report_delay=report_delay, callbacks=callbacks)

    def _raw_word_count(self, job):
        """Get the number of words in a given job.

        Parameters
        ----------
        job : iterable of list of :class:`~gensim.models.doc2vec.TaggedDocument`
            Corpus chunk.

        Returns
        -------
        int
            Number of raw words in the corpus chunk.

        """
        return sum(len(sentence.words) for sentence in job)

    def estimated_lookup_memory(self):
        """Get estimated memory for tag lookup, 0 if using pure int tags.

        Returns
        -------
        int
            The estimated RAM required to look up a tag in bytes.

        """
        return 60 * len(self.docvecs.offset2doctag) + 140 * len(self.docvecs.doctags)

    def infer_vector(self, doc_words, alpha=0.1, min_alpha=0.0001, steps=5):
        """Infer a vector for given post-bulk training document.

        Notes
        -----
        Subsequent calls to this function may infer different representations for the same document.
        For a more stable representation, increase the number of steps to assert a stricket convergence.

        Parameters
        ----------
        doc_words : list of str
            A document for which the vector representation will be inferred.
        alpha : float, optional
            The initial learning rate.
        min_alpha : float, optional
            Learning rate will linearly drop to `min_alpha` as training progresses.
        steps : int, optional
            Number of times to train the new document. A higher value may slow down training, but it will result in more
            stable representations.

        Returns
        -------
        np.ndarray
            The inferred paragraph vector for the new document.

        """
        doctag_vectors, doctag_locks = self.trainables.get_doctag_trainables(doc_words, self.docvecs.vector_size)
        doctag_indexes = [0]
        work = zeros(self.trainables.layer1_size, dtype=REAL)
        if not self.sg:
            neu1 = matutils.zeros_aligned(self.trainables.layer1_size, dtype=REAL)

        alpha_delta = (alpha - min_alpha) / (steps - 1)

        for i in range(steps):
            if self.sg:
                train_document_dbow(
                    self, doc_words, doctag_indexes, alpha, work,
                    learn_words=False, learn_hidden=False, doctag_vectors=doctag_vectors, doctag_locks=doctag_locks
                )
            elif self.dm_concat:
                train_document_dm_concat(
                    self, doc_words, doctag_indexes, alpha, work, neu1,
                    learn_words=False, learn_hidden=False, doctag_vectors=doctag_vectors, doctag_locks=doctag_locks
                )
            else:
                train_document_dm(
                    self, doc_words, doctag_indexes, alpha, work, neu1,
                    learn_words=False, learn_hidden=False, doctag_vectors=doctag_vectors, doctag_locks=doctag_locks
                )
            alpha -= alpha_delta

        return doctag_vectors[0]

    def __getitem__(self, tag):
        """Get the vector representation of (possible multi-term) tag.

        Parameters
        ----------
        tag : {str, int, list of str, list of int}
            The tag (or tags) to be looked up in the model.

        Returns
        -------
        np.ndarray
            The vector representations of each tag as a matrix (will be 1D if `tag` was a single tag)

        """
        if isinstance(tag, string_types + integer_types + (integer,)):
            if tag not in self.wv.vocab:
                return self.docvecs[tag]
            return self.wv[tag]
        return vstack([self[i] for i in tag])

    def __str__(self):
        """Abbreviated name reflecting major configuration parameters.

        Returns
        -------
        str
            Human readable representation of the models internal state.

        """
        segments = []
        if self.comment:
            segments.append('"%s"' % self.comment)
        if self.sg:
            if self.dbow_words:
                segments.append('dbow+w')  # also training words
            else:
                segments.append('dbow')  # PV-DBOW (skip-gram-style)

        else:  # PV-DM...
            if self.dm_concat:
                segments.append('dm/c')  # ...with concatenative context layer
            else:
                if self.cbow_mean:
                    segments.append('dm/m')
                else:
                    segments.append('dm/s')
        segments.append('d%d' % self.docvecs.vector_size)  # dimensions
        if self.negative:
            segments.append('n%d' % self.negative)  # negative samples
        if self.hs:
            segments.append('hs')
        if not self.sg or (self.sg and self.dbow_words):
            segments.append('w%d' % self.window)  # window size, when relevant
        if self.vocabulary.min_count > 1:
            segments.append('mc%d' % self.vocabulary.min_count)
        if self.vocabulary.sample > 0:
            segments.append('s%g' % self.vocabulary.sample)
        if self.workers > 1:
            segments.append('t%d' % self.workers)
        return '%s(%s)' % (self.__class__.__name__, ','.join(segments))

    def delete_temporary_training_data(self, keep_doctags_vectors=True, keep_inference=True):
        """Discard parameters that are used in training and score. Use if you're sure you're done training a model.

        Parameters
        ----------
        keep_doctags_vectors : bool, optional
            Set to False if you don't want to save doctags vectors. In this case you will not be able to use
            :meth:`~gensim.models.keyedvectors.Doc2VecKeyedVectors.most_similar`,
            :meth:`~gensim.models.keyedvectors.Doc2VecKeyedVectors.similarity`, etc methods.
        keep_inference : bool, optional
            Set to False if you don't want to store parameters that are used for
            :meth:`~gensim.models.doc2vec.Doc2Vec.infer_vector` method.

        """
        if not keep_inference:
            if hasattr(self.trainables, 'syn1'):
                del self.trainables.syn1
            if hasattr(self.trainables, 'syn1neg'):
                del self.trainables.syn1neg
            if hasattr(self.trainables, 'vectors_lockf'):
                del self.trainables.vectors_lockf
        self.model_trimmed_post_training = True
        if self.docvecs and hasattr(self.docvecs, 'vectors_docs') and not keep_doctags_vectors:
            del self.docvecs.vectors_docs
        if self.docvecs and hasattr(self.trainables, 'vectors_docs_lockf'):
            del self.trainables.vectors_docs_lockf

    def save_word2vec_format(self, fname, doctag_vec=False, word_vec=True, prefix='*dt_', fvocab=None, binary=False):
        """Store the input-hidden weight matrix in the same format used by the original C word2vec-tool.

        Parameters
        ----------
        fname : str
            The file path used to save the vectors in.
        doctag_vec : bool, optional
            Indicates whether to store document vectors.
        word_vec : bool, optional
            Indicates whether to store word vectors.
        prefix : str, optional
            Uniquely identifies doctags from word vocab, and avoids collision in case of repeated string in doctag
            and word vocab.
        fvocab : str, optional
            Optional file path used to save the vocabulary.
        binary : bool, optional
            If True, the data wil be saved in binary word2vec format, otherwise - will be saved in plain text.

        """
        total_vec = len(self.wv.vocab) + len(self.docvecs)
        write_first_line = False
        # save word vectors
        if word_vec:
            if not doctag_vec:
                total_vec = len(self.wv.vocab)
            self.wv.save_word2vec_format(fname, fvocab, binary, total_vec)
        # save document vectors
        if doctag_vec:
            if not word_vec:
                total_vec = len(self.docvecs)
                write_first_line = True
            self.docvecs.save_word2vec_format(
                fname, prefix=prefix, fvocab=fvocab, total_vec=total_vec,
                binary=binary, write_first_line=write_first_line)

    def init_sims(self, replace=False):
        """Pre-compute L2-normalized vectors.

        Parameters
        ----------
        replace : bool
            If True - forget the original vectors and only keep the normalized ones to saved RAM (also you can't
            continue training if call it with `replace=True`).

        """
        self.docvecs.init_sims(replace=replace)

    @classmethod
    def load(cls, *args, **kwargs):
        """Load a previously saved :class:`~gensim.models.doc2vec.Doc2Vec` model.

        Parameters
        ----------
        fname : str
            Path to the saved file.
        *args : object
            Additional arguments, see `~gensim.models.base_any2vec.BaseWordEmbeddingsModel.load`.
        **kwargs : object
            Additional arguments, see `~gensim.models.base_any2vec.BaseWordEmbeddingsModel.load`.

        See Also
        --------
        :meth:`~gensim.models.doc2vec.Doc2Vec.save`
            Save :class:`~gensim.models.doc2vec.Doc2Vec` model.

        Returns
        -------
        :class:`~gensim.models.doc2vec.Doc2Vec`
            Loaded model.

        """
        try:
            return super(Doc2Vec, cls).load(*args, **kwargs)
        except AttributeError:
            logger.info('Model saved using code from earlier Gensim Version. Re-loading old model in a compatible way.')
            from gensim.models.deprecated.doc2vec import load_old_doc2vec
            return load_old_doc2vec(*args, **kwargs)

    def estimate_memory(self, vocab_size=None, report=None):
        """Estimate required memory for a model using current settings.

        Parameters
        ----------
        vocab_size : int, optional
            Number of raw words in the vocabulary.
        report : dict of (str, int), optional
            A dictionary from string representations of the **specific** model's memory consuming members
            to their size in bytes.

        Returns
        -------
        dict of (str, int), optional
            A dictionary from string representations of the model's memory consuming members to their size in bytes.
            Includes members from the base classes as well as weights and tag lookup memory estimation specific to the
            class.

        """
        report = report or {}
        report['doctag_lookup'] = self.estimated_lookup_memory()
        report['doctag_syn0'] = self.docvecs.count * self.vector_size * dtype(REAL).itemsize
        return super(Doc2Vec, self).estimate_memory(vocab_size, report=report)

    def build_vocab(self, documents=None, input_streams=None, update=False, progress_per=10000, keep_raw_vocab=False,
                    trim_rule=None, workers=None, **kwargs):
        """Build vocabulary from a sequence of sentences (can be a once-only generator stream).

        Parameters
        ----------
<<<<<<< HEAD
        documents : {iterable of iterables, list or tuple of iterable of iterables}
            The `documents` iterable can be simply a list of TaggedDocument elements, but for larger corpora,
            consider an iterable that streams the documents directly from disk/network.
            See :class:`~gensim.models.doc2vec.TaggedBrownCorpus` or :class:`~gensim.models.doc2vec.TaggedLineDocument`
            in :mod:`~gensim.models.doc2vec` module for such examples.
        input_streams : list or tuple of iterable of iterables
            The tuple or list of `documents`-like arguments. Use it if you have multiple input streams. It is possible
            to process streams in parallel, using `workers` parameter.
        progress_per : int
            Indicates how many words to process before showing/updating the progress.
        update : bool
            If true, the new words in `sentences` will be added to model's vocab.
            in :mod:`~gensim.models.doc2vec` module for such examples.
=======
        documents : iterable of list of :class:`~gensim.models.doc2vec.TaggedDocument`
            Can be simply a list of :class:`~gensim.models.doc2vec.TaggedDocument` elements, but for larger corpora,
            consider an iterable that streams the documents directly from disk/network.
            See :class:`~gensim.models.doc2vec.TaggedBrownCorpus` or :class:`~gensim.models.doc2vec.TaggedLineDocument`
        update : bool
            If true, the new words in `sentences` will be added to model's vocab.
        progress_per : int
            Indicates how many words to process before showing/updating the progress.
>>>>>>> e455bc8d
        keep_raw_vocab : bool
            If not true, delete the raw vocabulary after the scaling is done and free up RAM.
        trim_rule : function, optional
            Vocabulary trimming rule, specifies whether certain words should remain in the vocabulary,
            be trimmed away, or handled using the default (discard if word count < min_count).
            Can be None (min_count will be used, look to :func:`~gensim.utils.keep_vocab_item`),
            or a callable that accepts parameters (word, count, min_count) and returns either
            :attr:`gensim.utils.RULE_DISCARD`, :attr:`gensim.utils.RULE_KEEP` or :attr:`gensim.utils.RULE_DEFAULT`.
            The rule, if given, is only used to prune vocabulary during current method call and is not stored as part
            of the model.
<<<<<<< HEAD
        workers : int
            Used if `input_streams` is passed. Determines how many processes to use for vocab building.
            Actual number of workers is determined by `min(len(input_streams), workers)`.
=======

            The input parameters are of the following types:
                * `word` (str) - the word we are examining
                * `count` (int) - the word's frequency count in the corpus
                * `min_count` (int) - the minimum count threshold.

        **kwargs
            Additional key word arguments passed to the internal vocabulary construction.
>>>>>>> e455bc8d

        """
        workers = workers or self.workers
        total_words, corpus_count = self.vocabulary.scan_vocab(
            documents=documents, input_streams=input_streams, docvecs=self.docvecs,
            progress_per=progress_per, trim_rule=trim_rule, workers=workers
        )
        self.corpus_count = corpus_count
        report_values = self.vocabulary.prepare_vocab(
            self.hs, self.negative, self.wv, update=update, keep_raw_vocab=keep_raw_vocab, trim_rule=trim_rule,
            **kwargs)

        report_values['memory'] = self.estimate_memory(vocab_size=report_values['num_retained_words'])
        self.trainables.prepare_weights(
            self.hs, self.negative, self.wv, self.docvecs, update=update)

    def build_vocab_from_freq(self, word_freq, keep_raw_vocab=False, corpus_count=None, trim_rule=None, update=False):
        """Build vocabulary from a dictionary of word frequencies.

        Build model vocabulary from a passed dictionary that contains a (word -> word count) mapping.
        Words must be of type unicode strings.

        Parameters
        ----------
        word_freq : dict of (str, int)
            Word <-> count mapping.
        keep_raw_vocab : bool, optional
            If not true, delete the raw vocabulary after the scaling is done and free up RAM.
        corpus_count : int, optional
            Even if no corpus is provided, this argument can set corpus_count explicitly.
        trim_rule : function, optional
            Vocabulary trimming rule, specifies whether certain words should remain in the vocabulary,
            be trimmed away, or handled using the default (discard if word count < min_count).
            Can be None (min_count will be used, look to :func:`~gensim.utils.keep_vocab_item`),
            or a callable that accepts parameters (word, count, min_count) and returns either
            :attr:`gensim.utils.RULE_DISCARD`, :attr:`gensim.utils.RULE_KEEP` or :attr:`gensim.utils.RULE_DEFAULT`.
            The rule, if given, is only used to prune vocabulary during
            :meth:`~gensim.models.doc2vec.Doc2Vec.build_vocab` and is not stored as part of the model.

            The input parameters are of the following types:
                * `word` (str) - the word we are examining
                * `count` (int) - the word's frequency count in the corpus
                * `min_count` (int) - the minimum count threshold.

        update : bool, optional
            If true, the new provided words in `word_freq` dict will be added to model's vocab.

        """
        logger.info("Processing provided word frequencies")
        # Instead of scanning text, this will assign provided word frequencies dictionary(word_freq)
        # to be directly the raw vocab
        raw_vocab = word_freq
        logger.info(
            "collected %i different raw word, with total frequency of %i",
            len(raw_vocab), sum(itervalues(raw_vocab))
        )

        # Since no sentences are provided, this is to control the corpus_count
        self.corpus_count = corpus_count or 0
        self.vocabulary.raw_vocab = raw_vocab

        # trim by min_count & precalculate downsampling
        report_values = self.vocabulary.prepare_vocab(
            self.hs, self.negative, self.wv, keep_raw_vocab=keep_raw_vocab,
            trim_rule=trim_rule, update=update)
        report_values['memory'] = self.estimate_memory(vocab_size=report_values['num_retained_words'])
        self.trainables.prepare_weights(
            self.hs, self.negative, self.wv, self.docvecs, update=update)


def _note_doctag(key, document_length, docvecs):
    """Note a document tag during initial corpus scan, for structure sizing."""
    if isinstance(key, integer_types + (integer,)):
        docvecs.max_rawint = max(docvecs.max_rawint, key)
    else:
        if key in docvecs.doctags:
            docvecs.doctags[key] = docvecs.doctags[key].repeat(document_length)
        else:
            docvecs.doctags[key] = Doctag(len(docvecs.offset2doctag), document_length, 1)
            docvecs.offset2doctag.append(key)
    docvecs.count = docvecs.max_rawint + 1 + len(docvecs.offset2doctag)


def _scan_vocab_worker(stream, progress_queue, max_vocab_size, trim_rule):
    min_reduce = 1
    vocab = defaultdict(int)
    doclen2tags = defaultdict(list)
    checked_string_types = 0
    document_no = -1
    total_words = 0
    for document_no, document in enumerate(stream):
        if not checked_string_types:
            if isinstance(document.words, string_types):
                log_msg = "Each 'words' should be a list of words (usually unicode strings). " \
                          "First 'words' here is instead plain %s." % type(document.words)
                progress_queue.put(log_msg)

            checked_string_types += 1

        document_length = len(document.words)

        for tag in document.tags:
            doclen2tags[document_length].append(tag)

        for word in document.words:
            vocab[word] += 1
        total_words += len(document.words)

        if max_vocab_size and len(vocab) > max_vocab_size:
            utils.prune_vocab(vocab, min_reduce, trim_rule=trim_rule)
            min_reduce += 1

    progress_queue.put((total_words, document_no + 1))
    progress_queue.put(None)
    return vocab, doclen2tags


class Doc2VecVocab(Word2VecVocab):
    """Vocabulary used by :class:`~gensim.models.doc2vec.Doc2Vec`.

    This includes a mapping from words found in the corpus to their total frequency count.

    """
    def __init__(self, max_vocab_size=None, min_count=5, sample=1e-3, sorted_vocab=True, null_word=0):
        """

        Parameters
        ----------
        max_vocab_size : int, optional
            Maximum number of words in the Vocabulary. Used to limit the RAM during vocabulary building;
            if there are more unique words than this, then prune the infrequent ones.
            Every 10 million word types need about 1GB of RAM, set to `None` for no limit.
        min_count : int
            Words with frequency lower than this limit will be discarded form the vocabulary.
        sample : float, optional
            The threshold for configuring which higher-frequency words are randomly downsampled,
            useful range is (0, 1e-5).
        sorted_vocab : bool
            If True, sort the vocabulary by descending frequency before assigning word indexes.
        null_word : {0, 1}
            If True, a null pseudo-word will be created for padding when using concatenative L1 (run-of-words).
            This word is only ever input – never predicted – so count, huffman-point, etc doesn't matter.

        """
        super(Doc2VecVocab, self).__init__(
            max_vocab_size=max_vocab_size, min_count=min_count, sample=sample,
            sorted_vocab=sorted_vocab, null_word=null_word)

<<<<<<< HEAD
    def _scan_vocab_multistream(self, input_streams, docvecs, workers, trim_rule):
        manager = multiprocessing.Manager()
        progress_queue = manager.Queue()

        workers = min(workers, len(input_streams))
        logger.info("Scanning vocab in %i processes.", workers)
        pool = multiprocessing.Pool(processes=workers)

        worker_max_vocab_size = self.max_vocab_size // workers if self.max_vocab_size else None
        results = [
            pool.apply_async(_scan_vocab_worker,
                             (stream, progress_queue, worker_max_vocab_size, trim_rule)
                             ) for stream in input_streams
        ]
        pool.close()

        unfinished_tasks = len(results)
        total_words = 0
        total_documents = 0
        while unfinished_tasks > 0:
            report = progress_queue.get()
            if report is None:
                unfinished_tasks -= 1
                logger.info("scan vocab task finished, processed %i documents and %i words;"
                            " awaiting finish of %i more tasks", total_documents, total_words, unfinished_tasks)
            elif isinstance(report, string_types):
                logger.warning(report)
            else:
                num_words, num_documents = report
                total_words += num_words
                total_documents += num_documents

        results = [res.get() for res in results]  # pairs (vocab, doclen2tags)
        self.raw_vocab = reduce(utils.merge_counts, [r[0] for r in results])
        if self.max_vocab_size:
            utils.trim_vocab_by_freq(self.raw_vocab, self.max_vocab_size, trim_rule=trim_rule)

        # Update `docvecs` with document tags information.
        for (_, doclen2tags) in results:
            for document_length, tags in iteritems(doclen2tags):
                for tag in tags:
                    _note_doctag(tag, document_length, docvecs)
        return total_words, total_documents

    def _scan_vocab_singlestream(self, documents, docvecs, progress_per, trim_rule):
=======
    def scan_vocab(self, documents, docvecs, progress_per=10000, trim_rule=None):
        """Create the models Vocabulary: A mapping from unique words in the corpus to their frequency count.

        Parameters
        ----------
        documents : iterable of :class:`~gensim.models.doc2vec.TaggedDocument`
            The tagged documents used to create the vocabulary. Their tags can be either str tokens or ints (faster).
        docvecs : list of :class:`~gensim.models.keyedvectors.Doc2VecKeyedVectors`
            The vector representations of the documents in our corpus. Each of them has a size == `vector_size`.
        progress_per : int
            Progress will be logged every `progress_per` documents.
        trim_rule : function, optional
            Vocabulary trimming rule, specifies whether certain words should remain in the vocabulary,
            be trimmed away, or handled using the default (discard if word count < min_count).
            Can be None (min_count will be used, look to :func:`~gensim.utils.keep_vocab_item`),
            or a callable that accepts parameters (word, count, min_count) and returns either
            :attr:`gensim.utils.RULE_DISCARD`, :attr:`gensim.utils.RULE_KEEP` or :attr:`gensim.utils.RULE_DEFAULT`.
            The rule, if given, is only used to prune vocabulary during
            :meth:`~gensim.models.doc2vec.Doc2Vec.build_vocab` and is not stored as part of the model.

            The input parameters are of the following types:
                * `word` (str) - the word we are examining
                * `count` (int) - the word's frequency count in the corpus
                * `min_count` (int) - the minimum count threshold.

        Returns
        -------
        (int, int)
            Tuple of (Total words in the corpus, number of documents)

        """
        logger.info("collecting all words and their counts")
>>>>>>> e455bc8d
        document_no = -1
        total_words = 0
        min_reduce = 1
        interval_start = default_timer() - 0.00001  # guard against next sample being identical
        interval_count = 0
        checked_string_types = 0
        vocab = defaultdict(int)
        for document_no, document in enumerate(documents):
            if not checked_string_types:
                if isinstance(document.words, string_types):
                    logger.warning(
                        "Each 'words' should be a list of words (usually unicode strings). "
                        "First 'words' here is instead plain %s.",
                        type(document.words)
                    )
                checked_string_types += 1
            if document_no % progress_per == 0:
                interval_rate = (total_words - interval_count) / (default_timer() - interval_start)
                logger.info(
                    "PROGRESS: at example #%i, processed %i words (%i/s), %i word types, %i tags",
                    document_no, total_words, interval_rate, len(vocab), docvecs.count
                )
                interval_start = default_timer()
                interval_count = total_words
            document_length = len(document.words)

            for tag in document.tags:
                _note_doctag(tag, document_length, docvecs)

            for word in document.words:
                vocab[word] += 1
            total_words += len(document.words)

            if self.max_vocab_size and len(vocab) > self.max_vocab_size:
                utils.prune_vocab(vocab, min_reduce, trim_rule=trim_rule)
                min_reduce += 1

        corpus_count = document_no + 1
        self.raw_vocab = vocab
        return total_words, corpus_count

<<<<<<< HEAD
    def scan_vocab(self, documents=None, input_streams=None, docvecs=None, progress_per=10000, workers=None,
                   trim_rule=None):
        logger.info("collecting all words and their counts")
        if input_streams is None:
            total_words, corpus_count = self._scan_vocab_singlestream(documents, docvecs, progress_per, trim_rule)
=======
    def note_doctag(self, key, document_no, document_length, docvecs):
        """Note a document tag during initial corpus scan, for correctly setting the keyedvectors size.

        Parameters
        ----------
        key : {int, str}
            The tag to be noted.
        document_no : int
            The document's index in `docvecs`. Unused.
        document_length : int
            The document's length in words.
        docvecs : list of :class:`~gensim.models.keyedvectors.Doc2VecKeyedVectors`
            Vector representations of the documents in the corpus. Each vector has size == `vector_size`

        """
        if isinstance(key, integer_types + (integer,)):
            docvecs.max_rawint = max(docvecs.max_rawint, key)
>>>>>>> e455bc8d
        else:
            total_words, corpus_count = self._scan_vocab_multistream(input_streams, docvecs, workers, trim_rule)

        logger.info(
            "collected %i word types and %i unique tags from a corpus of %i examples and %i words",
            len(self.raw_vocab), docvecs.count, corpus_count, total_words
        )

        return total_words, corpus_count

    def indexed_doctags(self, doctag_tokens, docvecs):
        """Get the indexes and backing-arrays used in training examples.

        Parameters
        ----------
        doctag_tokens : list of {str, int}
            A list of tags for which we want the index.
        docvecs : list of :class:`~gensim.models.keyedvectors.Doc2VecKeyedVectors`
            Vector representations of the documents in the corpus. Each vector has size == `vector_size`

        Returns
        -------
        list of int
            Indices of the provided tag keys.

        """
        return [
            Doc2VecKeyedVectors._int_index(index, docvecs.doctags, docvecs.max_rawint)
            for index in doctag_tokens if self._tag_seen(index, docvecs)]

    def _tag_seen(self, index, docvecs):
        """Whether or not the tag exists in our Vocabulary.

        Parameters
        ----------
        index : {str, int}
            The tag to be checked.
        docvecs : :class:`~gensim.models.keyedvectors.Doc2VecKeyedVectors`
            Vector representations of the documents in the corpus. Each vector has size == `vector_size`

        Returns
        -------
        bool
            Whether or not the passed tag exists in our vocabulary.

        """
        if isinstance(index, integer_types + (integer,)):
            return index < docvecs.count
        else:
            return index in docvecs.doctags


class Doc2VecTrainables(Word2VecTrainables):
    """Represents the inner shallow neural network used to train :class:`~gensim.models.doc2vec.Doc2Vec`."""
    def __init__(self, dm=1, dm_concat=0, dm_tag_count=1, vector_size=100, seed=1, hashfxn=hash, window=5):
        super(Doc2VecTrainables, self).__init__(
            vector_size=vector_size, seed=seed, hashfxn=hashfxn)
        if dm and dm_concat:
            self.layer1_size = (dm_tag_count + (2 * window)) * vector_size
            logger.info("using concatenative %d-dimensional layer1", self.layer1_size)

    def prepare_weights(self, hs, negative, wv, docvecs, update=False):
        """Build tables and model weights based on final vocabulary settings."""
        # set initial input/projection and hidden weights
        if not update:
            self.reset_weights(hs, negative, wv, docvecs)
        else:
            self.update_weights(hs, negative, wv)

    def reset_weights(self, hs, negative, wv, docvecs, vocabulary=None):
        super(Doc2VecTrainables, self).reset_weights(hs, negative, wv)
        self.reset_doc_weights(docvecs)

    def reset_doc_weights(self, docvecs):
        length = max(len(docvecs.doctags), docvecs.count)
        if docvecs.mapfile_path:
            docvecs.vectors_docs = np_memmap(
                docvecs.mapfile_path + '.vectors_docs', dtype=REAL, mode='w+', shape=(length, docvecs.vector_size)
            )
            self.vectors_docs_lockf = np_memmap(
                docvecs.mapfile_path + '.vectors_docs_lockf', dtype=REAL, mode='w+', shape=(length,)
            )
            self.vectors_docs_lockf.fill(1.0)
        else:
            docvecs.vectors_docs = empty((length, docvecs.vector_size), dtype=REAL)
            self.vectors_docs_lockf = ones((length,), dtype=REAL)  # zeros suppress learning

        for i in xrange(length):
            # construct deterministic seed from index AND model seed
            seed = "%d %s" % (
                self.seed, Doc2VecKeyedVectors._index_to_doctag(i, docvecs.offset2doctag, docvecs.max_rawint))
            docvecs.vectors_docs[i] = self.seeded_vector(seed, docvecs.vector_size)

    def get_doctag_trainables(self, doc_words, vector_size):
        doctag_vectors = zeros((1, vector_size), dtype=REAL)
        doctag_vectors[0] = self.seeded_vector(' '.join(doc_words), vector_size)
        doctag_locks = ones(1, dtype=REAL)
        return doctag_vectors, doctag_locks


class TaggedBrownCorpus(object):
    """Reader for the `Brown corpus (part of NLTK data) <http://www.nltk.org/book/ch02.html#tab-brown-sources>`_."""

    def __init__(self, dirname):
        """

        Parameters
        ----------
        dirname : str
            Path to folder with Brown corpus.

        """
        self.dirname = dirname

    def __iter__(self):
        """Iterate through the corpus.

        Yields
        ------
        :class:`~gensim.models.doc2vec.TaggedDocument`
            Document from `source`.

        """
        for fname in os.listdir(self.dirname):
            fname = os.path.join(self.dirname, fname)
            if not os.path.isfile(fname):
                continue
            for item_no, line in enumerate(utils.smart_open(fname)):
                line = utils.to_unicode(line)
                # each file line is a single document in the Brown corpus
                # each token is WORD/POS_TAG
                token_tags = [t.split('/') for t in line.split() if len(t.split('/')) == 2]
                # ignore words with non-alphabetic tags like ",", "!" etc (punctuation, weird stuff)
                words = ["%s/%s" % (token.lower(), tag[:2]) for token, tag in token_tags if tag[:2].isalpha()]
                if not words:  # don't bother sending out empty documents
                    continue
                yield TaggedDocument(words, ['%s_SENT_%s' % (fname, item_no)])


class TaggedLineDocument(object):
    """Iterate over a file that contains sentences: one line = :class:`~gensim.models.doc2vec.TaggedDocument` object.

    Words are expected to be already preprocessed and separated by whitespace. Document tags are constructed
    automatically from the document line number (each document gets a unique integer tag).

    """
    def __init__(self, source):
        """

        Parameters
        ----------
        source : string or a file-like object
            Path to the file on disk, or an already-open file object (must support `seek(0)`).

        Examples
        --------
        >>> from gensim.test.utils import datapath
        >>> from gensim.models.doc2vec import TaggedLineDocument
        >>>
        >>> for document in TaggedLineDocument(datapath("head500.noblanks.cor")):
        ...     pass

        """
        self.source = source

    def __iter__(self):
        """Iterate through the lines in the source.

        Yields
        ------
        :class:`~gensim.models.doc2vec.TaggedDocument`
            Document from `source` specified in the constructor.

        """
        try:
            # Assume it is a file-like object and try treating it as such
            # Things that don't have seek will trigger an exception
            self.source.seek(0)
            for item_no, line in enumerate(self.source):
                yield TaggedDocument(utils.to_unicode(line).split(), [item_no])
        except AttributeError:
            # If it didn't work like a file, use it as a string filename
            with utils.smart_open(self.source) as fin:
                for item_no, line in enumerate(fin):
                    yield TaggedDocument(utils.to_unicode(line).split(), [item_no])<|MERGE_RESOLUTION|>--- conflicted
+++ resolved
@@ -424,28 +424,6 @@
         In a plain :class:`~gensim.models.word2vec.Word2Vec` model the word would have exactly the same representation
         in both sentences, in :class:`~gensim.models.doc2vec.Doc2Vec` it will not.
 
-<<<<<<< HEAD
-    def __init__(self, documents=None, input_streams=None, dm_mean=None, dm=1, dbow_words=0, dm_concat=0,
-                 dm_tag_count=1, docvecs=None, docvecs_mapfile=None, comment=None, trim_rule=None, callbacks=(),
-                 **kwargs):
-        """Initialize the model from an iterable of `documents`. Each document is a
-        TaggedDocument object that will be used for training.
-
-        Parameters
-        ----------
-        documents : {iterable of iterables, list or tuple of iterable of iterables}
-            The `documents` iterable can be simply a list of TaggedDocument elements, but for larger corpora,
-            consider an iterable that streams the documents directly from disk/network.
-            If you don't supply `documents`, the model is left uninitialized -- use if
-            you plan to initialize it in some other way.
-        input_streams : list or tuple of iterable of iterables
-            The tuple or list of `documents`-like arguments. Use it if you have multiple input streams. It is possible
-            to process streams in parallel, using `workers` parameter.
-        dm : int {1,0}
-            Defines the training algorithm. If `dm=1`, 'distributed memory' (PV-DM) is used.
-            Otherwise, `distributed bag of words` (PV-DBOW) is employed.
-        size : int
-=======
     vocabulary : :class:`~gensim.models.doc2vec.Doc2VecVocab`
         This object represents the vocabulary (sometimes called Dictionary in gensim) of the model.
         Besides keeping track of all unique words, this object provides extra functionality, such as
@@ -459,8 +437,9 @@
         includes not only the word vectors of each word in the context, but also the paragraph vector.
 
     """
-    def __init__(self, documents=None, dm_mean=None, dm=1, dbow_words=0, dm_concat=0, dm_tag_count=1,
-                 docvecs=None, docvecs_mapfile=None, comment=None, trim_rule=None, callbacks=(), **kwargs):
+    def __init__(self, documents=None, input_streams=None, dm_mean=None, dm=1, dbow_words=0, dm_concat=0,
+                 dm_tag_count=1, docvecs=None, docvecs_mapfile=None, comment=None, trim_rule=None, callbacks=(),
+                 **kwargs):
         """
 
         Parameters
@@ -469,11 +448,13 @@
             Input corpus, can be simply a list of elements, but for larger corpora,consider an iterable that streams
             the documents directly from disk/network. If you don't supply `documents`, the model is
             left uninitialized -- use if you plan to initialize it in some other way.
+        input_streams : list or tuple of iterable of iterables
+            The tuple or list of `documents`-like arguments. Use it if you have multiple input streams. It is possible
+            to process streams in parallel, using `workers` parameter.
         dm : {1,0}, optional
             Defines the training algorithm. If `dm=1`, 'distributed memory' (PV-DM) is used.
             Otherwise, `distributed bag of words` (PV-DBOW) is employed.
         size : int, optional
->>>>>>> e455bc8d
             Dimensionality of the feature vectors.
         window : int, optional
             The maximum distance between the current and predicted word within a sentence.
@@ -708,23 +689,14 @@
 
         Parameters
         ----------
-<<<<<<< HEAD
-        documents : iterable of iterables
-            The `documents` iterable can be simply a list of TaggedDocument elements, but for larger corpora,
-            consider an iterable that streams the documents directly from disk/network.
-            See :class:`~gensim.models.doc2vec.TaggedBrownCorpus` or :class:`~gensim.models.doc2vec.TaggedLineDocument`
-            in :mod:`~gensim.models.doc2vec` module for such examples.
-        input_streams : list or tuple of iterable of iterables
-            The tuple or list of `documents`-like arguments. Use it if you have multiple input streams. It is possible
-            to process streams in parallel, using `workers` parameter.
-        total_examples : int
-=======
         documents : iterable of list of :class:`~gensim.models.doc2vec.TaggedDocument`
             Can be simply a list of elements, but for larger corpora,consider an iterable that streams
             the documents directly from disk/network. If you don't supply `documents`, the model is
             left uninitialized -- use if you plan to initialize it in some other way.
+        input_streams : list or tuple of iterable of iterables
+            The tuple or list of `documents`-like arguments. Use it if you have multiple input streams. It is possible
+            to process streams in parallel, using `workers` parameter.
         total_examples : int, optional
->>>>>>> e455bc8d
             Count of sentences.
         total_words : int, optional
             Count of raw words in documents.
@@ -1035,30 +1007,17 @@
 
         Parameters
         ----------
-<<<<<<< HEAD
-        documents : {iterable of iterables, list or tuple of iterable of iterables}
-            The `documents` iterable can be simply a list of TaggedDocument elements, but for larger corpora,
-            consider an iterable that streams the documents directly from disk/network.
-            See :class:`~gensim.models.doc2vec.TaggedBrownCorpus` or :class:`~gensim.models.doc2vec.TaggedLineDocument`
-            in :mod:`~gensim.models.doc2vec` module for such examples.
-        input_streams : list or tuple of iterable of iterables
-            The tuple or list of `documents`-like arguments. Use it if you have multiple input streams. It is possible
-            to process streams in parallel, using `workers` parameter.
-        progress_per : int
-            Indicates how many words to process before showing/updating the progress.
-        update : bool
-            If true, the new words in `sentences` will be added to model's vocab.
-            in :mod:`~gensim.models.doc2vec` module for such examples.
-=======
         documents : iterable of list of :class:`~gensim.models.doc2vec.TaggedDocument`
             Can be simply a list of :class:`~gensim.models.doc2vec.TaggedDocument` elements, but for larger corpora,
             consider an iterable that streams the documents directly from disk/network.
             See :class:`~gensim.models.doc2vec.TaggedBrownCorpus` or :class:`~gensim.models.doc2vec.TaggedLineDocument`
+        input_streams : list or tuple of iterable of iterables
+            The tuple or list of `documents`-like arguments. Use it if you have multiple input streams. It is possible
+            to process streams in parallel, using `workers` parameter.
         update : bool
             If true, the new words in `sentences` will be added to model's vocab.
         progress_per : int
             Indicates how many words to process before showing/updating the progress.
->>>>>>> e455bc8d
         keep_raw_vocab : bool
             If not true, delete the raw vocabulary after the scaling is done and free up RAM.
         trim_rule : function, optional
@@ -1069,20 +1028,16 @@
             :attr:`gensim.utils.RULE_DISCARD`, :attr:`gensim.utils.RULE_KEEP` or :attr:`gensim.utils.RULE_DEFAULT`.
             The rule, if given, is only used to prune vocabulary during current method call and is not stored as part
             of the model.
-<<<<<<< HEAD
-        workers : int
-            Used if `input_streams` is passed. Determines how many processes to use for vocab building.
-            Actual number of workers is determined by `min(len(input_streams), workers)`.
-=======
-
             The input parameters are of the following types:
                 * `word` (str) - the word we are examining
                 * `count` (int) - the word's frequency count in the corpus
                 * `min_count` (int) - the minimum count threshold.
 
+        workers : int
+            Used if `input_streams` is passed. Determines how many processes to use for vocab building.
+            Actual number of workers is determined by `min(len(input_streams), workers)`.
         **kwargs
             Additional key word arguments passed to the internal vocabulary construction.
->>>>>>> e455bc8d
 
         """
         workers = workers or self.workers
@@ -1231,7 +1186,6 @@
             max_vocab_size=max_vocab_size, min_count=min_count, sample=sample,
             sorted_vocab=sorted_vocab, null_word=null_word)
 
-<<<<<<< HEAD
     def _scan_vocab_multistream(self, input_streams, docvecs, workers, trim_rule):
         manager = multiprocessing.Manager()
         progress_queue = manager.Queue()
@@ -1277,40 +1231,6 @@
         return total_words, total_documents
 
     def _scan_vocab_singlestream(self, documents, docvecs, progress_per, trim_rule):
-=======
-    def scan_vocab(self, documents, docvecs, progress_per=10000, trim_rule=None):
-        """Create the models Vocabulary: A mapping from unique words in the corpus to their frequency count.
-
-        Parameters
-        ----------
-        documents : iterable of :class:`~gensim.models.doc2vec.TaggedDocument`
-            The tagged documents used to create the vocabulary. Their tags can be either str tokens or ints (faster).
-        docvecs : list of :class:`~gensim.models.keyedvectors.Doc2VecKeyedVectors`
-            The vector representations of the documents in our corpus. Each of them has a size == `vector_size`.
-        progress_per : int
-            Progress will be logged every `progress_per` documents.
-        trim_rule : function, optional
-            Vocabulary trimming rule, specifies whether certain words should remain in the vocabulary,
-            be trimmed away, or handled using the default (discard if word count < min_count).
-            Can be None (min_count will be used, look to :func:`~gensim.utils.keep_vocab_item`),
-            or a callable that accepts parameters (word, count, min_count) and returns either
-            :attr:`gensim.utils.RULE_DISCARD`, :attr:`gensim.utils.RULE_KEEP` or :attr:`gensim.utils.RULE_DEFAULT`.
-            The rule, if given, is only used to prune vocabulary during
-            :meth:`~gensim.models.doc2vec.Doc2Vec.build_vocab` and is not stored as part of the model.
-
-            The input parameters are of the following types:
-                * `word` (str) - the word we are examining
-                * `count` (int) - the word's frequency count in the corpus
-                * `min_count` (int) - the minimum count threshold.
-
-        Returns
-        -------
-        (int, int)
-            Tuple of (Total words in the corpus, number of documents)
-
-        """
-        logger.info("collecting all words and their counts")
->>>>>>> e455bc8d
         document_no = -1
         total_words = 0
         min_reduce = 1
@@ -1352,31 +1272,41 @@
         self.raw_vocab = vocab
         return total_words, corpus_count
 
-<<<<<<< HEAD
     def scan_vocab(self, documents=None, input_streams=None, docvecs=None, progress_per=10000, workers=None,
                    trim_rule=None):
+        """Create the models Vocabulary: A mapping from unique words in the corpus to their frequency count.
+
+        Parameters
+        ----------
+        documents : iterable of :class:`~gensim.models.doc2vec.TaggedDocument`
+            The tagged documents used to create the vocabulary. Their tags can be either str tokens or ints (faster).
+        docvecs : list of :class:`~gensim.models.keyedvectors.Doc2VecKeyedVectors`
+            The vector representations of the documents in our corpus. Each of them has a size == `vector_size`.
+        progress_per : int
+            Progress will be logged every `progress_per` documents.
+        trim_rule : function, optional
+            Vocabulary trimming rule, specifies whether certain words should remain in the vocabulary,
+            be trimmed away, or handled using the default (discard if word count < min_count).
+            Can be None (min_count will be used, look to :func:`~gensim.utils.keep_vocab_item`),
+            or a callable that accepts parameters (word, count, min_count) and returns either
+            :attr:`gensim.utils.RULE_DISCARD`, :attr:`gensim.utils.RULE_KEEP` or :attr:`gensim.utils.RULE_DEFAULT`.
+            The rule, if given, is only used to prune vocabulary during
+            :meth:`~gensim.models.doc2vec.Doc2Vec.build_vocab` and is not stored as part of the model.
+
+            The input parameters are of the following types:
+                * `word` (str) - the word we are examining
+                * `count` (int) - the word's frequency count in the corpus
+                * `min_count` (int) - the minimum count threshold.
+
+        Returns
+        -------
+        (int, int)
+            Tuple of (Total words in the corpus, number of documents)
+
+        """
         logger.info("collecting all words and their counts")
         if input_streams is None:
             total_words, corpus_count = self._scan_vocab_singlestream(documents, docvecs, progress_per, trim_rule)
-=======
-    def note_doctag(self, key, document_no, document_length, docvecs):
-        """Note a document tag during initial corpus scan, for correctly setting the keyedvectors size.
-
-        Parameters
-        ----------
-        key : {int, str}
-            The tag to be noted.
-        document_no : int
-            The document's index in `docvecs`. Unused.
-        document_length : int
-            The document's length in words.
-        docvecs : list of :class:`~gensim.models.keyedvectors.Doc2VecKeyedVectors`
-            Vector representations of the documents in the corpus. Each vector has size == `vector_size`
-
-        """
-        if isinstance(key, integer_types + (integer,)):
-            docvecs.max_rawint = max(docvecs.max_rawint, key)
->>>>>>> e455bc8d
         else:
             total_words, corpus_count = self._scan_vocab_multistream(input_streams, docvecs, workers, trim_rule)
 
