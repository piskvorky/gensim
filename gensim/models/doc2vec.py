--- conflicted
+++ resolved
@@ -483,17 +483,13 @@
             If > 0, negative sampling will be used, the int for negative specifies how many "noise words"
             should be drawn (usually between 5-20).
             If set to 0, no negative sampling is used.
-<<<<<<< HEAD
-        ns_exponent : float
+        ns_exponent : float, optional
             The exponent used to shape the negative sampling distribution. A value of 1.0 samples exactly in proportion
             to the frequencies, 0.0 samples all words equally, while a negative value samples low-frequency words more
             than high-frequency words. The popular default value of 0.75 was chosen by the original Word2Vec paper.
             More recently, in https://arxiv.org/abs/1804.04212, Caselles-Dupré, Lesaint, & Royo-Letelier suggest that
             other values may perform better for recommendation applications.
-        dm_mean : int {1,0}
-=======
         dm_mean : {1,0}, optional
->>>>>>> 309da795
             If 0 , use the sum of the context word vectors. If 1, use the mean.
             Only applies when `dm` is used in non-concatenative mode.
         dm_concat : {1,0}, optional
@@ -1091,15 +1087,12 @@
 
 
 class Doc2VecVocab(Word2VecVocab):
-<<<<<<< HEAD
+    """Vocabulary used by :class:`~gensim.models.doc2vec.Doc2Vec`.
+
+    This includes a mapping from words found in the corpus to their total frequency count.
+
+    """
     def __init__(self, max_vocab_size=None, min_count=5, sample=1e-3, sorted_vocab=True, null_word=0, ns_exponent=0.75):
-=======
-    """Vocabulary used by :class:`~gensim.models.doc2vec.Doc2Vec`.
-
-    This includes a mapping from words found in the corpus to their total frequency count.
-
-    """
-    def __init__(self, max_vocab_size=None, min_count=5, sample=1e-3, sorted_vocab=True, null_word=0):
         """
 
         Parameters
@@ -1118,9 +1111,14 @@
         null_word : {0, 1}
             If True, a null pseudo-word will be created for padding when using concatenative L1 (run-of-words).
             This word is only ever input – never predicted – so count, huffman-point, etc doesn't matter.
-
-        """
->>>>>>> 309da795
+        ns_exponent : float, optional
+            The exponent used to shape the negative sampling distribution. A value of 1.0 samples exactly in proportion
+            to the frequencies, 0.0 samples all words equally, while a negative value samples low-frequency words more
+            than high-frequency words. The popular default value of 0.75 was chosen by the original Word2Vec paper.
+            More recently, in https://arxiv.org/abs/1804.04212, Caselles-Dupré, Lesaint, & Royo-Letelier suggest that
+            other values may perform better for recommendation applications.
+
+        """
         super(Doc2VecVocab, self).__init__(
             max_vocab_size=max_vocab_size, min_count=min_count, sample=sample,
             sorted_vocab=sorted_vocab, null_word=null_word, ns_exponent=ns_exponent)
