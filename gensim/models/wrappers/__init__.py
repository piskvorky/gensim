"""
This package contains wrappers for other topic modeling programs.
"""

from .ldamallet import LdaMallet
from .dtmmodel import DtmModel
from .ldavowpalwabbit import LdaVowpalWabbit
<<<<<<< HEAD
from .fasttext import FastText
=======
from .wordrank import Wordrank
>>>>>>> e4114336
<|MERGE_RESOLUTION|>--- conflicted
+++ resolved
@@ -5,8 +5,5 @@
 from .ldamallet import LdaMallet
 from .dtmmodel import DtmModel
 from .ldavowpalwabbit import LdaVowpalWabbit
-<<<<<<< HEAD
 from .fasttext import FastText
-=======
-from .wordrank import Wordrank
->>>>>>> e4114336
+from .wordrank import Wordrank