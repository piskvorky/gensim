"""
This package contains wrappers for other topic modeling programs.
"""

from .ldamallet import LdaMallet
from .dtmmodel import DtmModel
from .ldavowpalwabbit import LdaVowpalWabbit
<<<<<<< HEAD
from .dl4j import dl4jwrapper
=======
from .wordrank import Wordrank
>>>>>>> b0fa47c2
<|MERGE_RESOLUTION|>--- conflicted
+++ resolved
@@ -5,8 +5,5 @@
 from .ldamallet import LdaMallet
 from .dtmmodel import DtmModel
 from .ldavowpalwabbit import LdaVowpalWabbit
-<<<<<<< HEAD
 from .dl4j import dl4jwrapper
-=======
-from .wordrank import Wordrank
->>>>>>> b0fa47c2
+from .wordrank import Wordrank