#!/usr/bin/env python
# -*- coding: utf-8 -*-
#
# Copyright (C) 2014 Radim Rehurek <radimrehurek@seznam.cz>
# Licensed under the GNU LGPL v2.1 - http://www.gnu.org/licenses/lgpl.html


"""
Python wrapper for Latent Dirichlet Allocation (LDA) from MALLET, the Java topic modelling
toolkit [1]_.

This module allows both LDA model estimation from a training corpus and inference of topic
distribution on new, unseen documents, using an (optimized version of) collapsed
gibbs sampling from MALLET.

MALLET's LDA training requires O(#corpus_words) of memory, keeping the entire corpus in RAM.
If you find yourself running out of memory, either decrease the `workers` constructor
parameter, or use `LdaModel` which needs only O(1) memory.

The wrapped model can NOT be updated with new documents for online training -- use gensim's `LdaModel` for that.

Example:

    >>> model = gensim.models.wrappers.LdaMallet('/Users/kofola/mallet-2.0.7/bin/mallet', corpus=my_corpus, num_topics=20, id2word=dictionary)
    >>> print model[my_vector]  # print LDA topics of a document

.. [1] http://mallet.cs.umass.edu/

"""


import logging
import os
import random
import tempfile
import xml.etree.ElementTree as et
import zipfile

import numpy
from smart_open import smart_open

from gensim import utils, matutils
from gensim.models import basemodel
from gensim.models.ldamodel import LdaModel
from gensim.utils import check_output, revdict

logger = logging.getLogger(__name__)


class LdaMallet(utils.SaveLoad, basemodel.BaseTopicModel):
    """
    Class for LDA training using MALLET. Communication between MALLET and Python
    takes place by passing around data files on disk and calling Java with subprocess.call().

    """
    def __init__(self, mallet_path, corpus=None, num_topics=100, alpha=50, id2word=None, workers=4, prefix=None,
                 optimize_interval=0, iterations=1000, topic_threshold=0.0):
        """
        `mallet_path` is path to the mallet executable, e.g. `/home/kofola/mallet-2.0.7/bin/mallet`.

        `corpus` is a gensim corpus, aka a stream of sparse document vectors.

        `id2word` is a mapping between tokens ids and token.

        `workers` is the number of threads, for parallel training.

        `prefix` is the string prefix under which all data files will be stored; default: system temp + random filename prefix.

        `optimize_interval` optimize hyperparameters every N iterations (sometimes leads to Java exception; 0 to switch off hyperparameter optimization).

        `iterations` is the number of sampling iterations.

        `topic_threshold` is the threshold of the probability above which we consider a topic. This is basically for sparse topic distribution.

        """
        self.mallet_path = mallet_path
        self.id2word = id2word
        if self.id2word is None:
            logger.warning("no word id mapping provided; initializing from corpus, assuming identity")
            self.id2word = utils.dict_from_corpus(corpus)
            self.num_terms = len(self.id2word)
        else:
            self.num_terms = 0 if not self.id2word else 1 + max(self.id2word.keys())
        if self.num_terms == 0:
            raise ValueError("cannot compute LDA over an empty collection (no terms)")
        self.num_topics = num_topics
        self.topic_threshold=topic_threshold
        self.alpha = alpha
        if prefix is None:
            rand_prefix = hex(random.randint(0, 0xffffff))[2:] + '_'
            prefix = os.path.join(tempfile.gettempdir(), rand_prefix)
        self.prefix = prefix
        self.workers = workers
        self.optimize_interval = optimize_interval
        self.iterations = iterations
        if corpus is not None:
            self.train(corpus)

    def finferencer(self):
        return self.prefix + 'inferencer.mallet'

    def ftopickeys(self):
        return self.prefix + 'topickeys.txt'

    def fstate(self):
        return self.prefix + 'state.mallet.gz'

    def fdoctopics(self):
        return self.prefix + 'doctopics.txt'

    def fcorpustxt(self):
        return self.prefix + 'corpus.txt'

    def fcorpusmallet(self):
        return self.prefix + 'corpus.mallet'

    def fwordweights(self):
        return self.prefix + 'wordweights.txt'

    def corpus2mallet(self, corpus, file_like):
        """
        Write out `corpus` in a file format that MALLET understands: one document per line:

          document id[SPACE]label (not used)[SPACE]whitespace delimited utf8-encoded tokens[NEWLINE]
        """
        for docno, doc in enumerate(corpus):
            if self.id2word:
                tokens = sum(([self.id2word[tokenid]] * int(cnt) for tokenid, cnt in doc), [])
            else:
                tokens = sum(([str(tokenid)] * int(cnt) for tokenid, cnt in doc), [])
            file_like.write(utils.to_utf8("%s 0 %s\n" % (docno, ' '.join(tokens))))

    def convert_input(self, corpus, infer=False, serialize_corpus=True):
        """
        Serialize documents (lists of unicode tokens) to a temporary text file,
        then convert that text file to MALLET format `outfile`.

        """
        if serialize_corpus:
            logger.info("serializing temporary corpus to %s", self.fcorpustxt())
            with smart_open(self.fcorpustxt(), 'wb') as fout:
                self.corpus2mallet(corpus, fout)

        # convert the text file above into MALLET's internal format
        cmd = self.mallet_path + ' import-file --preserve-case --keep-sequence --remove-stopwords --token-regex "\S+" --input %s --output %s'
        if infer:
            cmd += ' --use-pipe-from ' + self.fcorpusmallet()
            cmd = cmd % (self.fcorpustxt(), self.fcorpusmallet() + '.infer')
        else:
            cmd = cmd % (self.fcorpustxt(), self.fcorpusmallet())
        logger.info("converting temporary corpus to MALLET format with %s", cmd)
        check_output(args=cmd, shell=True)

    def train(self, corpus):
        self.convert_input(corpus, infer=False)
        cmd = self.mallet_path + ' train-topics --input %s --num-topics %s  --alpha %s --optimize-interval %s '\
            '--num-threads %s --output-state %s --output-doc-topics %s --output-topic-keys %s '\
            '--num-iterations %s --inferencer-filename %s --doc-topics-threshold %s'
        cmd = cmd % (
            self.fcorpusmallet(), self.num_topics, self.alpha, self.optimize_interval, self.workers,
            self.fstate(), self.fdoctopics(), self.ftopickeys(), self.iterations, self.finferencer(), self.topic_threshold)
        # NOTE "--keep-sequence-bigrams" / "--use-ngrams true" poorer results + runs out of memory
        logger.info("training MALLET LDA with %s", cmd)
        check_output(args=cmd, shell=True)
        self.word_topics = self.load_word_topics()
        # NOTE - we are still keeping the wordtopics variable to not break backward compatibility.
        # word_topics has replaced wordtopics throughout the code; wordtopics just stores the values of word_topics when train is called.
        self.wordtopics = self.word_topics

    def __getitem__(self, bow, iterations=100):
        is_corpus, corpus = utils.is_corpus(bow)
        if not is_corpus:
            # query is a single document => make a corpus out of it
            bow = [bow]

        self.convert_input(bow, infer=True)
        cmd = self.mallet_path + ' infer-topics --input %s --inferencer %s --output-doc-topics %s --num-iterations %s --doc-topics-threshold %s'
        cmd = cmd % (self.fcorpusmallet() + '.infer', self.finferencer(), self.fdoctopics() + '.infer', iterations, self.topic_threshold)
        logger.info("inferring topics with MALLET LDA '%s'", cmd)
        check_output(args=cmd, shell=True)
        result = list(self.read_doctopics(self.fdoctopics() + '.infer'))
        return result if is_corpus else result[0]

    def load_word_topics(self):
        logger.info("loading assigned topics from %s", self.fstate())
        word_topics = numpy.zeros((self.num_topics, self.num_terms), dtype=numpy.float32)
        if hasattr(self.id2word, 'token2id'):
            word2id = self.id2word.token2id
        else:
            word2id = revdict(self.id2word)

        with utils.smart_open(self.fstate()) as fin:
            _ = next(fin)  # header
            self.alpha = numpy.array([float(val) for val in next(fin).split()[2:]])
            assert len(self.alpha) == self.num_topics, "mismatch between MALLET vs. requested topics"
            _ = next(fin)  # beta
            for lineno, line in enumerate(fin):
                line = utils.to_unicode(line)
                doc, source, pos, typeindex, token, topic = line.split(" ")
                if token not in word2id:
                    continue
                tokenid = word2id[token]
                word_topics[int(topic), tokenid] += 1.0
        return word_topics

    def load_document_topics(self):
        """
        Returns:
            An iterator over the topic distribution of training corpus, by reading
            the doctopics.txt generated during training.
        """
        return self.read_doctopics(self.fdoctopics())

    def get_topics(self):
        """
<<<<<<< HEAD
        Return the term topic matrix learned during inference.
        This is a `num_topics` x `vocabulary_size` np.ndarray of floats.
=======
        Returns:
            np.ndarray: `num_topics` x `vocabulary_size` array of floats which represents
            the term topic matrix learned during inference.
>>>>>>> 1764e693
        """
        topics = self.word_topics
        return topics / topics.sum(axis=1)[:, None]

    def show_topics(self, num_topics=10, num_words=10, log=False, formatted=True):
        """
        Print the `num_words` most probable words for `num_topics` number of topics.
        Set `num_topics=-1` to print all topics.

        Set `formatted=True` to return the topics as a list of strings, or `False` as lists of (weight, word) pairs.

        """
        if num_topics < 0 or num_topics >= self.num_topics:
            num_topics = self.num_topics
            chosen_topics = range(num_topics)
        else:
            num_topics = min(num_topics, self.num_topics)
            sort_alpha = self.alpha + 0.0001 * numpy.random.rand(len(self.alpha)) # add a little random jitter, to randomize results around the same alpha
            sorted_topics = list(matutils.argsort(sort_alpha))
            chosen_topics = sorted_topics[:num_topics//2] + sorted_topics[-num_topics//2 : ]
        shown = []
        for i in chosen_topics:
            if formatted:
                topic = self.print_topic(i, topn=num_words)
            else:
                topic = self.show_topic(i, num_words=num_words)
            shown.append((i, topic))
            if log:
                logger.info("topic #%i (%.3f): %s", i, self.alpha[i], topic)
        return shown

    def show_topic(self, topicid, topn=10, num_words=None):
        if num_words is not None:  # deprecated num_words is used
            logger.warning("The parameter num_words for show_topic() would be deprecated in the updated version.")
            logger.warning("Please use topn instead.")
            topn = num_words

        if self.word_topics is None:
            logger.warning(
                "Run train or load_word_topics before showing topics."
            )
        topic = self.word_topics[topicid]
        topic = topic / topic.sum()  # normalize to probability dist
        bestn = matutils.argsort(topic, topn, reverse=True)
        beststr = [(self.id2word[id], topic[id]) for id in bestn]
        return beststr

    def get_version(self, direc_path):
        """"

        function to return the version of `mallet`

        """
        try:
            """
            Check version of mallet via jar file
            """
            archive = zipfile.ZipFile(direc_path, 'r')
            if u'cc/mallet/regression/' not in archive.namelist():
                return '2.0.7'
            else:
                return '2.0.8RC3'
        except Exception:

            xml_path = direc_path.split("bin")[0]
            try:
                doc = et.parse(xml_path + "pom.xml").getroot()
                namespace = doc.tag[:doc.tag.index('}') + 1]
                return doc.find(namespace + 'version').text.split("-")[0]
            except Exception:
                return "Can't parse pom.xml version file"



    def read_doctopics(self, fname, eps=1e-6, renorm=True):
        """
        Yield document topic vectors from MALLET's "doc-topics" format, as sparse gensim vectors.

        """
        mallet_version = self.get_version(self.mallet_path)
        with utils.smart_open(fname) as fin:
            for lineno, line in enumerate(fin):
                if lineno == 0 and line.startswith(b"#doc "):
                    continue  # skip the header line if it exists

                parts = line.split()[2:]  # skip "doc" and "source" columns

                # the MALLET doctopic format changed in 2.0.8 to exclude the id,
                # this handles the file differently dependent on the pattern
                if len(parts) == 2 * self.num_topics:
                    doc = [(id_, weight)
                           for id_, weight in zip(map(int, parts[::2]),
                                                  map(float, parts[1::2]))
                           if abs(weight) > eps]
                elif len(parts) == self.num_topics and mallet_version != '2.0.7':
                    doc = [(id_, weight)
                           for id_, weight in enumerate(map(float, parts))
                           if abs(weight) > eps]
                else:
                    if mallet_version == "2.0.7":
                        """

                            1   1   0   1.0780612802674239  30.005575655428533364   2   0.005575655428533364    1   0.005575655428533364
                            2   2   0   0.9184413079632608  40.009062076892971008   3   0.009062076892971008    2   0.009062076892971008    1   0.009062076892971008
                            In the above example there is a mix of the above if and elif statement. There are neither `2*num_topics` nor `num_topics` elements.
                            It has 2 formats 40.009062076892971008 and 0   1.0780612802674239 which cannot be handled by above if elif.
                            Also, there are some topics are missing(meaning that the topic is not there) which is another reason why the above if elif
                            fails even when the `mallet` produces the right results

                        """
                        count = 0
                        doc = []
                        if len(parts) > 0:
                            while count < len(parts):
                                """
                                if section is to deal with formats of type 2 0.034
                                so if count reaches index of 2 and since int(2) == float(2) so if block is executed
                                now  there is one extra element afer 2, so count + 1 access should not give an error

                                else section handles  formats of type 20.034
                                now count is there on index of 20.034 since float(20.034) != int(20.034) so else block
                                is executed

                                """
                                if float(parts[count]) == int(parts[count]):
                                    if float(parts[count + 1]) > eps:
                                        doc.append((int(parts[count]), float(parts[count + 1])))
                                    count += 2
                                else:
                                    if float(parts[count]) - int(parts[count]) > eps:
                                        doc.append((int(parts[count]) % 10, float(parts[count]) - int(parts[count])))
                                    count += 1
                    else:
                        raise RuntimeError("invalid doc topics format at line %i in %s" % (lineno + 1, fname))

                if renorm:
                    # explicitly normalize weights to sum up to 1.0, just to be sure...
                    total_weight = float(sum([weight for _, weight in doc]))
                    if total_weight:
                        doc = [(id_, float(weight) / total_weight) for id_, weight in doc]
                yield doc


def malletmodel2ldamodel(mallet_model, gamma_threshold=0.001, iterations=50):
    """
    Function to convert mallet model to gensim LdaModel. This works by copying the
    training model weights (alpha, beta...) from a trained mallet model into the
    gensim model.

    Args:
        mallet_model : Trained mallet model
        gamma_threshold : To be used for inference in the new LdaModel.
        iterations : number of iterations to be used for inference in the new LdaModel.

    Returns:
        model_gensim : LdaModel instance; copied gensim LdaModel
    """
    model_gensim = LdaModel(
        id2word=mallet_model.id2word, num_topics=mallet_model.num_topics,
        alpha=mallet_model.alpha, iterations=iterations,
        gamma_threshold=gamma_threshold)
    model_gensim.expElogbeta[:] = mallet_model.wordtopics
    return model_gensim<|MERGE_RESOLUTION|>--- conflicted
+++ resolved
@@ -213,14 +213,9 @@
 
     def get_topics(self):
         """
-<<<<<<< HEAD
-        Return the term topic matrix learned during inference.
-        This is a `num_topics` x `vocabulary_size` np.ndarray of floats.
-=======
         Returns:
             np.ndarray: `num_topics` x `vocabulary_size` array of floats which represents
             the term topic matrix learned during inference.
->>>>>>> 1764e693
         """
         topics = self.word_topics
         return topics / topics.sum(axis=1)[:, None]
