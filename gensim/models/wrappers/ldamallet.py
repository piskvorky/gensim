--- conflicted
+++ resolved
@@ -41,27 +41,6 @@
 
 logger = logging.getLogger(__name__)
 
-<<<<<<< HEAD
-
-def read_doctopics(fname, eps=1e-6):
-    """
-    Yield document topic vectors from MALLET's "doc-topics" format, as sparse gensim vectors.
-
-    """
-    with utils.smart_open(fname) as fin:
-        next(fin)  # skip the header line
-        for lineno, line in enumerate(fin):
-            parts = line.split()[2:]  # skip "doc" and "source" columns
-            if len(parts) % 2 != 0:
-                raise RuntimeError("invalid doc topics format at line %i in %s" % (lineno + 1, fname))
-            doc = [(int(id), float(weight)) for id, weight in zip(parts[::2], parts[1::2]) if abs(float(weight)) > eps]
-            # explicitly normalize probs to sum up to 1.0, just to be sure...
-            weights = float(sum([weight for _, weight in doc]))
-            yield [] if weights == 0 else sorted((id, 1.0 * weight / weights) for id, weight in doc)
-
-=======
-            
->>>>>>> e454e8c8
 
 class LdaMallet(utils.SaveLoad):
     """
@@ -151,7 +130,6 @@
         logger.info("converting temporary corpus to MALLET format with %s" % cmd)
         check_output(cmd, shell=True)
 
-
     def train(self, corpus):
         self.convert_input(corpus, infer=False)
         cmd = self.mallet_path + " train-topics --input %s --num-topics %s --optimize-interval %s "\
@@ -163,7 +141,6 @@
         logger.info("training MALLET LDA with %s" % cmd)
         check_output(cmd, shell=True)
         self.word_topics = self.load_word_topics()
-
 
     def __getitem__(self, bow, iterations=100):
         is_corpus, corpus = utils.is_corpus(bow)
@@ -197,7 +174,6 @@
         self.wordtopics = wordtopics
         self.print_topics(15)
 
-
     def print_topics(self, num_topics=10, num_words=10):
         return self.show_topics(num_topics, num_words, log=True)
 
@@ -207,7 +183,6 @@
         the doctopics.txt generated during training.
         """
         return self.read_doctopics(self.fdoctopics())
-
 
     def show_topics(self, num_topics=10, num_words=10, log=False, formatted=True):
         """
@@ -236,7 +211,6 @@
                 logger.info("topic #%i (%.3f): %s" % (i, self.alpha[i], topic))
         return shown
 
-
     def show_topic(self, topicid, topn=10):
         topic = self.wordtopics[topicid]
         topic = topic / topic.sum()  # normalize to probability dist
@@ -244,10 +218,8 @@
         beststr = [(topic[id], self.id2word[id]) for id in bestn]
         return beststr
 
-
     def print_topic(self, topicid, topn=10):
         return ' + '.join(['%.3f*%s' % v for v in self.show_topic(topicid, topn)])
-
 
     def read_doctopics(self, fname, eps=1e-6):
         """
