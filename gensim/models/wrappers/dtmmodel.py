--- conflicted
+++ resolved
@@ -21,16 +21,15 @@
 
 
 import logging
+import random
+import warnings
+import tempfile
 import os
-import random
-import tempfile
-import warnings
 from subprocess import PIPE
-
 import numpy as np
 
-from gensim import utils, matutils
-from gensim.corpora.bleicorpus import BleiCorpus
+from gensim import utils, corpora, matutils
+from gensim.utils import check_output
 
 logger = logging.getLogger(__name__)
 
@@ -176,7 +175,7 @@
         """
         logger.info("serializing temporary corpus to %s", self.fcorpustxt())
         # write out the corpus in a file format that DTM understands:
-        BleiCorpus.save_corpus(self.fcorpustxt(), corpus)
+        corpora.BleiCorpus.save_corpus(self.fcorpustxt(), corpus)
 
         with utils.smart_open(self.ftimeslices(), 'wb') as fout:
             fout.write(utils.to_utf8(str(len(self.time_slices)) + "\n"))
@@ -208,13 +207,8 @@
         logger.info("training DTM with args %s", arguments)
 
         cmd = [self.dtm_path] + arguments.split()
-<<<<<<< HEAD
-        logger.info("Running command %s" % cmd)
-        utils.check_output(args=cmd, stderr=PIPE)
-=======
         logger.info("Running command %s", cmd)
         check_output(args=cmd, stderr=PIPE)
->>>>>>> e667069e
 
         self.em_steps = np.loadtxt(self.fem_steps())
         self.init_ss = np.loadtxt(self.flda_ss())
