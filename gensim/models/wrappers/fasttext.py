#!/usr/bin/env python
# -*- coding: utf-8 -*-
#
# Author: Jayant Jain <jayantjain1992@gmail.com>
# Copyright (C) 2017 Radim Rehurek <me@radimrehurek.com>
# Licensed under the GNU LGPL v2.1 - http://www.gnu.org/licenses/lgpl.html


"""
Python wrapper around word representation learning from FastText, a library for efficient learning
of word representations and sentence classification [1].

This module allows training a word embedding from a training corpus with the additional ability
to obtain word vectors for out-of-vocabulary words, using the fastText C implementation.

The wrapped model can NOT be updated with new documents for online training -- use gensim's
`Word2Vec` for that.

Example:

>>> from gensim.models.wrappers import FastText
>>> model = fasttext.FastText.train('/Users/kofola/fastText/fasttext', corpus_file='text8')
>>> print model['forests']  # prints vector for given out-of-vocabulary word

.. [1] https://github.com/facebookresearch/fastText#enriching-word-vectors-with-subword-information

"""


import logging
import tempfile
import os
import struct

import numpy as np
from numpy import float32 as REAL, sqrt, newaxis
from gensim import utils
from gensim.models.keyedvectors import KeyedVectors
from gensim.models.word2vec import Word2Vec

from six import string_types

logger = logging.getLogger(__name__)

FASTTEXT_FILEFORMAT_MAGIC = 793712314


class FastTextKeyedVectors(KeyedVectors):
    """
    Class to contain vectors, vocab and ngrams for the FastText training class and other methods not directly
    involved in training such as most_similar().
    Subclasses KeyedVectors to implement oov lookups, storing ngrams and other FastText specific methods

    """
    def __init__(self):
        super(FastTextKeyedVectors, self).__init__()
        self.syn0_all_norm = None
        self.ngrams = {}

    def save(self, *args, **kwargs):
        # don't bother storing the cached normalized vectors
        kwargs['ignore'] = kwargs.get('ignore', ['syn0norm', 'syn0_all_norm'])
        super(FastTextKeyedVectors, self).save(*args, **kwargs)

    def word_vec(self, word, use_norm=False):
        """
        Accept a single word as input.
        Returns the word's representations in vector space, as a 1D numpy array.

        The word can be out-of-vocabulary as long as ngrams for the word are present.
        For words with all ngrams absent, a KeyError is raised.

        Example::

          >>> trained_model['office']
          array([ -1.40128313e-02, ...])

        """
        if word in self.vocab:
            return super(FastTextKeyedVectors, self).word_vec(word, use_norm)
        else:
            word_vec = np.zeros(self.syn0_all.shape[1])
            ngrams = FastText.compute_ngrams(word, self.min_n, self.max_n)
            if use_norm:
                ngram_weights = self.syn0_all_norm
            else:
                ngram_weights = self.syn0_all
            for ngram in ngrams:
                if ngram in self.ngrams:
                    word_vec += ngram_weights[self.ngrams[ngram]]
            if word_vec.any():
                return word_vec / len(ngrams)
            else: # No ngrams of the word are present in self.ngrams
                raise KeyError('all ngrams for word %s absent from model' % word)

    def init_sims(self, replace=False):
        """
        Precompute L2-normalized vectors.

        If `replace` is set, forget the original vectors and only keep the normalized
        ones = saves lots of memory!

        Note that you **cannot continue training** after doing a replace. The model becomes
        effectively read-only = you can only call `most_similar`, `similarity` etc.

        """
        super(FastTextKeyedVectors, self).init_sims(replace)
        if getattr(self, 'syn0_all_norm', None) is None or replace:
            logger.info("precomputing L2-norms of ngram weight vectors")
            if replace:
                for i in xrange(self.syn0_all.shape[0]):
                    self.syn0_all[i, :] /= sqrt((self.syn0_all[i, :] ** 2).sum(-1))
                self.syn0_all_norm = self.syn0_all
            else:
                self.syn0_all_norm = (self.syn0_all / sqrt((self.syn0_all ** 2).sum(-1))[..., newaxis]).astype(REAL)

    def __contains__(self, word):
        """
        Check if word is present in the vocabulary, or if any word ngrams are present. A vector for the word is
        guaranteed to exist if `__contains__` returns True.

        """
        if word in self.vocab:
            return True
        else:
            word_ngrams = set(FastText.compute_ngrams(word, self.min_n, self.max_n))
            if len(word_ngrams & set(self.ngrams.keys())):
                return True
            else:
                return False


class FastText(Word2Vec):
    """
    Class for word vector training using FastText. Communication between FastText and Python
    takes place by working with data files on disk and calling the FastText binary with
    subprocess.call().
    Implements functionality similar to [fasttext.py](https://github.com/salestock/fastText.py),
    improving speed and scope of functionality like `most_similar`, `similarity` by extracting vectors
    into numpy matrix.

    """

    def initialize_word_vectors(self):
        self.wv = FastTextKeyedVectors()

    @classmethod
    def train(cls, ft_path, corpus_file, output_file=None, model='cbow', size=100, alpha=0.025, window=5, min_count=5,
            loss='ns', sample=1e-3, negative=5, iter=5, min_n=3, max_n=6, sorted_vocab=1, threads=12):
        """
        `ft_path` is the path to the FastText executable, e.g. `/home/kofola/fastText/fasttext`.

        `corpus_file` is the filename of the text file to be used for training the FastText model.
        Expects file to contain utf-8 encoded text.

        `model` defines the training algorithm. By default, cbow is used. Accepted values are
        'cbow', 'skipgram'.

        `size` is the dimensionality of the feature vectors.

        `window` is the maximum distance between the current and predicted word within a sentence.

        `alpha` is the initial learning rate.

        `min_count` = ignore all words with total occurrences lower than this.

        `loss` = defines training objective. Allowed values are `hs` (hierarchical softmax),
        `ns` (negative sampling) and `softmax`. Defaults to `ns`

        `sample` = threshold for configuring which higher-frequency words are randomly downsampled;
            default is 1e-3, useful range is (0, 1e-5).

        `negative` = the value for negative specifies how many "noise words" should be drawn
        (usually between 5-20). Default is 5. If set to 0, no negative samping is used.
        Only relevant when `loss` is set to `ns`

        `iter` = number of iterations (epochs) over the corpus. Default is 5.

        `min_n` = min length of char ngrams to be used for training word representations. Default is 3.

        `max_n` = max length of char ngrams to be used for training word representations. Set `max_n` to be
        lesser than `min_n` to avoid char ngrams being used. Default is 6.

        `sorted_vocab` = if 1 (default), sort the vocabulary by descending frequency before
        assigning word indexes.

        `threads` = number of threads to use. Default is 12.

        """
        ft_path = ft_path
        output_file = output_file or os.path.join(tempfile.gettempdir(), 'ft_model')
        ft_args = {
            'input': corpus_file,
            'output': output_file,
            'lr': alpha,
            'dim': size,
            'ws': window,
            'epoch': iter,
            'minCount': min_count,
            'neg': negative,
            'loss': loss,
            'minn': min_n,
            'maxn': max_n,
            'thread': threads,
            't': sample
        }
        cmd = [ft_path, model]
        for option, value in ft_args.items():
            cmd.append("-%s" % option)
            cmd.append(str(value))

        output = utils.check_output(args=cmd)
        model = cls.load_fasttext_format(output_file)
        cls.delete_training_files(output_file)
        return model

    def save(self, *args, **kwargs):
        # don't bother storing the cached normalized vectors
        kwargs['ignore'] = kwargs.get('ignore', ['syn0norm', 'syn0_all_norm'])
        super(FastText, self).save(*args, **kwargs)

    @classmethod
    def load_word2vec_format(cls, *args, **kwargs):
        return FastTextKeyedVectors.load_word2vec_format(*args, **kwargs)

    @classmethod
    def load_fasttext_format(cls, model_file, encoding='utf8'):
        """
        Load the input-hidden weight matrix from the fast text output files.

        Note that due to limitations in the FastText API, you cannot continue training
        with a model loaded this way, though you can query for word similarity etc.

        `model_file` is the path to the FastText output files.
        FastText outputs two training files - `/path/to/train.vec` and `/path/to/train.bin`
        Expected value for this example: `/path/to/train`

        """
        model = cls()
        model.wv = cls.load_word2vec_format('%s.vec' % model_file, encoding=encoding)
        model.load_binary_data('%s.bin' % model_file, encoding=encoding)
        return model

    @classmethod
    def delete_training_files(cls, model_file):
        """Deletes the files created by FastText training"""
        try:
            os.remove('%s.vec' % model_file)
            os.remove('%s.bin' % model_file)
        except FileNotFoundError:
            logger.debug('Training files %s not found when attempting to delete', model_file)
            pass

    def load_binary_data(self, model_binary_file, encoding='utf8'):
        """Loads data from the output binary file created by FastText training"""
        with utils.smart_open(model_binary_file, 'rb') as f:
            self.load_model_params(f)
            self.load_dict(f, encoding=encoding)
            self.load_vectors(f)

    def load_model_params(self, file_handle):
        magic, version = self.struct_unpack(file_handle, '@2i')
        if magic == FASTTEXT_FILEFORMAT_MAGIC:  # newer format
            self.new_format = True
            dim, ws, epoch, minCount, neg, _, loss, model, bucket, minn, maxn, _, t = self.struct_unpack(file_handle, '@12i1d')
        else:  # older format
<<<<<<< HEAD
            self.new_format = True
=======
            self.new_format = False
>>>>>>> aeb05c12
            dim = magic
            ws = version
            epoch, minCount, neg, _, loss, model, bucket, minn, maxn, _, t = self.struct_unpack(file_handle, '@10i1d')
        # Parameters stored by [Args::save](https://github.com/facebookresearch/fastText/blob/master/src/args.cc)
        self.vector_size = dim
        self.window = ws
        self.iter = epoch
        self.min_count = minCount
        self.negative = neg
        self.hs = loss == 1
        self.sg = model == 2
        self.bucket = bucket
        self.wv.min_n = minn
        self.wv.max_n = maxn
        self.sample = t

    def load_dict(self, file_handle, encoding='utf8'):
        vocab_size, nwords, _ = self.struct_unpack(file_handle, '@3i')
        # Vocab stored by [Dictionary::save](https://github.com/facebookresearch/fastText/blob/master/src/dictionary.cc)
        assert len(self.wv.vocab) == nwords, 'mismatch between vocab sizes'
<<<<<<< HEAD
        if len(self.wv.vocab) != vocab_size:
            logger.warnings("If you are loading any model other than pretrained vector wiki.fr, ")
            logger.warnings("Please report to gensim or fastText.")
        ntokens= self.struct_unpack(file_handle, '@1q')
        if self.new_format:
            pruneidx_size = self.struct_unpack(file_handle, '@q')
        for i in range(vocab_size):
=======
        assert len(self.wv.vocab) == vocab_size, 'mismatch between vocab sizes'
        self.struct_unpack(file_handle, '@1q')  # number of tokens
        if self.new_format:
            pruneidx_size, = self.struct_unpack(file_handle, '@q')
        for i in range(nwords):
>>>>>>> aeb05c12
            word_bytes = b''
            char_byte = file_handle.read(1)
            # Read vocab word
            while char_byte != b'\x00':
                word_bytes += char_byte
                char_byte = file_handle.read(1)
            word = word_bytes.decode(encoding)
            count, _ = self.struct_unpack(file_handle, '@qb')
<<<<<<< HEAD
            if word in self.wv.vocab:
                # skip loading info about words in bin file which are not present in vec file
                # handling mismatch in vocab_size in vec and bin files (ref: wiki.fr)
                assert self.wv.vocab[word].index == i, 'mismatch between gensim word index and fastText word index'
                self.wv.vocab[word].count = count

        for j in range(pruneidx_size):
            _, _ = self.struct_unpack(file_handle, '@2i')
=======
            assert self.wv.vocab[word].index == i, 'mismatch between gensim word index and fastText word index'
            self.wv.vocab[word].count = count
>>>>>>> aeb05c12

        if self.new_format:
            for j in range(pruneidx_size):
                self.struct_unpack(file_handle, '@2i')

    def load_vectors(self, file_handle):
        if self.new_format:
<<<<<<< HEAD
            _ = self.struct_unpack(file_handle, '@?')  # bool quant_input in fasttext.cc
=======
            self.struct_unpack(file_handle, '@?')  # bool quant_input in fasttext.cc
>>>>>>> aeb05c12
        num_vectors, dim = self.struct_unpack(file_handle, '@2q')
        # Vectors stored by [Matrix::save](https://github.com/facebookresearch/fastText/blob/master/src/matrix.cc)
        assert self.vector_size == dim, 'mismatch between model sizes'
        float_size = struct.calcsize('@f')
        if float_size == 4:
            dtype = np.dtype(np.float32)
        elif float_size == 8:
            dtype = np.dtype(np.float64)

        self.num_original_vectors = num_vectors
        self.wv.syn0_all = np.fromfile(file_handle, dtype=dtype, count=num_vectors * dim)
        self.wv.syn0_all = self.wv.syn0_all.reshape((num_vectors, dim))
        assert self.wv.syn0_all.shape == (self.bucket + len(self.wv.vocab), self.vector_size), \
            'mismatch between weight matrix shape and vocab/model size'
        self.init_ngrams()

    def struct_unpack(self, file_handle, fmt):
        num_bytes = struct.calcsize(fmt)
        return struct.unpack(fmt, file_handle.read(num_bytes))

    def init_ngrams(self):
        """
        Computes ngrams of all words present in vocabulary and stores vectors for only those ngrams.
        Vectors for other ngrams are initialized with a random uniform distribution in FastText. These
        vectors are discarded here to save space.

        """
        self.wv.ngrams = {}
        all_ngrams = []
        for w, v in self.wv.vocab.items():
            all_ngrams += self.compute_ngrams(w, self.wv.min_n, self.wv.max_n)
        all_ngrams = set(all_ngrams)
        self.num_ngram_vectors = len(all_ngrams)
        ngram_indices = []
        for i, ngram in enumerate(all_ngrams):
            ngram_hash = self.ft_hash(ngram)
            ngram_indices.append((len(self.wv.vocab) + ngram_hash) % self.bucket)
            self.wv.ngrams[ngram] = i
        self.wv.syn0_all = self.wv.syn0_all.take(ngram_indices, axis=0)

    @staticmethod
    def compute_ngrams(word, min_n, max_n):
        ngram_indices = []
        BOW, EOW = ('<', '>')  # Used by FastText to attach to all words as prefix and suffix
        extended_word = BOW + word + EOW
        ngrams = set()
        for i in range(len(extended_word) - min_n + 1):
            for j in range(min_n, max(len(extended_word) - max_n, max_n + 1)):
                ngrams.add(extended_word[i:i+j])
        return ngrams

    @staticmethod
    def ft_hash(string):
        """
        Reproduces [hash method](https://github.com/facebookresearch/fastText/blob/master/src/dictionary.cc)
        used in fastText.

        """
        # Runtime warnings for integer overflow are raised, this is expected behaviour. These warnings are suppressed.
        old_settings = np.seterr(all='ignore')
        h = np.uint32(2166136261)
        for c in string:
            h = h ^ np.uint32(ord(c))
            h = h * np.uint32(16777619)
        np.seterr(**old_settings)
        return h
<|MERGE_RESOLUTION|>--- conflicted
+++ resolved
@@ -264,11 +264,7 @@
             self.new_format = True
             dim, ws, epoch, minCount, neg, _, loss, model, bucket, minn, maxn, _, t = self.struct_unpack(file_handle, '@12i1d')
         else:  # older format
-<<<<<<< HEAD
-            self.new_format = True
-=======
             self.new_format = False
->>>>>>> aeb05c12
             dim = magic
             ws = version
             epoch, minCount, neg, _, loss, model, bucket, minn, maxn, _, t = self.struct_unpack(file_handle, '@10i1d')
@@ -289,21 +285,13 @@
         vocab_size, nwords, _ = self.struct_unpack(file_handle, '@3i')
         # Vocab stored by [Dictionary::save](https://github.com/facebookresearch/fastText/blob/master/src/dictionary.cc)
         assert len(self.wv.vocab) == nwords, 'mismatch between vocab sizes'
-<<<<<<< HEAD
         if len(self.wv.vocab) != vocab_size:
             logger.warnings("If you are loading any model other than pretrained vector wiki.fr, ")
             logger.warnings("Please report to gensim or fastText.")
         ntokens= self.struct_unpack(file_handle, '@1q')
         if self.new_format:
-            pruneidx_size = self.struct_unpack(file_handle, '@q')
+            pruneidx_size, = self.struct_unpack(file_handle, '@q')
         for i in range(vocab_size):
-=======
-        assert len(self.wv.vocab) == vocab_size, 'mismatch between vocab sizes'
-        self.struct_unpack(file_handle, '@1q')  # number of tokens
-        if self.new_format:
-            pruneidx_size, = self.struct_unpack(file_handle, '@q')
-        for i in range(nwords):
->>>>>>> aeb05c12
             word_bytes = b''
             char_byte = file_handle.read(1)
             # Read vocab word
@@ -312,7 +300,6 @@
                 char_byte = file_handle.read(1)
             word = word_bytes.decode(encoding)
             count, _ = self.struct_unpack(file_handle, '@qb')
-<<<<<<< HEAD
             if word in self.wv.vocab:
                 # skip loading info about words in bin file which are not present in vec file
                 # handling mismatch in vocab_size in vec and bin files (ref: wiki.fr)
@@ -320,11 +307,7 @@
                 self.wv.vocab[word].count = count
 
         for j in range(pruneidx_size):
-            _, _ = self.struct_unpack(file_handle, '@2i')
-=======
-            assert self.wv.vocab[word].index == i, 'mismatch between gensim word index and fastText word index'
-            self.wv.vocab[word].count = count
->>>>>>> aeb05c12
+            self.struct_unpack(file_handle, '@2i')
 
         if self.new_format:
             for j in range(pruneidx_size):
@@ -332,11 +315,7 @@
 
     def load_vectors(self, file_handle):
         if self.new_format:
-<<<<<<< HEAD
-            _ = self.struct_unpack(file_handle, '@?')  # bool quant_input in fasttext.cc
-=======
             self.struct_unpack(file_handle, '@?')  # bool quant_input in fasttext.cc
->>>>>>> aeb05c12
         num_vectors, dim = self.struct_unpack(file_handle, '@2q')
         # Vectors stored by [Matrix::save](https://github.com/facebookresearch/fastText/blob/master/src/matrix.cc)
         assert self.vector_size == dim, 'mismatch between model sizes'
