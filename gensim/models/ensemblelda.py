--- conflicted
+++ resolved
@@ -205,11 +205,8 @@
         # parameters, stop here and don't train.
         if num_models <= 0:
             return
-<<<<<<< HEAD
+
         if gensim_kw_args.get("corpus") is None:
-=======
-        if "corpus" not in gensim_kw_args:
->>>>>>> 0612c4a5
             return
         if gensim_kw_args.get("iterations", 0) <= 0:
             return
