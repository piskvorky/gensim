#!/usr/bin/env python
# -*- coding: utf-8 -*-
#
# Authors: Tobias Brigl <github.com/sezanzeb>, Alex Salles <alex.salles@gmail.com>,
# Alex Loosley <aloosley@alumni.brown.edu>, Data Reply Munich
#


"""Ensemble Latent Dirichlet Allocation (eLDA), a method of training a topic model ensemble.

Extracts reliable topics that are consistently learned accross multiple LDA models. eLDA has the added benefit that
the user does not need to know the exact number of topics the topic model should extract ahead of time

For more details read our paper (https://www.hip70890b.de/machine_learning/ensemble_LDA/).

Usage examples
--------------

Train an ensemble of LdaModels using a Gensim corpus

.. sourcecode:: pycon

    >>> from gensim.test.utils import common_texts
    >>> from gensim.corpora.dictionary import Dictionary
    >>> from gensim.models import EnsembleLda
    >>>
    >>> # Create a corpus from a list of texts
    >>> common_dictionary = Dictionary(common_texts)
    >>> common_corpus = [common_dictionary.doc2bow(text) for text in common_texts]
    >>>
    >>> # Train the model on the corpus. corpus has to be provided as a
    >>> # keyword argument, as they are passed through to the children.
    >>> elda = EnsembleLda(corpus=common_corpus, id2word=common_dictionary, num_topics=10, num_models=4)

Save a model to disk, or reload a pre-trained model

.. sourcecode:: pycon

    >>> from gensim.test.utils import datapath
    >>>
    >>> # Save model to disk.
    >>> temp_file = datapath("model")
    >>> elda.save(temp_file)
    >>>
    >>> # Load a potentially pretrained model from disk.
    >>> elda = EnsembleLda.load(temp_file)

Query, the model using new, unseen documents

.. sourcecode:: pycon

    >>> # Create a new corpus, made of previously unseen documents.
    >>> other_texts = [
    ...     ['computer', 'time', 'graph'],
    ...     ['survey', 'response', 'eps'],
    ...     ['human', 'system', 'computer']
    ... ]
    >>> other_corpus = [common_dictionary.doc2bow(text) for text in other_texts]
    >>>
    >>> unseen_doc = other_corpus[0]
    >>> vector = elda[unseen_doc]  # get topic probability distribution for a document

Increase the ensemble size by adding a new model. Make sure it uses the same dictionary

.. sourcecode:: pycon

    >>> from gensim.models import LdaModel
    >>> elda.add_model(LdaModel(common_corpus, id2word=common_dictionary, num_topics=10))
    >>> elda.recluster()
    >>> vector = elda[unseen_doc]

To optimize the ensemble for your specific case, the children can be clustered again using
different hyperparameters

.. sourcecode:: pycon

    >>> elda.recluster(eps=0.2)

References
----------
.. [1] REHUREK, Radim and Sojka, PETR, 2010, Software framework for topic modelling with large corpora. In : THE LREC
       2010 WORKSHOP ON NEW CHALLENGES FOR NLP FRAMEWORKS [online]. Msida : University of Malta. 2010. p. 45-50.
       Available from: http://citeseerx.ist.psu.edu/viewdoc/summary?doi=10.1.1.695.4595

.. [2] BRIGL, Tobias, 2019, Extracting Reliable Topics using Ensemble Latent Dirichlet Allocation [Bachelor Thesis].
       Technische Hochschule Ingolstadt. Munich: Data Reply GmbH. Available from:
       https://www.hip70890b.de/machine_learning/ensemble_LDA/

Citation
--------
At the moment, there is no paper associated to ensemble LDA but we are working on publicly releasing Tobi Brigl's
bachelor thesis on the topic.  In the meantime, please include a mention of us (Brigl, T.; Salles, A.; Loosley, A) and
a link to this file (https://github.com/RaRe-Technologies/gensim/blob/develop/gensim/models/ensemblelda.py) if this work
is presented, further developed, or used as the basis for a published result.

Other Notes
-----------
The adjectives stable and reliable (topics) are used somewhat interchangeably throughout the doc strings and
comments.

"""
import logging
import os
from multiprocessing import Process, Pipe, ProcessError
import importlib

import numpy as np
from scipy.spatial.distance import cosine

from gensim import utils
from gensim.models import ldamodel, ldamulticore, basemodel
from gensim.utils import SaveLoad

logger = logging.getLogger(__name__)


class EnsembleLda(SaveLoad):
    """Ensemble Latent Dirichlet Allocation (eLDA), a method of training a topic model ensemble.

    Extracts reliable topics that are consistently learned accross multiple LDA models. eLDA has the added benefit that
    the user does not need to know the exact number of topics the topic model should extract ahead of time [2].

    """

    def __init__(self, topic_model_class="lda", num_models=3,
                 min_cores=None,  # default value from _generate_stable_topics()
                 epsilon=0.1, ensemble_workers=1, memory_friendly_ttda=True,
                 min_samples=None, masking_method="mass", masking_threshold=None,
                 distance_workers=1, random_state=None, **gensim_kw_args):
        """Create and train a new EnsembleLda model.

        Will start training immediatelly, except if iterations, passes or num_models is 0 or if the corpus is missing.

        Parameters
        ----------
        topic_model_class : str, topic model, optional
            Examples:
                'ldamulticore' (recommended), 'lda' (default),
        ensemble_workers : number, optional
            Spawns that many processes and distributes the models from the ensemble to those as evenly as possible.
            num_models should be a multiple of ensemble_workers.

            Setting it to 0 or 1 will both use the nonmultiprocessing version. Default:1
                gensim.models.ldamodel, gensim.models.ldamulticore
        num_models : int, optional
            How many LDA models to train in this ensemble.
            Default: 3
        min_cores : int, optional
            Minimum cores a cluster of topics has to contain so that it is recognized as stable topic.
        epsilon : float, optional
            Defaults to 0.1. Epsilon for the CBDBSCAN clustering that generates the stable topics.
        ensemble_workers : int, optional
            Spawns that many processes and distributes the models from the ensemble to those as evenly as possible.
            num_models should be a multiple of ensemble_workers.

            Setting it to 0 or 1 will both use the nonmultiprocessing version. Default:1
        memory_friendly_ttda : boolean, optional
            If True, the models in the ensemble are deleted after training and only a concatenation of each model's
            topic term distribution (called ttda) is kept to save memory.

            Defaults to True. When False, trained models are stored in a list in self.tms, and no models that are not
            of a gensim model type can be added to this ensemble using the add_model function.

            If False, any topic term matrix can be suplied to add_model.
        min_samples : int, optional
            Required int of nearby topics for a topic to be considered as 'core' in the CBDBSCAN clustering.
        masking_method : {'mass', 'rank'}, optional
            Choose one of "mass" (default) or "rank" (percentile, faster).

            For clustering, distances between topic-term distributions are asymmetric.  In particular, the distance
            (technically a divergence) from distribution A to B is more of a measure of if A is contained in B.  At a
            high level, this involves using distribution A to mask distribution B and then calculating the cosine
            distance between the two.  The masking can be done in two ways:

            1. mass: forms mask by taking the top ranked terms until their cumulative mass reaches the
            'masking_threshold'

            2. rank: forms mask by taking the top ranked terms (by mass) until the 'masking_threshold' is reached.
            For example, a ranking threshold of 0.11 means the top 0.11 terms by weight are used to form a mask.

        masking_threshold : float, optional
            Default: None, which uses 0.95 for "mass", and 0.11 for masking_method "rank".  In general, too small a mask
            threshold leads to inaccurate calculations (no signal) and too big a mask leads to noisy distance
            calculations.  Defaults are often a good sweet spot for this hyperparameter.
        distance_workers : int, optional
            When distance_workers is None, it defaults to os.cpu_count() for maximum performance. Default is 1, which
            is not multiprocessed. Set to > 1 to enable multiprocessing.
        **gensim_kw_args
            Parameters for each gensim model (e.g. :py:class:`gensim.models.LdaModel`) in the ensemble.

        """

        # INTERNAL PARAMETERS
        # Set random state
        # nps max random state of 2**32 - 1 is too large for windows:
        self._MAX_RANDOM_STATE = np.iinfo(np.int32).max

        # _COSINE_DISTANCE_CALCULATION_THRESHOLD is used so that cosine distance calculations can be sped up by skipping
        # distance calculations for highly masked topic-term distributions
        self._COSINE_DISTANCE_CALCULATION_THRESHOLD = 0.05

        if "id2word" not in gensim_kw_args:
            gensim_kw_args["id2word"] = None
        if "corpus" not in gensim_kw_args:
            gensim_kw_args["corpus"] = None

        if gensim_kw_args["id2word"] is None and not gensim_kw_args["corpus"] is None:
            logger.warning("no word id mapping provided; initializing from corpus, assuming identity")
            gensim_kw_args["id2word"] = utils.dict_from_corpus(gensim_kw_args["corpus"])
        if gensim_kw_args["id2word"] is None and gensim_kw_args["corpus"] is None:
            raise ValueError(
                "at least one of corpus/id2word must be specified, to establish "
                "input space dimensionality. Corpus should be provided using the "
                "`corpus` keyword argument.")

        if type(topic_model_class) == type and issubclass(topic_model_class, ldamodel.LdaModel):
            self.topic_model_class = topic_model_class
        else:
            kinds = {
                "lda": ldamodel.LdaModel,
                "ldamulticore": ldamulticore.LdaMulticore
            }
            if topic_model_class not in kinds:
                raise ValueError(
                    "topic_model_class should be one of 'lda', 'ldamulticode' or a model inheriting from LdaModel")
            self.topic_model_class = kinds[topic_model_class]

        self.num_models = num_models
        self.gensim_kw_args = gensim_kw_args

        self.memory_friendly_ttda = memory_friendly_ttda

        self.distance_workers = distance_workers
        self.masking_threshold = masking_threshold
        self.masking_method = masking_method

        # this will provide the gensim api to the ensemble basically
        self.classic_model_representation = None

        # the ensembles state
        self.random_state = utils.get_random_state(random_state)
        self.sstats_sum = 0
        self.eta = None
        self.tms = []
        # initialize empty topic term distribution array
        self.ttda = np.empty((0, len(gensim_kw_args["id2word"])))
        self.asymmetric_distance_matrix_outdated = True

        # in case the model will not train due to some
        # parameters, stop here and don't train.
        if num_models <= 0:
            return
        if gensim_kw_args.get("corpus") is None:
            return
        if "iterations" in gensim_kw_args and gensim_kw_args["iterations"] <= 0:
            return
        if "passes" in gensim_kw_args and gensim_kw_args["passes"] <= 0:
            return

        logger.info("generating {} topic models...".format(num_models))

        if ensemble_workers > 1:
            self._generate_topic_models_multiproc(num_models, ensemble_workers)
        else:
            # singlecore
            self._generate_topic_models(num_models)

        self._generate_asymmetric_distance_matrix()
        self._generate_topic_clusters(epsilon, min_samples)
        self._generate_stable_topics(min_cores)

        # create model that can provide the usual gensim api to the stable topics from the ensemble
        self.generate_gensim_representation()

    def get_topic_model_class(self):
        if self.topic_model_class is None:
            try:
                module = importlib.import_module(self.topic_model_module_string)
                self.topic_model_class = getattr(module, self.topic_model_class_string)
                del self.topic_model_module_string
                del self.topic_model_class_string
            except ModuleNotFoundError:
                logger.error('Could not import the "{}" module in order to provide the "{}" class as '
                    '"topic_model_class" attribute. Try setting this manually instead after loading.'
                    .format(self.topic_model_class_string, self.topic_model_class_string))
            except AttributeError:
                logger.error('Could not import the "{}" class from the "{}" module in order to set the '
                    '"topic_model_class" attribute. Try setting this manually instead after loading.'
                    .format(self.topic_model_class_string, self.topic_model_module_string))
        return self.topic_model_class

    def save(self, *args, **kwargs):
        if self.get_topic_model_class() is not None:
            self.topic_model_module_string = self.topic_model_class.__module__
            self.topic_model_class_string = self.topic_model_class.__name__
        kwargs['ignore'] = frozenset(kwargs.get('ignore', ())).union(('topic_model_class', ))
        super(EnsembleLda, self).save(*args, **kwargs)

    save.__doc__ = SaveLoad.save.__doc__

    def convert_to_memory_friendly(self):
        """Remove the stored gensim models and only keep their ttdas."""
        self.tms = []
        self.memory_friendly_ttda = True

    def generate_gensim_representation(self):
        """Create a gensim model from the stable topics.

        The returned representation is an Gensim LdaModel (:py:class:`gensim.models.LdaModel`) that has been
        instantiated with an A-priori belief on word probability, eta, that represents the topic-term distributions of
        any stable topics the were found by clustering over the ensemble of topic distributions.

        When no stable topics have been detected, None is returned.

        Returns
        -------
        :py:class:`gensim.models.LdaModel`
            A Gensim LDA Model classic_model_representation for which:
            classic_model_representation.get_topics() == self.get_topics()

        """
        logger.info("generating classic gensim model representation based on results from the ensemble")

        sstats_sum = self.sstats_sum
        # if sstats_sum (which is the number of words actually) should be wrong for some fantastic funny reason
        # that makes you want to peel your skin off, recreate it (takes a while):
        if sstats_sum == 0 and "corpus" in self.gensim_kw_args and not self.gensim_kw_args["corpus"] is None:
            for document in self.gensim_kw_args["corpus"]:
                for token in document:
                    sstats_sum += token[1]
            self.sstats_sum = sstats_sum

        stable_topics = self.get_topics()

        num_stable_topics = len(stable_topics)

        if num_stable_topics == 0:
            logger.error("the model did not detect any stable topic. You can try to adjust epsilon: "
                         "recluster(eps=...)")
            self.classic_model_representation = None
            return

        # create a new gensim model
        params = self.gensim_kw_args.copy()
        params["eta"] = self.eta
        params["num_topics"] = num_stable_topics
        # adjust params in a way that no training happens
        params["passes"] = 0  # no training
        # iterations is needed for inference, pass it to the model

        classic_model_representation = self.get_topic_model_class()(**params)

        # when eta was None, use what gensim generates as default eta for the following tasks:
        eta = classic_model_representation.eta
        if sstats_sum == 0:
            sstats_sum = classic_model_representation.state.sstats.sum()
            self.sstats_sum = sstats_sum

        # the following is important for the denormalization
        # to generate the proper sstats for the new gensim model:
        # transform to dimensionality of stable_topics. axis=1 is summed
        eta_sum = 0
        if int == type(eta) or float == type(eta):
            eta_sum = [eta * len(stable_topics[0])] * num_stable_topics
        else:
            if len(eta.shape) == 1:  # [e1, e2, e3]
                eta_sum = [[eta.sum()]] * num_stable_topics
            if len(eta.shape) > 1:  # [[e11, e12, ...], [e21, e22, ...], ...]
                eta_sum = np.array(eta.sum(axis=1)[:, None])

        # the factor, that will be used when get_topics() is used, for normalization
        # will never change, because the sum for eta as well as the sum for sstats is constant.
        # Therefore predicting normalization_factor becomes super easy.
        # corpus is a mapping of id to occurences

        # so one can also easily calculate the
        # right sstats, so that get_topics() will return the stable topics no
        # matter eta.

        normalization_factor = np.array([[sstats_sum / num_stable_topics]] * num_stable_topics) + eta_sum

        sstats = stable_topics * normalization_factor
        sstats -= eta

        classic_model_representation.state.sstats = sstats.astype(np.float32)
        # fix expElogbeta.
        classic_model_representation.sync_state()

        self.classic_model_representation = classic_model_representation

        return classic_model_representation

    def add_model(self, target, num_new_models=None):
        """Add the ttda of another model to the ensemble.

        This way, multiple topic models can be connected to an ensemble manually. Make sure that all the models use
        the exact same dictionary/idword mapping.

        In order to generate new stable topics afterwards, use
            self._generate_asymmetric_distance_matrix()
            self.recluster()

        The ttda of another ensemble can also be used, in that case set num_new_models to the num_models parameter
        of the ensemble, that means the number of classic models in the ensemble that generated the ttda. This is
        important, because that information is used to estimate "min_samples" for _generate_topic_clusters.

        If you trained this ensemble in the past with a certain Dictionary that you want to reuse for other
        models, you can get it from: self.id2word.

        Parameters
        ----------
        target : {see description}
            1. A single EnsembleLda object
            2. List of EnsembleLda objects
            3. A single Gensim topic model (e.g. (:py:class:`gensim.models.LdaModel`)
            4. List of Gensim topic models

            if memory_friendly_ttda is True, target can also be:
            5. topic-term-distribution-array

            example: [[0.1, 0.1, 0.8], [...], ...]

            [topic1, topic2, ...]
            with topic being an array of probabilities:
            [token1, token2, ...]

            token probabilities in a single topic sum to one, therefore, all the words sum to len(ttda)

        num_new_models : integer, optional
            the model keeps track of how many models were used in this ensemble. Set higher if ttda contained topics
            from more than one model. Default: None, which takes care of it automatically.

            If target is a 2D-array of float values, it assumes 1.

            If the ensemble has memory_friendly_ttda set to False, then it will always use the number of models in
            the target parameter.

        """
        # If the model has never seen a ttda before, initialize.
        # If it has, append.

        # Be flexible. Can be a single element or a list of elements
        # make sure it's a numpy array
        if not isinstance(target, (np.ndarray, list)):
            target = np.array([target])
        else:
            target = np.array(target)
            assert len(target) > 0

        if self.memory_friendly_ttda:
            # for memory friendly models/ttdas, append the ttdas to itself

            detected_num_models = 0

            ttda = []

            # 1. ttda array, because that's the only accepted input that contains numbers
            if isinstance(target.dtype.type(), (np.number, float)):
                ttda = target
                detected_num_models = 1

            # 2. list of ensemblelda objects
            elif isinstance(target[0], type(self)):
                ttda = np.concatenate([ensemble.ttda for ensemble in target], axis=0)
                detected_num_models = sum([ensemble.num_models for ensemble in target])

            # 3. list of gensim models
            elif isinstance(target[0], basemodel.BaseTopicModel):
                ttda = np.concatenate([model.get_topics() for model in target], axis=0)
                detected_num_models = len(target)

            # unknown
            else:
                raise ValueError("target is of unknown type or a list of unknown types: {}".format(type(target[0])))

            # new models were added, increase num_models
            # if the user didn't provide a custon numer to use
            if num_new_models is None:
                self.num_models += detected_num_models
            else:
                self.num_models += num_new_models

        else:  # memory unfriendly ensembles

            ttda = []

            # 1. ttda array
            if isinstance(target.dtype.type(), (np.number, float)):
                raise ValueError('ttda arrays cannot be added to ensembles, for which memory_friendly_ttda=False, '
                                 'you can call convert_to_memory_friendly, but it will discard the stored gensim'
                                 'models and only keep the relevant topic term distributions from them.')

            # 2. list of ensembles
            elif isinstance(target[0], type(self)):
                for ensemble in target:
                    self.tms += ensemble.tms
                ttda = np.concatenate([ensemble.ttda for ensemble in target], axis=0)

            # 3. list of gensim models
            elif isinstance(target[0], basemodel.BaseTopicModel):
                self.tms += target.tolist()
                ttda = np.concatenate([model.get_topics() for model in target], axis=0)

            # unknown
            else:
                raise ValueError("target is of unknown type or a list of unknown types: {}".format(type(target[0])))

            # in this case, len(self.tms) should
            # always match self.num_models
            if num_new_models is not None and num_new_models + self.num_models != len(self.tms):
                logger.info('num_new_models will be ignored. num_models should match the number of '
                            'stored models for a memory unfriendly ensemble')
            self.num_models = len(self.tms)

        logger.info("ensemble contains {} models and {} topics now".format(self.num_models, len(self.ttda)))

        if self.ttda.shape[1] != ttda.shape[1]:
            raise ValueError(("target ttda dimensions do not match. Topics must be {} but was"
                                "{} elements large").format(self.ttda.shape[-1], ttda.shape[-1]))
        self.ttda = np.append(self.ttda, ttda, axis=0)

        # tell recluster that the distance matrix needs to be regenerated
        self.asymmetric_distance_matrix_outdated = True

    def _generate_topic_models_multiproc(self, num_models, ensemble_workers):
        """Generate the topic models to form the ensemble in a multiprocessed way.

        Depending on the used topic model this can result in a speedup.

        Parameters
        ----------
        num_models : int
            how many models to train in the ensemble
        ensemble_workers : int
            into how many processes to split the models will be set to max(workers, num_models), to avoid workers that
            are supposed to train 0 models.

            to get maximum performance, set to the number of your cores, if non-parallelized models are being used in
            the ensemble (LdaModel).

            For LdaMulticore, the performance gain is small and gets larger for a significantly smaller corpus.
            In that case, ensemble_workers=2 can be used.

        """
        # the way random_states is handled needs to prevent getting different results when multiprocessing is on,
        # or getting the same results in every lda children. so it is solved by generating a list of state seeds before
        # multiprocessing is started.
        random_states = [self.random_state.randint(self._MAX_RANDOM_STATE) for _ in range(num_models)]

        # each worker has to work on at least one model.
        # Don't spawn idle workers:
        workers = min(ensemble_workers, num_models)

        # create worker processes:
        # from what I know this is basically forking with a jump to a target function in each child
        # so modifying the ensemble object will not modify the one in the parent because of no shared memory
        processes = []
        pipes = []
        num_models_unhandled = num_models  # how many more models need to be trained by workers?

        for i in range(workers):
            try:
                parentConn, childConn = Pipe()
                num_subprocess_models = 0
                if i == workers - 1:  # i is a index, hence -1
                    # is this the last worker that needs to be created?
                    # then task that worker with all the remaining models
                    num_subprocess_models = num_models_unhandled
                else:
                    num_subprocess_models = int(num_models_unhandled / (workers - i))

                # get the chunk from the random states that is meant to be for those models
                random_states_for_worker = random_states[-num_models_unhandled:][:num_subprocess_models]

                p = Process(target=self._generate_topic_models,
                            args=(num_subprocess_models, random_states_for_worker, childConn))

                processes += [p]
                pipes += [(parentConn, childConn)]
                p.start()

                num_models_unhandled -= num_subprocess_models

            except ProcessError:
                logger.error("could not start process {}".format(i))
                # close all pipes
                for p in pipes:
                    p[1].close()
                    p[0].close()
                # end all processes
                for p in processes:
                    if p.is_alive():
                        p.terminate()
                    del p
                # stop
                raise

        # aggregate results
        # will also block until workers are finished
        for p in pipes:
            answer = p[0].recv()  # [0], because that is the parentConn
            p[0].close()
            # this does basically the same as the _generate_topic_models function (concatenate all the ttdas):
            if not self.memory_friendly_ttda:
                self.tms += answer
                ttda = np.concatenate([model.get_topics() for model in answer])
            else:
                ttda = answer
            self.ttda = np.concatenate([self.ttda, ttda])

        # end all processes
        for p in processes:
            p.terminate()

    def _generate_topic_models(self, num_models, random_states=None, pipe=None):
        """Train the topic models that form the ensemble.

        Parameters
        ----------
        num_models : int
            number of models to be generated
        random_states : list
            list of numbers or np.random.RandomState objects. Will be autogenerated based on the ensembles
            RandomState if None (default).
        pipe : multiprocessing.pipe
            Default None. If provided, will send the trained models over this pipe. If memory friendly, it will only
            send the ttda.

        """
        if pipe is not None:
            logger.info("spawned worker to generate {} topic models".format(num_models))

        if random_states is None:
            random_states = [self.random_state.randint(self._MAX_RANDOM_STATE) for _ in range(num_models)]

        assert len(random_states) == num_models

        kwArgs = self.gensim_kw_args.copy()

        tm = None  # remember one of the topic models from the following
        # loop, in order to collect some properties from it afterwards.

        for i in range(num_models):

            kwArgs["random_state"] = random_states[i]

            tm = self.get_topic_model_class()(**kwArgs)

            # adds the lambda (that is the unnormalized get_topics) to ttda, which is
            # a list of all those lambdas
            self.ttda = np.concatenate([self.ttda, tm.get_topics()])

            # only saves the model if it is not "memory friendly"
            if not self.memory_friendly_ttda:
                self.tms += [tm]

        # use one of the tms to get some info that will be needed later
        self.sstats_sum = tm.state.sstats.sum()
        self.eta = tm.eta

        if pipe is not None:
            # send the ttda that is in the child/workers version of the memory into the pipe
            # available, after _generate_topic_models has been called in the worker
            if self.memory_friendly_ttda:
                # remember that this code is inside the worker processes memory,
                # so self.ttda is the ttda of only a chunk of models
                pipe.send(self.ttda)
            else:
                pipe.send(self.tms)

            pipe.close()

    def _asymmetric_distance_matrix_worker(self, worker_id, ttdas_sent, n_ttdas, pipe, threshold, method):
        """Worker that computes the distance to all other nodes from a chunk of nodes."""
        logger.info("spawned worker to generate {} rows of the asymmetric distance matrix".format(n_ttdas))
        # the chunk of ttda that's going to be calculated:
        ttda1 = self.ttda[ttdas_sent:ttdas_sent + n_ttdas]
        distance_chunk = self._calculate_asymmetric_distance_matrix_chunk(
            ttda1=ttda1, ttda2=self.ttda, threshold=threshold, start_index=ttdas_sent, method=method)
        pipe.send((worker_id, distance_chunk))  # remember that this code is inside the workers memory
        pipe.close()

    def _generate_asymmetric_distance_matrix(self):
        """Calculate the pairwise distance matrix for all the ttdas from the ensemble.

        Returns the asymmetric pairwise distance matrix that is used in the DBSCAN clustering.

        Afterwards, the model needs to be reclustered for this generated matrix to take effect.

        """
        workers = self.distance_workers
        threshold = self.masking_threshold
        method = self.masking_method

        # matrix is up to date afterwards
        self.asymmetric_distance_matrix_outdated = False

        if threshold is None:
            threshold = {"mass": 0.95, "rank": 0.11}[method]

        logger.info("generating a {} x {} asymmetric distance matrix...".format(len(self.ttda), len(self.ttda)))

        # singlecore
        if workers is not None and workers <= 1:
            self.asymmetric_distance_matrix = self._calculate_asymmetric_distance_matrix_chunk(
                ttda1=self.ttda, ttda2=self.ttda, threshold=threshold, start_index=0, method=method)
            return self.asymmetric_distance_matrix

        # else, if workers > 1 use multiprocessing
        # best performance on 2-core machine: 2 workers
        if workers is None:
            workers = os.cpu_count()

        # create worker processes:
        processes = []
        pipes = []
        ttdas_sent = 0

        for i in range(workers):
            try:
                parentConn, childConn = Pipe()

                # figure out how many ttdas to send to the worker
                # 9 ttdas to 4 workers: 2 2 2 3
                n_ttdas = 0
                if i == workers - 1:  # i is a index, hence -1
                    # is this the last worker that needs to be created?
                    # then task that worker with all the remaining models
                    n_ttdas = len(self.ttda) - ttdas_sent
                else:
                    n_ttdas = int((len(self.ttda) - ttdas_sent) / (workers - i))

                p = Process(target=self._asymmetric_distance_matrix_worker,
                            args=(i, ttdas_sent, n_ttdas, childConn, threshold, method))
                ttdas_sent += n_ttdas

                processes += [p]
                pipes += [(parentConn, childConn)]
                p.start()

            except ProcessError:
                logger.error("could not start process {}".format(i))
                # close all pipes
                for p in pipes:
                    p[1].close()
                    p[0].close()
                # end all processes
                for p in processes:
                    if p.is_alive():
                        p.terminate()
                    del p
                raise

        distances = []
        # note, that the following loop maintains order in how the ttda will be concatenated
        # which is very important. Ordering in ttda has to be the same as when using only one process
        for p in pipes:
            answer = p[0].recv()  # [0], because that is the parentConn
            p[0].close()  # child conn will be closed from inside the worker
            # this does basically the same as the _generate_topic_models function (concatenate all the ttdas):
            distances += [answer[1]]

        # end all processes
        for p in processes:
            p.terminate()

        self.asymmetric_distance_matrix = np.concatenate(distances)

        return self.asymmetric_distance_matrix

    def _calculate_asymmetric_distance_matrix_chunk(self, ttda1, ttda2, threshold, start_index, method):
        """Calculate an (asymmetric) distance from each topic in ttda1 to each topic in ttda2.

        Parameters
        ----------
        ttda1 and ttda2: 2D arrays of floats
            Two ttda matrices that are going to be used for distance calculation. Each row in ttda corresponds to one
            topic. Each cell in the resulting matrix corresponds to the distance between a topic pair.
        threshold : float, optional
            threshold defaults to: {"mass": 0.95, "rank": 0.11}, depending on the selected method
        start_index : int
            this function might be used in multiprocessing, so start_index has to be set as ttda1 is a chunk of the
            complete ttda in that case. start_index would be 0 if ttda1 == self.ttda. When self.ttda is split into two
            pieces, each 100 ttdas long, then start_index should be be 100. default is 0
        method : {'mass', 'rank}, optional
            method can be "mass" for the original masking method or "rank" for a faster masking method that selects
            by rank of largest elements in the topic term distribution, to determine which tokens are relevant for the
            topic.

        Returns
        -------
        2D Numpy.numpy.ndarray of floats
            Asymmetric distance matrix of size len(ttda1) by len(ttda2).

        """
        # initialize the distance matrix. ndarray is faster than zeros
        distances = np.ndarray((len(ttda1), len(ttda2)))

        if ttda1.shape[0] > 0 and ttda2.shape[0] > 0:
            # the worker might not have received a ttda because it was chunked up too much

            if method not in ["mass", "rank"]:
                raise ValueError("method {} unknown".format(method))

            # select masking method:
            def mass_masking(a):
                """Original masking method. Returns a new binary mask."""
                sorted_a = np.sort(a)[::-1]
                largest_mass = sorted_a.cumsum() < threshold
                smallest_valid = sorted_a[largest_mass][-1]
                return a >= smallest_valid

            def rank_masking(a):
                """Faster masking method. Returns a new binary mask."""
                return a > np.sort(a)[::-1][int(len(a) * threshold)]

            create_mask = {"mass": mass_masking, "rank": rank_masking}[method]

            # some help to find a better threshold by useful log messages
            avg_mask_size = 0

            # now iterate over each topic
            for ttd1_idx, ttd1 in enumerate(ttda1):
                # create mask from ttd1 that removes noise from a and keeps the largest terms
                mask = create_mask(ttd1)
                ttd1_masked = ttd1[mask]

                avg_mask_size += mask.sum()

                # now look at every possible pair for topic a:
                for ttd2_idx, ttd2 in enumerate(ttda2):
                    # distance to itself is 0
                    if ttd1_idx + start_index == ttd2_idx:
                        distances[ttd1_idx][ttd2_idx] = 0
                        continue

                    # now mask b based on a, which will force the shape of a onto b
                    ttd2_masked = ttd2[mask]

                    # Smart distance calculation avoids calculating cosine distance for highly masked topic-term
                    # distributions that will have distance values near 1.
                    if ttd2_masked.sum() <= self._COSINE_DISTANCE_CALCULATION_THRESHOLD:
                        distance = 1
                    else:
                        distance = cosine(ttd1_masked, ttd2_masked)

                    distances[ttd1_idx][ttd2_idx] = distance

            percent = round(100 * avg_mask_size / ttda1.shape[0] / ttda1.shape[1], 1)
            logger.info('the given threshold of {} covered on average {}% of tokens'.format(threshold, percent))

        return distances

    def _generate_topic_clusters(self, eps=0.1, min_samples=None):
        """Run the CBDBSCAN algorithm on all the detected topics and label them with label-indices.

        The final approval and generation of stable topics is done in _generate_stable_topics().

        Parameters
        ----------
        eps : float
            eps is 0.1 by default.
        min_samples : int
            min_samples is int(self.num_models / 2)

        """
        if min_samples is None:
            min_samples = int(self.num_models / 2)

        logger.info("fitting the clustering model")

        self.cluster_model = CBDBSCAN(eps=eps, min_samples=min_samples)
        self.cluster_model.fit(self.asymmetric_distance_matrix)

    def _validate_core(self, core):
        """Check if the core has only a single valid parent, which is also the label assigned to the core.

        If the presumed core is not even a core returns False.

        Parameters
        ----------
        core : {'is_core', 'valid_parents', 'labels'}
            eps is 0.1 by default.

        """
        return core["is_core"] and (core["valid_parents"] == {core["label"]})

    def _group_by_labels(self, results):
        """Group all the learned cores by their label, which was assigned in the cluster_model.

        Parameters
        ----------
        results : {list of {'is_core', 'neighboring_labels', 'label'}}
            After calling .fit on a CBDBSCAN model, the results can be retrieved from it by accessing the .results
            member, which can be used as the argument to this function. It's a list of infos gathered during
            the clustering step and each element in the list corresponds to a single topic.

        Returns
        -------
            dict of (int, list of {'is_core', 'num_neighboring_labels', 'neighboring_labels'})
            A mapping of the label to a list of topics that belong to that particular label. Also adds
            a new member to each topic called num_neighboring_labels, which is the number of
            neighboring_labels of that topic.

        """
        grouped_by_labels = {}
        for topic in results:
            if topic["is_core"]:
                topic = topic.copy()

                # counts how many different labels a core has as parents
                topic["num_neighboring_labels"] = len(topic["neighboring_labels"])

                label = topic["label"]
                if label not in grouped_by_labels:
                    grouped_by_labels[label] = []
                grouped_by_labels[label].append(topic)
        return grouped_by_labels

    def _aggregate_topics(self, grouped_by_labels):
        """Aggregate the labeled topics to a list of clusters.

        Parameters
        ----------
        grouped_by_labels : dict of (int, list of {'is_core', 'num_neighboring_labels', 'neighboring_labels'})
            The return value of _group_by_labels. A mapping of the label to a list of each topic which belongs to the
            label.

        Returns
        -------
            list of {'max_num_neighboring_labels', 'neighboring_labels', 'label'}
            max_num_neighboring_labels is the max number of parent labels among each topic of a given cluster. label
            refers to the label identifier of the cluster. neighboring_labels is a concatenated list of the
            neighboring_labels sets of each topic. Its sorted by max_num_neighboring_labels in descending
            order. There is one single element for each cluster.

        """
        sorted_clusters = []

        for label, group in grouped_by_labels.items():
            num_neighboring_labels = 0
            neighboring_labels = []  # will be a list of sets

            for topic in group:
                max_num_neighboring_labels = max(topic["num_neighboring_labels"], num_neighboring_labels)
                neighboring_labels.append(topic["neighboring_labels"])

            neighboring_labels = [x for x in neighboring_labels if len(x) > 0]

            sorted_clusters.append({
                "max_num_neighboring_labels": max_num_neighboring_labels,
                "neighboring_labels": neighboring_labels,
                "label": label,
                "num_cores": len([topic for topic in group if topic["is_core"]])
            })

        sorted_clusters = sorted(sorted_clusters,
            key=lambda cluster: (
                cluster["max_num_neighboring_labels"],
                cluster["label"]
            ), reverse=False)

        return sorted_clusters

    def _remove_from_all_sets(self, label, clusters):
        """Remove a label from every set in "neighboring_labels" for each core in clusters."""
        for cluster in clusters:
            for neighboring_labels_set in cluster["neighboring_labels"]:
                if label in neighboring_labels_set:
                    neighboring_labels_set.remove(label)

    def _contains_isolated_cores(self, label, cluster, min_cores):
        """Check if the cluster has at least min_cores of cores that belong to no other cluster."""
        return sum(map(lambda x: x == {label}, cluster["neighboring_labels"])) >= min_cores

    def _generate_stable_topics(self, min_cores=None):
        """Generate stable topics out of the clusters.

        The function finds clusters of topics using a variant of DBScan.  If a cluster has enough core topics
        (c.f. parameter min_cores), then this cluster represents a stable topic.  The stable topic is specifically
        calculated as the average over all topic-term distributions of the core topics in the cluster.

        This function is the last step that has to be done in the ensemble.  After this step is complete,
        Stable topics can be retrieved afterwards using the get_topics() method.

        Parameters
        ----------
        min_cores : int
            Minimum number of core topics needed to form a cluster that represents a stable topic.
                Using None defaults to min_cores = min(3, max(1, int(self.num_models /4 +1)))

        """
        # min_cores being 0 makes no sense. there has to be a core for a cluster
        # or there is no cluster
        if min_cores == 0:
            min_cores = 1

        if min_cores is None:
            # min_cores is a number between 1 and 3, depending on the number of models
            min_cores = min(3, max(1, int(self.num_models / 4 + 1)))
            logger.info("generating stable topics, each cluster needs at least {} cores".format(min_cores))
        else:
            logger.info("generating stable topics")

        results = self.cluster_model.results

        grouped_by_labels = self._group_by_labels(results)

        sorted_clusters = self._aggregate_topics(grouped_by_labels)

        for cluster in sorted_clusters:
            cluster["is_valid"] = None
            if cluster["num_cores"] < min_cores:
                cluster["is_valid"] = False
                self._remove_from_all_sets(cluster["label"], sorted_clusters)

        # now that invalid clusters are removed, check which clusters contain enough cores that don't belong to any
        # other cluster.
        for cluster in [cluster for cluster in sorted_clusters if cluster["is_valid"] is None]:
            label = cluster["label"]
            if self._contains_isolated_cores(label, cluster, min_cores):
                cluster["is_valid"] = True
            else:
                cluster["is_valid"] = False
                # This modifies parent labels which is important in _contains_isolated_cores, so the result depends on
                # where to start.
                self._remove_from_all_sets(label, sorted_clusters)

        # list of all the label numbers that are valid
        valid_labels = np.array([cluster["label"] for cluster in sorted_clusters if cluster["is_valid"]])

        for topic in results:
            topic["valid_parents"] = {label for label in topic["neighboring_labels"] if label in valid_labels}

        # keeping only VALID cores
        valid_core_mask = np.vectorize(self._validate_core)(results)
        valid_topics = self.ttda[valid_core_mask]
        topic_labels = np.array([topic["label"] for topic in results])[valid_core_mask]
        unique_labels = np.unique(topic_labels)

        num_stable_topics = len(unique_labels)
        stable_topics = np.empty((num_stable_topics, len(self.id2word)))

        # for each cluster
        for l, label in enumerate(unique_labels):
            # mean of all the topics that are of that cluster
            topics_of_cluster = np.array([topic for t, topic in enumerate(valid_topics) if topic_labels[t] == label])
            stable_topics[l] = topics_of_cluster.mean(axis=0)

        self.sorted_clusters = sorted_clusters
        self.stable_topics = stable_topics

    def recluster(self, eps=0.1, min_samples=None, min_cores=None):
        """Reapply CBDBSCAN clustering and stable topic generation.

        Stable topics can be retrieved using get_topics().

        Parameters
        ----------
        eps : float
            epsilon for the CBDBSCAN algorithm, having the same meaning as in classic DBSCAN clustering.
            default: 0.1
        min_samples : int
            The minimum number of samples in the neighborhood of a topic to be considered a core in CBDBSCAN.
            default: int(self.num_models / 2)
        min_cores : int
            how many cores a cluster has to have, to be treated as stable topic. That means, how many topics
            that look similar have to be present, so that the average topic in those is used as stable topic.
            default: min(3, max(1, int(self.num_models /4 +1)))

        """
        # if new models were added to the ensemble, the distance matrix needs to be generated again
        if self.asymmetric_distance_matrix_outdated:
            logger.info("asymmetric distance matrix is outdated due to add_model")
            self._generate_asymmetric_distance_matrix()

        # Run CBDBSCAN to get topic clusters:
        self._generate_topic_clusters(eps, min_samples)

        # Interpret the results of CBDBSCAN to identify reliable topics:
        self._generate_stable_topics(min_cores)

        # Create gensim LdaModel representation of topic model with reliable topics (can be used for inference):
        self.generate_gensim_representation()

    # GENSIM API
    # to make using the ensemble in place of a gensim model as easy as possible

    def get_topics(self):
        """Return only the stable topics from the ensemble.

        Returns
        -------
        2D Numpy.numpy.ndarray of floats
            List of stable topic term distributions

        """
        return self.stable_topics

    def _has_gensim_representation(self):
        """Check if stable topics and the internal gensim representation exist. Raise an error if not."""
        if self.classic_model_representation is None:
            if len(self.stable_topics) == 0:
                raise ValueError("no stable topic was detected")
            else:
                raise ValueError("use generate_gensim_representation() first")

    def __getitem__(self, i):
        """See :py:class:`gensim.models.LdaModel`."""
        self._has_gensim_representation()
        return self.classic_model_representation[i]

    def inference(self, *posargs, **kwargs):
        """See :py:class:`gensim.models.LdaModel`."""
        self._has_gensim_representation()
        return self.classic_model_representation.inference(*posargs, **kwargs)

    def log_perplexity(self, *posargs, **kwargs):
        """See :py:class:`gensim.models.LdaModel`."""
        self._has_gensim_representation()
        return self.classic_model_representation.log_perplexity(*posargs, **kwargs)

    def print_topics(self, *posargs, **kwargs):
        """See :py:class:`gensim.models.LdaModel`."""
        self._has_gensim_representation()
        return self.classic_model_representation.print_topics(*posargs, **kwargs)

    @property
    def id2word(self):
        """Return the :py:class:`gensim.corpora.dictionary.Dictionary` object used in the model."""
        return self.gensim_kw_args["id2word"]


class CBDBSCAN():
    """A Variation of the DBSCAN algorithm called Checkback DBSCAN (CBDBSCAN).

    The algorithm works based on DBSCAN-like parameters 'eps' and 'min_samples' that respectively define how far a
    "nearby" point is, and the minimum number of nearby points needed to label a candidate datapoint a core of a
    cluster. (See https://scikit-learn.org/stable/modules/generated/sklearn.cluster.DBSCAN.html).

    The algorithm works as follows:

    1. (A)symmetric distance matrix provided at fit-time (called 'amatrix').
       For the sake of example below, assume the there are only five topics (amatrix contains distances with dim 5x5),
       T_1, T_2, T_3, T_4, T_5:
    2. Start by scanning a candidate topic with respect to a parent topic
       (e.g. T_1 with respect to parent None)
    3. Check which topics are nearby the candidate topic using 'self.eps' as a threshold and call them neighbours
       (e.g. assume T_3, T_4, and T_5 are nearby and become neighbours)
    4. If there are more neighbours than 'self.min_samples', the candidate topic becomes a core candidate for a cluster
       (e.g. if 'min_samples'=1, then T_1 becomes the first core of a cluster)
    5. If candidate is a core, CheckBack (CB) to find the fraction of neighbours that are either the parent or the
       parent's neighbours.  If this fraction is more than 75%, give the candidate the same label as its parent.
       (e.g. in the trivial case there is no parent (or neighbours of that parent), a new incremental label is given)
    6. If candidate is a core, recursively scan the next nearby topic (e.g. scan T_3) labeling the previous topic as
       the parent and the previous neighbours as the parent_neighbours - repeat steps 2-6:

       2. (e.g. Scan candidate T_3 with respect to parent T_1 that has parent_neighbours T_3, T_4, and T_5)
       3. (e.g. T5 is the only neighbour)
       4. (e.g. number of neighbours is 1, therefore candidate T_3 becomes a core)
       5. (e.g. CheckBack finds that two of the four parent and parent neighbours are neighbours of candidate T_3.
<<<<<<< HEAD
       Therefore the candidate T_3 does NOT get the same label as its parent T_1)
=======
          Therefore the candidate T_3 does NOT get the same label as its parent T_1)
>>>>>>> 49253df7
       6. (e.g. Scan candidate T_5 with respect to parent T_3 that has parent_neighbours T_5)

    The CB step has the effect that it enforces cluster compactness and allows the model to avoid creating clusters for
    unreliable topics made of a composition of multiple reliable topics (something that occurs often LDA models that is
    one cause of unreliable topics).

    """

    def __init__(self, eps, min_samples):
        """Create a new CBDBSCAN object. Call fit in order to train it on an asymmetric distance matrix.

        Parameters
        ----------
        eps : float
            epsilon for the CBDBSCAN algorithm, having the same meaning as in classic DBSCAN clustering.
            default: 0.1
        min_samples : int
            The minimum number of samples in the neighborhood of a topic to be considered a core in CBDBSCAN.

        """
        self.eps = eps
        self.min_samples = min_samples

    def fit(self, amatrix):
        """Apply the algorithm to an asymmetric distance matrix."""
        self.next_label = 0

        topic_clustering_results = [{
            "is_core": False,
            "neighboring_labels": set(),
            "neighboring_topic_indices": set(),
            "label": None
        } for _ in range(len(amatrix))]

        amatrix_copy = amatrix.copy()

        # to avoid the problem of comparing the topic with itself
        np.fill_diagonal(amatrix_copy, 1)

        min_distance_per_topic = [(distance, index) for index, distance in enumerate(amatrix_copy.min(axis=1))]
        min_distance_per_topic_sorted = sorted(min_distance_per_topic, key=lambda distance: distance[0])
        ordered_min_similarity = [index for distance, index in min_distance_per_topic_sorted]

        def scan_topic(topic_index, current_label=None, parent_neighbors=None):
            """Extend the cluster in one direction.

            Results are accumulated in topic_clustering_results, a variable outside of this function.

            Parameters
            ----------
            topic_index : int
                The topic that might be added to the existing cluster, or which might create a new cluster if
                neccessary.
            current_label : int
                The label of the cluster that might be suitable for topic_index

            """
            neighbors_sorted = sorted(
                [
                    (distance, index)
                    for index, distance in enumerate(amatrix_copy[topic_index])
                ],
                key=lambda x: x[0],
            )
            neighboring_topic_indices = [index for distance, index in neighbors_sorted if distance < self.eps]

            num_neighboring_topics = len(neighboring_topic_indices)

            # If the number of neighbor indices of a topic is large enough, it is considered a core.
            # This also takes neighbor indices that already are identified as core in count.
            if num_neighboring_topics >= self.min_samples:
                # This topic is a core!
                topic_clustering_results[topic_index]["is_core"] = True

                # if current_label is none, then this is the first core
                # of a new cluster (hence next_label is used)
                if current_label is None:
                    # next_label is initialized with 0 in fit() for the first cluster
                    current_label = self.next_label
                    self.next_label += 1

                else:
                    # In case the core has a parent, check the distance to the parents neighbors (since the matrix is
                    # asymmetric, it takes return distances into account here)
                    # If less than 25% of the elements are close enough, then create a new cluster rather than further
                    # growing the current cluster in that direction.
                    close_parent_neighbors_mask = amatrix_copy[topic_index][parent_neighbors] < self.eps

                    if close_parent_neighbors_mask.mean() < 0.25:
                        # start new cluster by changing current_label
                        current_label = self.next_label
                        self.next_label += 1

                topic_clustering_results[topic_index]["label"] = current_label

                for neighboring_topic_index in neighboring_topic_indices:
                    if topic_clustering_results[neighboring_topic_index]["label"] is None:
                        ordered_min_similarity.remove(neighboring_topic_index)
                        # try to extend the cluster into the direction of the neighbor
                        scan_topic(neighboring_topic_index, current_label, neighboring_topic_indices + [topic_index])

                    topic_clustering_results[neighboring_topic_index]["neighboring_topic_indices"].add(topic_index)
                    topic_clustering_results[neighboring_topic_index]["neighboring_labels"].add(current_label)

            else:
                # this topic is not a core!
                if current_label is None:
                    topic_clustering_results[topic_index]["label"] = -1
                else:
                    topic_clustering_results[topic_index]["label"] = current_label

        # elements are going to be removed from that array in scan_topic, do until it is empty
        while len(ordered_min_similarity) != 0:
            next_topic_index = ordered_min_similarity.pop(0)
            scan_topic(next_topic_index)

        self.results = topic_clustering_results<|MERGE_RESOLUTION|>--- conflicted
+++ resolved
@@ -189,7 +189,6 @@
             Parameters for each gensim model (e.g. :py:class:`gensim.models.LdaModel`) in the ensemble.
 
         """
-
         # INTERNAL PARAMETERS
         # Set random state
         # nps max random state of 2**32 - 1 is too large for windows:
@@ -273,6 +272,7 @@
         self.generate_gensim_representation()
 
     def get_topic_model_class(self):
+        """Get the class that is used for :meth:`gensim.models.EnsembleLda.generate_gensim_representation`."""
         if self.topic_model_class is None:
             try:
                 module = importlib.import_module(self.topic_model_module_string)
@@ -290,6 +290,7 @@
         return self.topic_model_class
 
     def save(self, *args, **kwargs):
+        """See :meth:`gensim.utils.SaveLoad.save`."""
         if self.get_topic_model_class() is not None:
             self.topic_model_module_string = self.topic_model_class.__module__
             self.topic_model_class_string = self.topic_model_class.__name__
@@ -1106,22 +1107,22 @@
                 raise ValueError("use generate_gensim_representation() first")
 
     def __getitem__(self, i):
-        """See :py:class:`gensim.models.LdaModel`."""
+        """See :meth:`gensim.models.LdaModel.__getitem__`."""
         self._has_gensim_representation()
         return self.classic_model_representation[i]
 
     def inference(self, *posargs, **kwargs):
-        """See :py:class:`gensim.models.LdaModel`."""
+        """See :meth:`gensim.models.LdaModel.inference`."""
         self._has_gensim_representation()
         return self.classic_model_representation.inference(*posargs, **kwargs)
 
     def log_perplexity(self, *posargs, **kwargs):
-        """See :py:class:`gensim.models.LdaModel`."""
+        """See :meth:`gensim.models.LdaModel.log_perplexity`."""
         self._has_gensim_representation()
         return self.classic_model_representation.log_perplexity(*posargs, **kwargs)
 
     def print_topics(self, *posargs, **kwargs):
-        """See :py:class:`gensim.models.LdaModel`."""
+        """See :meth:`gensim.models.LdaModel.print_topics`."""
         self._has_gensim_representation()
         return self.classic_model_representation.print_topics(*posargs, **kwargs)
 
@@ -1159,11 +1160,7 @@
        3. (e.g. T5 is the only neighbour)
        4. (e.g. number of neighbours is 1, therefore candidate T_3 becomes a core)
        5. (e.g. CheckBack finds that two of the four parent and parent neighbours are neighbours of candidate T_3.
-<<<<<<< HEAD
-       Therefore the candidate T_3 does NOT get the same label as its parent T_1)
-=======
           Therefore the candidate T_3 does NOT get the same label as its parent T_1)
->>>>>>> 49253df7
        6. (e.g. Scan candidate T_5 with respect to parent T_3 that has parent_neighbours T_5)
 
     The CB step has the effect that it enforces cluster compactness and allows the model to avoid creating clusters for
