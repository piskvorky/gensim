#!/usr/bin/env python
# -*- coding: utf-8 -*-
#
# Licensed under the GNU LGPL v2.1 - http://www.gnu.org/licenses/lgpl.html

"""
Text corpora usually reside on disk, as text files in one format or another
In a common scenario, we need to build a dictionary (a `word->integer id`
mapping), which is then used to construct sparse bag-of-word vectors
(= sequences of `(word_id, word_weight)` 2-tuples).

This module provides some code scaffolding to simplify this pipeline. For
example, given a corpus where each document is a separate line in file on disk,
you would override the `TextCorpus.get_texts` method to read one line=document
at a time, process it (lowercase, tokenize, whatever) and yield it as a sequence
of words.

Overriding `get_texts` is enough; you can then initialize the corpus with e.g.
`MyTextCorpus(bz2.BZ2File('mycorpus.txt.bz2'))` and it will behave correctly like a
corpus of sparse vectors. The `__iter__` methods is automatically set up, and
dictionary is automatically populated with all `word->id` mappings.

The resulting object can be used as input to all gensim models (TFIDF, LSI, ...),
serialized with any format (Matrix Market, SvmLight, Blei's LDA-C format etc).

See the `gensim.test.test_miislita.CorpusMiislita` class for a simple example.
"""


from __future__ import with_statement

import logging
import os
import random
import re
import sys

from gensim import interfaces, utils
from gensim.corpora.dictionary import Dictionary
from gensim.utils import deaccent, simple_tokenize, RE_WHITESPACE, STOPWORDS

logger = logging.getLogger(__name__)


def remove_stopwords(tokens, stopwords=STOPWORDS):
<<<<<<< HEAD
    """Remove stopwords using list from `gensim.utils.STOPWORDS."""
=======
    """Remove stopwords using list from `gensim.parsing.preprocessing.STOPWORDS`."""
>>>>>>> 0ef1ecea
    return [token for token in tokens if token not in stopwords]


def remove_short(tokens, minsize=3):
    """Remove tokens smaller than `minsize` chars, which is 3 by default."""
    return [token for token in tokens if len(token) >= minsize]


def lower_to_unicode(text, encoding='utf8', errors='strict'):
    """Lowercase `text` and convert to unicode."""
    return utils.to_unicode(text.lower(), encoding, errors)


def strip_multiple_whitespaces(s):
    """Collapse multiple whitespace characters into a single space."""
    return RE_WHITESPACE.sub(" ", s)


class TextCorpus(interfaces.CorpusABC):
    """Helper class to simplify the pipeline of getting bag-of-words vectors (= a
    gensim corpus) from plain text.

    This is an abstract base class: override the `get_texts()` and `__len__()`
    methods to match your particular input.

    Given a filename (or a file-like object) in constructor, the corpus object
    will be automatically initialized with a dictionary in `self.dictionary` and
    will support the `iter` corpus method. You have a few different ways of utilizing
    this class via subclassing or by construction with different preprocessing arguments.

    The `iter` method converts the lists of tokens produced by `get_texts` to BoW format
    using `Dictionary.doc2bow`. `get_texts` does the following:

    1.  Calls `getstream` to get a generator over the texts. It yields each document in
        turn from the underlying text file or files.
    2.  For each document from the stream, calls `preprocess_text` to produce a list of
        tokens; if metadata is enabled, it yields a 2-`tuple` with the document number as
        the second element.


    Preprocessing consists of 0+ `character_filters`, a `tokenizer`, and 0+ `token_filters`.

    The preprocessing consists of calling each filter in `character_filters` with the document
    text; unicode is not guaranteed, and if desired, the first filter should convert to unicode.
    The output of each character filter should be another string. The output from the final
    filter is fed to the `tokenizer`, which should split the string into a list of tokens (strings).
    Afterwards, the list of tokens is fed through each filter in `token_filters`. The final
    output returned from `preprocess_text` is the output from the final token filter.

    So to use this class, you can either pass in different preprocessing functions using the
    `character_filters`, `tokenizer`, and `token_filters` arguments, or you can subclass it.
    If subclassing: override `getstream` to take text from different input sources in different
    formats. Overrride `preprocess_text` if you must provide different initial preprocessing,
    then call the `TextCorpus.preprocess_text` method to apply the normal preprocessing. You
    can also overrride `get_texts` in order to tag the documents (token lists) with different
    metadata.

    The default preprocessing consists of:

    1.  lowercase and convert to unicode; assumes utf8 encoding
    2.  deaccent (asciifolding)
    3.  collapse multiple whitespaces into a single one
    4.  tokenize by splitting on whitespace
    5.  remove words less than 3 characters long
    6.  remove stopwords; see `gensim.utils.STOPWORDS` for the list of stopwords

    """
    def __init__(self, input=None, dictionary=None, metadata=False, character_filters=None, tokenizer=None, token_filters=None):
        """
        Args:
            input (str): path to top-level directory to traverse for corpus documents.
            dictionary (Dictionary): if a dictionary is provided, it will not be updated
                with the given corpus on initialization. If none is provided, a new dictionary
                will be built for the given corpus. If no corpus is given, the dictionary will
                remain uninitialized.
            metadata (bool): True to yield metadata with each document, else False (default).
            character_filters (iterable of callable): each will be applied to the text of each
                document in order, and should return a single string with the modified text.
                For Python 2, the original text will not be unicode, so it may be useful to
                convert to unicode as the first character filter. The default character filters
                lowercase, convert to unicode (strict utf8), perform ASCII-folding, then collapse
                multiple whitespaces.
            tokenizer (callable): takes as input the document text, preprocessed by all filters
                in `character_filters`; should return an iterable of tokens (strings).
            token_filters (iterable of callable): each will be applied to the iterable of tokens
                in order, and should return another iterable of tokens. These filters can add,
                remove, or replace tokens, or do nothing at all. The default token filters
                remove tokens less than 3 characters long and remove stopwords using the list
                in `gensim.utils.STOPWORDS`.
        """
        self.input = input
        self.metadata = metadata

        self.character_filters = character_filters
        if self.character_filters is None:
            self.character_filters = [lower_to_unicode, deaccent, strip_multiple_whitespaces]

        self.tokenizer = tokenizer
        if self.tokenizer is None:
            self.tokenizer = simple_tokenize

        self.token_filters = token_filters
        if self.token_filters is None:
            self.token_filters = [remove_short, remove_stopwords]

        self.length = None
        self.dictionary = None
        self.init_dictionary(dictionary)

    def init_dictionary(self, dictionary):
        """If `dictionary` is None, initialize to an empty Dictionary, and then if there
        is an `input` for the corpus, add all documents from that `input`. If the
        `dictionary` is already initialized, simply set it as the corpus's `dictionary`.
        """
        self.dictionary = dictionary if dictionary is not None else Dictionary()
        if self.input is not None:
            if dictionary is None:
                logger.info("Initializing dictionary")
                metadata_setting = self.metadata
                self.metadata = False
                self.dictionary.add_documents(self.get_texts())
                self.metadata = metadata_setting
            else:
                logger.info("Input stream provided but dictionary already initialized")
        else:
            logger.warning("No input document stream provided; assuming dictionary will be initialized some other way.")

    def __iter__(self):
        """The function that defines a corpus.

        Iterating over the corpus must yield sparse vectors, one for each document.
        """
        if self.metadata:
            for text, metadata in self.get_texts():
                yield self.dictionary.doc2bow(text, allow_update=False), metadata
        else:
            for text in self.get_texts():
                yield self.dictionary.doc2bow(text, allow_update=False)

    def getstream(self):
        """Yield documents from the underlying plain text collection (of one or more files).
        Each item yielded from this method will be considered a document by subsequent
        preprocessing methods.
        """
        num_texts = 0
        with utils.file_or_filename(self.input) as f:
            for line in f:
                yield line
                num_texts += 1

        self.length = num_texts

    def preprocess_text(self, text):
        """Apply preprocessing to a single text document. This should perform tokenization
        in addition to any other desired preprocessing steps.

        Args:
            text (str): document text read from plain-text file.

        Returns:
            iterable of str: tokens produced from `text` as a result of preprocessing.
        """
        for character_filter in self.character_filters:
            text = character_filter(text)

        tokens = self.tokenizer(text)
        for token_filter in self.token_filters:
            tokens = token_filter(tokens)

        return tokens

    def step_through_preprocess(self, text):
        """Yield tuples of functions and their output for each stage of preprocessing.
        This is useful for debugging issues with the corpus preprocessing pipeline.
        """
        for character_filter in self.character_filters:
            text = character_filter(text)
            yield (character_filter, text)

        tokens = self.tokenizer(text)
        yield (self.tokenizer, tokens)

        for token_filter in self.token_filters:
            yield (token_filter, token_filter(tokens))

    def get_texts(self):
        """Iterate over the collection, yielding one document at a time. A document
        is a sequence of words (strings) that can be fed into `Dictionary.doc2bow`.
        Each document will be fed through `preprocess_text`. That method should be
        overridden to provide different preprocessing steps. This method will need
        to be overridden if the metadata you'd like to yield differs from the line
        number.

        Returns:
            generator of lists of tokens (strings); each list corresponds to a preprocessed
            document from the corpus `input`.
        """
        lines = self.getstream()
        if self.metadata:
            for lineno, line in enumerate(lines):
                yield self.preprocess_text(line), (lineno,)
        else:
            for line in lines:
                yield self.preprocess_text(line)

    def sample_texts(self, n, seed=None, length=None):
        """Yield n random documents from the corpus without replacement.

        Given the number of remaining documents in a corpus, we need to choose n elements.
        The probability for the current element to be chosen is n/remaining.
        If we choose it, we just decrease the n and move to the next element.
        Computing the corpus length may be a costly operation so you can use the optional
        parameter `length` instead.

        Args:
            n (int): number of documents we want to sample.
            seed (int|None): if specified, use it as a seed for local random generator.
            length (int|None): if specified, use it as a guess of corpus length.
                It must be positive and not greater than actual corpus length.

        Yields:
            list[str]: document represented as a list of tokens. See get_texts method.

        Raises:
            ValueError: when n is invalid or length was set incorrectly.
        """
        random_generator = random if seed is None else random.Random(seed)
        if length is None:
            length = len(self)

        if not n <= length:
            raise ValueError("n {0:d} is larger/equal than length of corpus {1:d}.".format(n, length))
        if not 0 <= n:
            raise ValueError("Negative sample size n {0:d}.".format(n))

        i = 0
        for i, sample in enumerate(self.getstream()):
            if i == length:
                break

            remaining_in_corpus = length - i
            chance = random_generator.randint(1, remaining_in_corpus)
            if chance <= n:
                n -= 1
                if self.metadata:
                    yield self.preprocess_text(sample[0]), sample[1]
                else:
                    yield self.preprocess_text(sample)

        if n != 0:
            # This means that length was set to be greater than number of items in corpus
            # and we were not able to sample enough documents before the stream ended.
            raise ValueError("length {0:d} greater than number of documents in corpus {1:d}".format(length, i + 1))

    def __len__(self):
        if self.length is None:
            # cache the corpus length
            self.length = sum(1 for _ in self.getstream())
        return self.length


class TextDirectoryCorpus(TextCorpus):
    """Read documents recursively from a directory,
    where each file (or line of each file) is interpreted as a plain text document.
    """

    def __init__(self, input, dictionary=None, metadata=False, min_depth=0, max_depth=None,
                 pattern=None, exclude_pattern=None, lines_are_documents=False, **kwargs):
        """
        Args:
            min_depth (int): minimum depth in directory tree at which to begin searching for
                files. The default is 0, which means files starting in the top-level directory
                `input` will be considered.
            max_depth (int): max depth in directory tree at which files will no longer be
                considered. The default is None, which means recurse through all subdirectories.
            pattern (str or Pattern): regex to use for file name inclusion; all those files *not*
                matching this pattern will be ignored.
            exclude_pattern (str or Pattern): regex to use for file name exclusion; all files
                matching this pattern will be ignored.
            lines_are_documents (bool): if True, each line of each file is considered to be a
                document. If False (default), each file is considered to be a document.
            kwargs: keyword arguments passed through to the `TextCorpus` constructor. This is
                in addition to the non-kwargs `input`, `dictionary`, and `metadata`. See
                `TextCorpus.__init__` docstring for more details on these.
        """
        self._min_depth = min_depth
        self._max_depth = sys.maxsize if max_depth is None else max_depth
        self.pattern = pattern
        self.exclude_pattern = exclude_pattern
        self.lines_are_documents = lines_are_documents
        super(TextDirectoryCorpus, self).__init__(input, dictionary, metadata, **kwargs)

    @property
    def lines_are_documents(self):
        return self._lines_are_documents

    @lines_are_documents.setter
    def lines_are_documents(self, lines_are_documents):
        self._lines_are_documents = lines_are_documents
        self.length = None

    @property
    def pattern(self):
        return self._pattern

    @pattern.setter
    def pattern(self, pattern):
        self._pattern = None if pattern is None else re.compile(pattern)
        self.length = None

    @property
    def exclude_pattern(self):
        return self._exclude_pattern

    @exclude_pattern.setter
    def exclude_pattern(self, pattern):
        self._exclude_pattern = None if pattern is None else re.compile(pattern)
        self.length = None

    @property
    def min_depth(self):
        return self._min_depth

    @min_depth.setter
    def min_depth(self, min_depth):
        self._min_depth = min_depth
        self.length = None

    @property
    def max_depth(self):
        return self._max_depth

    @max_depth.setter
    def max_depth(self, max_depth):
        self._max_depth = max_depth
        self.length = None

    def iter_filepaths(self):
        """Lazily yield paths to each file in the directory structure within the specified
        range of depths. If a filename pattern to match was given, further filter to only
        those filenames that match.
        """
        for depth, dirpath, dirnames, filenames in walk(self.input):
            if self.min_depth <= depth <= self.max_depth:
                if self.pattern is not None:
                    filenames = (n for n in filenames if self.pattern.match(n) is not None)
                if self.exclude_pattern is not None:
                    filenames = (n for n in filenames if self.exclude_pattern.match(n) is None)

                for name in filenames:
                    yield os.path.join(dirpath, name)

    def getstream(self):
        """Yield documents from the underlying plain text collection (of one or more files).
        Each item yielded from this method will be considered a document by subsequent
        preprocessing methods.

        If `lines_are_documents` was set to True, items will be lines from files. Otherwise
        there will be one item per file, containing the entire contents of the file.
        """
        num_texts = 0
        for path in self.iter_filepaths():
            with open(path, 'rt') as f:
                if self.lines_are_documents:
                    for line in f:
                        yield line.strip()
                        num_texts += 1
                else:
                    yield f.read().strip()
                    num_texts += 1

        self.length = num_texts

    def __len__(self):
        if self.length is None:
            self._cache_corpus_length()
        return self.length

    def _cache_corpus_length(self):
        if not self.lines_are_documents:
            self.length = sum(1 for _ in self.iter_filepaths())
        else:
            self.length = sum(1 for _ in self.getstream())


def walk(top, topdown=True, onerror=None, followlinks=False, depth=0):
    """This is a mostly copied version of `os.walk` from the Python 2 source code.
    The only difference is that it returns the depth in the directory tree structure
    at which each yield is taking place.
    """
    islink, join, isdir = os.path.islink, os.path.join, os.path.isdir

    try:
        # Should be O(1) since it's probably just reading your filesystem journal
        names = os.listdir(top)
    except OSError as err:
        if onerror is not None:
            onerror(err)
        return

    dirs, nondirs = [], []

    # O(n) where n = number of files in the directory
    for name in names:
        if isdir(join(top, name)):
            dirs.append(name)
        else:
            nondirs.append(name)

    if topdown:
        yield depth, top, dirs, nondirs

    # Again O(n), where n = number of directories in the directory
    for name in dirs:
        new_path = join(top, name)
        if followlinks or not islink(new_path):

            # Generator so besides the recursive `walk()` call, no additional cost here.
            for x in walk(new_path, topdown, onerror, followlinks, depth + 1):
                yield x
    if not topdown:
        yield depth, top, dirs, nondirs<|MERGE_RESOLUTION|>--- conflicted
+++ resolved
@@ -43,11 +43,7 @@
 
 
 def remove_stopwords(tokens, stopwords=STOPWORDS):
-<<<<<<< HEAD
-    """Remove stopwords using list from `gensim.utils.STOPWORDS."""
-=======
-    """Remove stopwords using list from `gensim.parsing.preprocessing.STOPWORDS`."""
->>>>>>> 0ef1ecea
+    """Remove stopwords using list from `gensim.utils.STOPWORDS`."""
     return [token for token in tokens if token not in stopwords]
 
 
