#!/usr/bin/env python
# -*- coding: utf-8 -*-
#
# Licensed under the GNU LGPL v2.1 - http://www.gnu.org/licenses/lgpl.html

"""
Text corpora usually reside on disk, as text files in one format or another
In a common scenario, we need to build a dictionary (a `word->integer id`
mapping), which is then used to construct sparse bag-of-word vectors
(= sequences of `(word_id, word_weight)` 2-tuples).

This module provides some code scaffolding to simplify this pipeline. For
example, given a corpus where each document is a separate line in file on disk,
you would override the `TextCorpus.get_texts` method to read one line=document
at a time, process it (lowercase, tokenize, whatever) and yield it as a sequence
of words.

Overriding `get_texts` is enough; you can then initialize the corpus with e.g.
`MyTextCorpus(bz2.BZ2File('mycorpus.txt.bz2'))` and it will behave correctly like a
corpus of sparse vectors. The `__iter__` methods is automatically set up, and
dictionary is automatically populated with all `word->id` mappings.

The resulting object can be used as input to all gensim models (TFIDF, LSI, ...),
serialized with any format (Matrix Market, SvmLight, Blei's LDA-C format etc).

See the `gensim.test.test_miislita.CorpusMiislita` class for a simple example.
"""


from __future__ import with_statement

import logging
import os
import random
import re
import sys

from gensim import interfaces, utils
from gensim.corpora.dictionary import Dictionary
from gensim.parsing.preprocessing import STOPWORDS, RE_WHITESPACE
from gensim.utils import deaccent, simple_tokenize

logger = logging.getLogger(__name__)


def remove_stopwords(tokens, stopwords=STOPWORDS):
<<<<<<< HEAD
    """Remove stopwords using list from `gensim.parsing.preprocessing.STOPWORDS.`"""
=======
    """Remove stopwords using list from `gensim.parsing.preprocessing.STOPWORDS`."""
>>>>>>> 16b812c2
    return [token for token in tokens if token not in stopwords]


def remove_short(tokens, minsize=3):
    """Remove tokens smaller than `minsize` chars, which is 3 by default."""
    return [token for token in tokens if len(token) >= minsize]


def lower_to_unicode(text, encoding='utf8', errors='strict'):
    """Lowercase `text` and convert to unicode."""
    return utils.to_unicode(text.lower(), encoding, errors)


def strip_multiple_whitespaces(s):
    """Collapse multiple whitespace characters into a single space."""
    return RE_WHITESPACE.sub(" ", s)


class TextCorpus(interfaces.CorpusABC):
    """Helper class to simplify the pipeline of getting bag-of-words vectors (= a
    gensim corpus) from plain text.

    This is an abstract base class: override the `get_texts()` and `__len__()`
    methods to match your particular input.

    Given a filename (or a file-like object) in constructor, the corpus object
    will be automatically initialized with a dictionary in `self.dictionary` and
    will support the `iter` corpus method. You have a few different ways of utilizing
    this class via subclassing or by construction with different preprocessing arguments.

    The `iter` method converts the lists of tokens produced by `get_texts` to BoW format
    using `Dictionary.doc2bow`. `get_texts` does the following:

    1.  Calls `getstream` to get a generator over the texts. It yields each document in
        turn from the underlying text file or files.
    2.  For each document from the stream, calls `preprocess_text` to produce a list of
        tokens; if metadata is enabled, it yields a 2-`tuple` with the document number as
        the second element.


    Preprocessing consists of 0+ `character_filters`, a `tokenizer`, and 0+ `token_filters`.

    The preprocessing consists of calling each filter in `character_filters` with the document
    text; unicode is not guaranteed, and if desired, the first filter should convert to unicode.
    The output of each character filter should be another string. The output from the final
    filter is fed to the `tokenizer`, which should split the string into a list of tokens (strings).
    Afterwards, the list of tokens is fed through each filter in `token_filters`. The final
    output returned from `preprocess_text` is the output from the final token filter.

    So to use this class, you can either pass in different preprocessing functions using the
    `character_filters`, `tokenizer`, and `token_filters` arguments, or you can subclass it.
    If subclassing: override `getstream` to take text from different input sources in different
    formats. Overrride `preprocess_text` if you must provide different initial preprocessing,
    then call the `TextCorpus.preprocess_text` method to apply the normal preprocessing. You
    can also overrride `get_texts` in order to tag the documents (token lists) with different
    metadata.

    The default preprocessing consists of:

    1.  lowercase and convert to unicode; assumes utf8 encoding
    2.  deaccent (asciifolding)
    3.  collapse multiple whitespaces into a single one
    4.  tokenize by splitting on whitespace
    5.  remove words less than 3 characters long
    6.  remove stopwords; see `gensim.parsing.preprocessing` for the list of stopwords

    """
    def __init__(self, input=None, dictionary=None, metadata=False, character_filters=None, tokenizer=None, token_filters=None):
        """
        Args:
            input (str): path to top-level directory to traverse for corpus documents.
            dictionary (Dictionary): if a dictionary is provided, it will not be updated
                with the given corpus on initialization. If none is provided, a new dictionary
                will be built for the given corpus. If no corpus is given, the dictionary will
                remain uninitialized.
            metadata (bool): True to yield metadata with each document, else False (default).
            character_filters (iterable of callable): each will be applied to the text of each
                document in order, and should return a single string with the modified text.
                For Python 2, the original text will not be unicode, so it may be useful to
                convert to unicode as the first character filter. The default character filters
                lowercase, convert to unicode (strict utf8), perform ASCII-folding, then collapse
                multiple whitespaces.
            tokenizer (callable): takes as input the document text, preprocessed by all filters
                in `character_filters`; should return an iterable of tokens (strings).
            token_filters (iterable of callable): each will be applied to the iterable of tokens
                in order, and should return another iterable of tokens. These filters can add,
                remove, or replace tokens, or do nothing at all. The default token filters
                remove tokens less than 3 characters long and remove stopwords using the list
                in `gensim.parsing.preprocessing.STOPWORDS`.
        """
        self.input = input
        self.metadata = metadata

        self.character_filters = character_filters
        if self.character_filters is None:
            self.character_filters = [lower_to_unicode, deaccent, strip_multiple_whitespaces]

        self.tokenizer = tokenizer
        if self.tokenizer is None:
            self.tokenizer = simple_tokenize

        self.token_filters = token_filters
        if self.token_filters is None:
            self.token_filters = [remove_short, remove_stopwords]

        self.length = None
        self.dictionary = None
        self.init_dictionary(dictionary)

    def init_dictionary(self, dictionary):
        """If `dictionary` is None, initialize to an empty Dictionary, and then if there
        is an `input` for the corpus, add all documents from that `input`. If the
        `dictionary` is already initialized, simply set it as the corpus's `dictionary`.
        """
        self.dictionary = dictionary if dictionary is not None else Dictionary()
        if self.input is not None:
            if dictionary is None:
                logger.info("Initializing dictionary")
                metadata_setting = self.metadata
                self.metadata = False
                self.dictionary.add_documents(self.get_texts())
                self.metadata = metadata_setting
            else:
                logger.info("Input stream provided but dictionary already initialized")
        else:
            logger.warning("No input document stream provided; assuming dictionary will be initialized some other way.")

    def __iter__(self):
        """The function that defines a corpus.

        Iterating over the corpus must yield sparse vectors, one for each document.
        """
        if self.metadata:
            for text, metadata in self.get_texts():
                yield self.dictionary.doc2bow(text, allow_update=False), metadata
        else:
            for text in self.get_texts():
                yield self.dictionary.doc2bow(text, allow_update=False)

    def getstream(self):
        """Yield documents from the underlying plain text collection (of one or more files).
        Each item yielded from this method will be considered a document by subsequent
        preprocessing methods.
        """
        num_texts = 0
        with utils.file_or_filename(self.input) as f:
            for line in f:
                yield line
                num_texts += 1

        self.length = num_texts

    def preprocess_text(self, text):
        """Apply preprocessing to a single text document. This should perform tokenization
        in addition to any other desired preprocessing steps.

        Args:
            text (str): document text read from plain-text file.

        Returns:
            iterable of str: tokens produced from `text` as a result of preprocessing.
        """
        for character_filter in self.character_filters:
            text = character_filter(text)

        tokens = self.tokenizer(text)
        for token_filter in self.token_filters:
            tokens = token_filter(tokens)

        return tokens

    def step_through_preprocess(self, text):
        """Yield tuples of functions and their output for each stage of preprocessing.
        This is useful for debugging issues with the corpus preprocessing pipeline.
        """
        for character_filter in self.character_filters:
            text = character_filter(text)
            yield (character_filter, text)

        tokens = self.tokenizer(text)
        yield (self.tokenizer, tokens)

        for token_filter in self.token_filters:
            yield (token_filter, token_filter(tokens))

    def get_texts(self):
        """Iterate over the collection, yielding one document at a time. A document
        is a sequence of words (strings) that can be fed into `Dictionary.doc2bow`.
        Each document will be fed through `preprocess_text`. That method should be
        overridden to provide different preprocessing steps. This method will need
        to be overridden if the metadata you'd like to yield differs from the line
        number.

        Returns:
            generator of lists of tokens (strings); each list corresponds to a preprocessed
            document from the corpus `input`.
        """
        lines = self.getstream()
        if self.metadata:
            for lineno, line in enumerate(lines):
                yield self.preprocess_text(line), (lineno,)
        else:
            for line in lines:
                yield self.preprocess_text(line)

    def sample_texts(self, n, seed=None, length=None):
        """Yield n random documents from the corpus without replacement.

        Given the number of remaining documents in a corpus, we need to choose n elements.
        The probability for the current element to be chosen is n/remaining.
        If we choose it, we just decrease the n and move to the next element.
        Computing the corpus length may be a costly operation so you can use the optional
        parameter `length` instead.

        Args:
            n (int): number of documents we want to sample.
            seed (int|None): if specified, use it as a seed for local random generator.
            length (int|None): if specified, use it as a guess of corpus length.
                It must be positive and not greater than actual corpus length.

        Yields:
            list[str]: document represented as a list of tokens. See get_texts method.

        Raises:
            ValueError: when n is invalid or length was set incorrectly.
        """
        random_generator = random if seed is None else random.Random(seed)
        if length is None:
            length = len(self)

        if not n <= length:
            raise ValueError("n {0:d} is larger/equal than length of corpus {1:d}.".format(n, length))
        if not 0 <= n:
            raise ValueError("Negative sample size n {0:d}.".format(n))

        i = 0
        for i, sample in enumerate(self.getstream()):
            if i == length:
                break

            remaining_in_corpus = length - i
            chance = random_generator.randint(1, remaining_in_corpus)
            if chance <= n:
                n -= 1
                if self.metadata:
                    yield self.preprocess_text(sample[0]), sample[1]
                else:
                    yield self.preprocess_text(sample)

        if n != 0:
            # This means that length was set to be greater than number of items in corpus
            # and we were not able to sample enough documents before the stream ended.
            raise ValueError("length {0:d} greater than number of documents in corpus {1:d}".format(length, i + 1))

    def __len__(self):
        if self.length is None:
            # cache the corpus length
            self.length = sum(1 for _ in self.getstream())
        return self.length


class TextDirectoryCorpus(TextCorpus):
    """Read documents recursively from a directory,
    where each file (or line of each file) is interpreted as a plain text document.
    """

    def __init__(self, input, dictionary=None, metadata=False, min_depth=0, max_depth=None,
                 pattern=None, exclude_pattern=None, lines_are_documents=False, **kwargs):
        """
        Args:
            min_depth (int): minimum depth in directory tree at which to begin searching for
                files. The default is 0, which means files starting in the top-level directory
                `input` will be considered.
            max_depth (int): max depth in directory tree at which files will no longer be
                considered. The default is None, which means recurse through all subdirectories.
            pattern (str or Pattern): regex to use for file name inclusion; all those files *not*
                matching this pattern will be ignored.
            exclude_pattern (str or Pattern): regex to use for file name exclusion; all files
                matching this pattern will be ignored.
            lines_are_documents (bool): if True, each line of each file is considered to be a
                document. If False (default), each file is considered to be a document.
            kwargs: keyword arguments passed through to the `TextCorpus` constructor. This is
                in addition to the non-kwargs `input`, `dictionary`, and `metadata`. See
                `TextCorpus.__init__` docstring for more details on these.
        """
        self._min_depth = min_depth
        self._max_depth = sys.maxsize if max_depth is None else max_depth
        self.pattern = pattern
        self.exclude_pattern = exclude_pattern
        self.lines_are_documents = lines_are_documents
        super(TextDirectoryCorpus, self).__init__(input, dictionary, metadata, **kwargs)

    @property
    def lines_are_documents(self):
        return self._lines_are_documents

    @lines_are_documents.setter
    def lines_are_documents(self, lines_are_documents):
        self._lines_are_documents = lines_are_documents
        self.length = None

    @property
    def pattern(self):
        return self._pattern

    @pattern.setter
    def pattern(self, pattern):
        self._pattern = None if pattern is None else re.compile(pattern)
        self.length = None

    @property
    def exclude_pattern(self):
        return self._exclude_pattern

    @exclude_pattern.setter
    def exclude_pattern(self, pattern):
        self._exclude_pattern = None if pattern is None else re.compile(pattern)
        self.length = None

    @property
    def min_depth(self):
        return self._min_depth

    @min_depth.setter
    def min_depth(self, min_depth):
        self._min_depth = min_depth
        self.length = None

    @property
    def max_depth(self):
        return self._max_depth

    @max_depth.setter
    def max_depth(self, max_depth):
        self._max_depth = max_depth
        self.length = None

    def iter_filepaths(self):
        """Lazily yield paths to each file in the directory structure within the specified
        range of depths. If a filename pattern to match was given, further filter to only
        those filenames that match.
        """
        for depth, dirpath, dirnames, filenames in walk(self.input):
            if self.min_depth <= depth <= self.max_depth:
                if self.pattern is not None:
                    filenames = (n for n in filenames if self.pattern.match(n) is not None)
                if self.exclude_pattern is not None:
                    filenames = (n for n in filenames if self.exclude_pattern.match(n) is None)

                for name in filenames:
                    yield os.path.join(dirpath, name)

    def getstream(self):
        """Yield documents from the underlying plain text collection (of one or more files).
        Each item yielded from this method will be considered a document by subsequent
        preprocessing methods.

        If `lines_are_documents` was set to True, items will be lines from files. Otherwise
        there will be one item per file, containing the entire contents of the file.
        """
        num_texts = 0
        for path in self.iter_filepaths():
            with open(path, 'rt') as f:
                if self.lines_are_documents:
                    for line in f:
                        yield line.strip()
                        num_texts += 1
                else:
                    yield f.read().strip()
                    num_texts += 1

        self.length = num_texts

    def __len__(self):
        if self.length is None:
            self._cache_corpus_length()
        return self.length

    def _cache_corpus_length(self):
        if not self.lines_are_documents:
            self.length = sum(1 for _ in self.iter_filepaths())
        else:
            self.length = sum(1 for _ in self.getstream())


def walk(top, topdown=True, onerror=None, followlinks=False, depth=0):
    """This is a mostly copied version of `os.walk` from the Python 2 source code.
    The only difference is that it returns the depth in the directory tree structure
    at which each yield is taking place.
    """
    islink, join, isdir = os.path.islink, os.path.join, os.path.isdir

    try:
        # Should be O(1) since it's probably just reading your filesystem journal
        names = os.listdir(top)
    except OSError as err:
        if onerror is not None:
            onerror(err)
        return

    dirs, nondirs = [], []

    # O(n) where n = number of files in the directory
    for name in names:
        if isdir(join(top, name)):
            dirs.append(name)
        else:
            nondirs.append(name)

    if topdown:
        yield depth, top, dirs, nondirs

    # Again O(n), where n = number of directories in the directory
    for name in dirs:
        new_path = join(top, name)
        if followlinks or not islink(new_path):

            # Generator so besides the recursive `walk()` call, no additional cost here.
            for x in walk(new_path, topdown, onerror, followlinks, depth + 1):
                yield x
    if not topdown:
        yield depth, top, dirs, nondirs<|MERGE_RESOLUTION|>--- conflicted
+++ resolved
@@ -44,11 +44,7 @@
 
 
 def remove_stopwords(tokens, stopwords=STOPWORDS):
-<<<<<<< HEAD
-    """Remove stopwords using list from `gensim.parsing.preprocessing.STOPWORDS.`"""
-=======
     """Remove stopwords using list from `gensim.parsing.preprocessing.STOPWORDS`."""
->>>>>>> 16b812c2
     return [token for token in tokens if token not in stopwords]
 
 
