--- conflicted
+++ resolved
@@ -14,12 +14,8 @@
 
 from gensim import utils
 from gensim.corpora import IndexedCorpus
-<<<<<<< HEAD
-from six.moves import xrange, zip as izip
-=======
 from six import iterkeys
 from six.moves import zip, range
->>>>>>> ce403d38
 
 
 logger = logging.getLogger(__name__)
