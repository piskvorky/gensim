<<<<<<< HEAD
# aneesh's ignores
.gitignore
test.py
*.pyd

=======
>>>>>>> 2ef73e31
# Compiled source #
###################
*.com
*.class
*.dll
*.exe
*.o
*.so
*.pyc

# Packages #
############
# it's better to unpack these files and commit the raw source
# git has its own built in compression methods
*.7z
*.dmg
*.gz
*.iso
*.jar
*.rar
*.tar
*.zip

# Logs and databases #
######################
*.log
*.sql
*.sqlite
*.pkl
*.bak
*.npy
*.npz

# OS generated files #
######################
.DS_Store?
ehthumbs.db
Icon?
Thumbs.db

# Other #
#########
.tox/
.cache/
.project
.pydevproject
.ropeproject
.settings/
.eggs
cython_debug
docs/src/_build/
docs/_static
docs/notebooks/.ipynb_checkpoints
dedan_gensim.tmproj
gensim*.egg-info
*,cover
.idea
*.dict
*.index
.coverage
.*.sw[op]
data
*.bak
/build/
/dist/
*.prof
*.lprof
*.bin
*.old
*.model
*~
*_out.txt
*.html
*.inv
*.js
docs/_images/<|MERGE_RESOLUTION|>--- conflicted
+++ resolved
@@ -1,11 +1,3 @@
-<<<<<<< HEAD
-# aneesh's ignores
-.gitignore
-test.py
-*.pyd
-
-=======
->>>>>>> 2ef73e31
 # Compiled source #
 ###################
 *.com
