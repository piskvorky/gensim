--- conflicted
+++ resolved
@@ -63,29 +63,15 @@
       fail-fast: false
       matrix:
         include:
-<<<<<<< HEAD
-          - {python: '3.9', os: ubuntu-20.04}
-          - {python: '3.10', os: ubuntu-20.04}
-          - {python: '3.11', os: ubuntu-20.04}
-          - {python: '3.12', os: ubuntu-20.04}
-
-          - {python: '3.9', os: windows-2019}
-          - {python: '3.10', os: windows-2019}
-          - {python: '3.11', os: windows-2019}
-          - {python: '3.12', os: windows-2019}
-=======
-          - {python: '3.8', os: ubuntu-24.04}
           - {python: '3.9', os: ubuntu-24.04}
           - {python: '3.10', os: ubuntu-24.04}
           - {python: '3.11', os: ubuntu-24.04}
           - {python: '3.12', os: ubuntu-24.04}
 
-          - {python: '3.8', os: windows-2025}
           - {python: '3.9', os: windows-2025}
           - {python: '3.10', os: windows-2025}
           - {python: '3.11', os: windows-2025}
           - {python: '3.12', os: windows-2025}
->>>>>>> aba81344
 
     #
     # Don't run this job unless the linters have succeeded.
