--- conflicted
+++ resolved
@@ -47,13 +47,7 @@
    "cell_type": "markdown",
    "metadata": {},
    "source": [
-<<<<<<< HEAD
     "After collecting our corpus, there are typically a number of preprocessing steps we want to undertake. We'll keep it simple and just remove some commonly used English words (such as 'the') and words that occur only once in the corpus. In the process of doing so, we'll [tokenise](https://en.wikipedia.org/wiki/Tokenization_(lexical_analysis)) our data. Tokenization breaks up the documents into words (in this case using space as a delimiter)."
-=======
-    "This is a particularly small example of a corpus for illustration purposes. Another example could be a list of all the plays written by shakespear, list of all wikipedia articles, or all tweets by a particular person of interest.\n",
-    "\n",
-    "After collecting our corpus, there are typically a number of preprocessing steps we want to undertake. Here, we'll keep it simple and just remove some commonly used English words, called *stopwords* (such as 'the' and 'and') and words that occur only once in the corpus. In the process of doing so, we'll 'tokenize' our data. Tokenization is the process of break up each documents into words (in this case using space as a delimiter)."
->>>>>>> e15ba0de
    ]
   },
   {
