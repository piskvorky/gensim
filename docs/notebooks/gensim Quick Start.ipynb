{
 "cells": [
  {
   "cell_type": "markdown",
   "metadata": {},
   "source": [
    "   # Getting Started with gensim"
   ]
  },
  {
   "cell_type": "markdown",
   "metadata": {},
   "source": [
    "This section introduces the basic concepts and terms needed to understand and use `gensim` and provides a simple usage example.\n",
    "\n",
    "## Core Concepts and Simple Example\n",
    "\n",
    "At a very high-level, `gensim` is a tool for discovering the semantic structure of documents by examining the patterns of words (or higher-level structures such as entire sentences or documents). `gensim` accomplishes this by taking a *corpus*, a collection of text documents, and producing a *vector* representation of the text in the corpus. The vector representation can then be used to train a *model*, which is an algorithms to create different representations of the data, which are usually more semantic. These three concepts are key to understanding how `gensim` works so let's take a moment to explain what each of them means. At the same time, we'll work through a simple example that illustrates each of them.\n",
    "\n",
    "### Corpus\n",
    "\n",
<<<<<<< HEAD

    "A *corpus* is a collection of digital documents. This collection is the input to `gensim` from which it will infer the structure of the documents, their topics, etc. The latent structure inferred from the corpus can later be used to assign topics to new documents which were not present in the training corpus. For this reason, we also refer to this collection as the *training corpus*. No human intervention (such as tagging the documents by hand) is required - the topic classification is [unsupervised](https://en.wikipedia.org/wiki/Unsupervised_learning.html).\n",

=======
    "A *corpus* is a collection of digital documents. This collection is the input to `gensim` from which it will infer the structure of the documents, their topics, etc. The latent structure inferred from the corpus can later be used to assign topics to new documents which were not present in the training corpus. For this reason, we also refer to this collection as the *training corpus*. No human intervention (such as tagging the documents by hand) is required - the topic classification is [unsupervised](https://en.wikipedia.org/wiki/Unsupervised_learning.html).\n",
>>>>>>> 8d4582ac
    "\n",
    "For our corpus, we'll use a list of 9 strings, each consisting of only a single sentence."
   ]
  },
  {
   "cell_type": "code",
   "execution_count": 1,
   "metadata": {
    "collapsed": true
   },
   "outputs": [],
   "source": [
    "raw_corpus = [\"Human machine interface for lab abc computer applications\",\n",
    "             \"A survey of user opinion of computer system response time\",\n",
    "             \"The EPS user interface management system\",\n",
    "             \"System and human system engineering testing of EPS\",              \n",
    "             \"Relation of user perceived response time to error measurement\",\n",
    "             \"The generation of random binary unordered trees\",\n",
    "             \"The intersection graph of paths in trees\",\n",
    "             \"Graph minors IV Widths of trees and well quasi ordering\",\n",
    "             \"Graph minors A survey\"]"
   ]
  },
  {
   "cell_type": "markdown",
   "metadata": {},
   "source": [
    "This is a particularly small example of a corpus for illustration purposes. Another example could be a list of all the plays written by shakespear, list of all wikipedia articles, or all tweets by a particular person of interest.\n",
    "\n",
    "After collecting our corpus, there are typically a number of preprocessing steps we want to undertake. Here, we'll keep it simple and just remove some commonly used English words, called *stopwords* (such as 'the' and 'and') and words that occur only once in the corpus. In the process of doing so, we'll 'tokenize' our data. Tokenization is the process of break up each documents into words (in this case using space as a delimiter)."
   ]
  },
  {
   "cell_type": "code",
   "execution_count": 2,
   "metadata": {
    "collapsed": false
   },
   "outputs": [
    {
     "data": {
      "text/plain": [
       "[['human', 'interface', 'computer'],\n",
       " ['survey', 'user', 'computer', 'system', 'response', 'time'],\n",
       " ['eps', 'user', 'interface', 'system'],\n",
       " ['system', 'human', 'system', 'eps'],\n",
       " ['user', 'response', 'time'],\n",
       " ['trees'],\n",
       " ['graph', 'trees'],\n",
       " ['graph', 'minors', 'trees'],\n",
       " ['graph', 'minors', 'survey']]"
      ]
     },
     "execution_count": 2,
     "metadata": {},
     "output_type": "execute_result"
    }
   ],
   "source": [
    "# Create a set of frequent words\n",
    "stoplist = set('for a of the and to in'.split(' '))\n",
    "# Lowercase each document, split it by white space and filter out stopwords\n",
    "texts = [[word for word in document.lower().split() if word not in stoplist]\n",
    "         for document in raw_corpus]\n",
    "\n",
    "# Count word frequencies\n",
    "from collections import defaultdict\n",
    "frequency = defaultdict(int)\n",
    "for text in texts:\n",
    "    for token in text:\n",
    "        frequency[token] += 1\n",
    "\n",
    "# Only keep words that appear more than once\n",
    "processed_corpus = [[token for token in text if frequency[token] > 1] for text in texts]\n",
    "processed_corpus"
   ]
  },
  {
   "cell_type": "markdown",
   "metadata": {},
   "source": [
    "Before proceeding, we want to associate each word in the corpus with a unique integer ID. We can do this using the `gensim.corpora.Dictionary` class. This dictionary defines the vocabulary of all words that our processing knows about."
   ]
  },
  {
   "cell_type": "code",
   "execution_count": 3,
   "metadata": {
    "collapsed": false
   },
   "outputs": [
    {
     "name": "stdout",
     "output_type": "stream",
     "text": [
      "Dictionary(12 unique tokens: ['minors', 'interface', 'response', 'time', 'eps']...)\n"
     ]
    }
   ],
   "source": [
    "from gensim import corpora\n",
    "\n",
    "dictionary = corpora.Dictionary(processed_corpus)\n",
    "print(dictionary)"
   ]
  },
  {
   "cell_type": "markdown",
   "metadata": {},
   "source": [
    "Because our corpus is small, there is only 12 different tokens in this `Dictionary`. For larger corpuses, dictionaries that contains hundreds of thousands of tokens are quite common."
   ]
  },
  {
   "cell_type": "markdown",
   "metadata": {},
   "source": [
    "### Vector\n",
    "\n",
    "To infer the latent structure in our corpus we need a way to represent documents that we can manipulate mathematically. One approach is to represent each document as a vector. There are various approachs for creating a vector representation of a document but a simple example is the *bag-of-words model*. Under the bag-of-words model each document is represented by a vector containing the frequency counts of each word in the dictionary. For example, given a dictionary containing the words `['coffee', 'milk', 'sugar', 'spoon']` a document consisting of the string `\"coffee milk coffee\"` could be represented by the vector `[2, 1, 0, 0]` where the entries of the vector are (in order) the occurrences of \"coffee\", \"milk\", \"sugar\" and \"spoon\" in the document. The length of the vector is the number of entries in the dictionary. One of the main properties of the bag-of-words model is that it completely ignores the order of the tokens in the document that is encoded, which is where the name bag-of-words comes from.\n",
    "\n",
    "Our processed corpus has 12 unique words in it, which means that each document will be represented by a 12-dimensional vector under the bag-of-words model. We can use the dictionary to turn tokenized documents into these 12-dimensional vectors. For example, suppose we wanted to vectorize the phrase \"Human computer interaction\" (note that this phrase was not in our original corpus). We can create the bag-of-word representation for a document using the `doc2bow` method of the dictionary, which returns a sparse representation of the word counts:"
   ]
  },
  {
   "cell_type": "code",
   "execution_count": 4,
   "metadata": {
    "collapsed": false
   },
   "outputs": [
    {
     "data": {
      "text/plain": [
       "[(0, 1), (2, 1)]"
      ]
     },
     "execution_count": 4,
     "metadata": {},
     "output_type": "execute_result"
    }
   ],
   "source": [
    "new_doc = \"Human computer interaction\"\n",
    "new_vec = dictionary.doc2bow(new_doc.lower().split())\n",
    "new_vec"
   ]
  },
  {
   "cell_type": "markdown",
   "metadata": {},
   "source": [
    "The first entry in each tuple corresponds to the ID of the token in the dictionary, the second corresponds to the count of this token. We can see what these IDs correspond to:"
   ]
  },
  {
   "cell_type": "code",
   "execution_count": 5,
   "metadata": {
    "collapsed": false
   },
   "outputs": [
    {
     "name": "stdout",
     "output_type": "stream",
     "text": [
      "{'minors': 11, 'interface': 1, 'response': 4, 'time': 7, 'eps': 8, 'computer': 2, 'survey': 3, 'human': 0, 'graph': 10, 'system': 5, 'user': 6, 'trees': 9}\n"
     ]
    }
   ],
   "source": [
    "print(dictionary.token2id)"
   ]
  },
  {
   "cell_type": "markdown",
   "metadata": {},
   "source": [
    "Note that \"interaction\" did not occur in the original corpus and so it was not included in the vectorization. Also note that this vector only contains entries for words that actually appeared in the document. Because any given document will only contain a few words out of the many words in the dictionary, words that do not appear in the vectorization are represented as implicitly zero as a space saving measure.\n",
    "\n",
    "We can convert our entire original corpus to a list of vectors:"
   ]
  },
  {
   "cell_type": "code",
   "execution_count": 6,
   "metadata": {
    "collapsed": false
   },
   "outputs": [
    {
     "data": {
      "text/plain": [
       "[[(0, 1), (1, 1), (2, 1)],\n",
       " [(2, 1), (3, 1), (4, 1), (5, 1), (6, 1), (7, 1)],\n",
       " [(1, 1), (5, 1), (6, 1), (8, 1)],\n",
       " [(0, 1), (5, 2), (8, 1)],\n",
       " [(4, 1), (6, 1), (7, 1)],\n",
       " [(9, 1)],\n",
       " [(9, 1), (10, 1)],\n",
       " [(9, 1), (10, 1), (11, 1)],\n",
       " [(3, 1), (10, 1), (11, 1)]]"
      ]
     },
     "execution_count": 6,
     "metadata": {},
     "output_type": "execute_result"
    }
   ],
   "source": [
    "bow_corpus = [dictionary.doc2bow(text) for text in processed_corpus]\n",
    "bow_corpus"
   ]
  },
  {
   "cell_type": "markdown",
   "metadata": {},
   "source": [
    "Note that while this list lives entirely in memory, while in most applications you will want a more scalable solution. Luckily, `gensim` allows you to use any iterator that returns a single document vector at a time. See the documentation for more details.\n",
    "\n",
    "### Model\n",
    "\n",
    "Now that we have vectorized our corpus we can begin to transform it using *models*. We use model as an abstract term referring to a transformation from one document representation to another. In `gensim` documents are represented as vectors so a model can be thought of as a transformation between two vector spaces. The details of this transformation are learned from the training corpus.\n",
    "\n",
    "One simple example of a model is [tf-idf](https://en.wikipedia.org/wiki/Tf%E2%80%93idf).  The tf-idf model transforms vectors from the bag-of-words representation to a vector space where the frequency counts are weighted according to the relative rarity of each word in the corpus.\n",
    "\n",
    "Here's a simple example. Let's initialize the tf-idf model, training it on our corpus and transforming the string \"system minors\":"
   ]
  },
  {
   "cell_type": "code",
   "execution_count": 7,
   "metadata": {
    "collapsed": false
   },
   "outputs": [
    {
     "data": {
      "text/plain": [
       "[(5, 0.5898341626740045), (11, 0.8075244024440723)]"
      ]
     },
     "execution_count": 7,
     "metadata": {},
     "output_type": "execute_result"
    }
   ],
   "source": [
    "from gensim import models\n",
    "# train the model\n",
    "tfidf = models.TfidfModel(bow_corpus)\n",
    "# transform the \"system mirros\" sting\n",
    "tfidf[dictionary.doc2bow(\"system minors\".lower().split())]"
   ]
  },
  {
   "cell_type": "markdown",
   "metadata": {},
   "source": [
    "The `tfidf` model agains returns a list of tuples, where the first entry is the token ID and the second entry is the tf-idf weighting. Note that the ID corresponding to \"system\" (which occurred 4 times in the original corpus) has been weighted lower than the ID corresponding to \"minors\" (which only occurred twice).\n",
    "\n",
    "`gensim` offers a number of different models/transformations. See [Transformations and Topics](https://radimrehurek.com/gensim/tut2.html) for details."
   ]
  }
 ],
 "metadata": {
  "kernelspec": {
   "display_name": "Python 3",
   "language": "python",
   "name": "python3"
  },
  "language_info": {
   "codemirror_mode": {
    "name": "ipython",
    "version": 3
   },
   "file_extension": ".py",
   "mimetype": "text/x-python",
   "name": "python",
   "nbconvert_exporter": "python",
   "pygments_lexer": "ipython3",
   "version": "3.5.2"
  }
 },
 "nbformat": 4,
 "nbformat_minor": 0
}<|MERGE_RESOLUTION|>--- conflicted
+++ resolved
@@ -19,13 +19,11 @@
     "\n",
     "### Corpus\n",
     "\n",
-<<<<<<< HEAD
+
 
     "A *corpus* is a collection of digital documents. This collection is the input to `gensim` from which it will infer the structure of the documents, their topics, etc. The latent structure inferred from the corpus can later be used to assign topics to new documents which were not present in the training corpus. For this reason, we also refer to this collection as the *training corpus*. No human intervention (such as tagging the documents by hand) is required - the topic classification is [unsupervised](https://en.wikipedia.org/wiki/Unsupervised_learning.html).\n",
 
-=======
-    "A *corpus* is a collection of digital documents. This collection is the input to `gensim` from which it will infer the structure of the documents, their topics, etc. The latent structure inferred from the corpus can later be used to assign topics to new documents which were not present in the training corpus. For this reason, we also refer to this collection as the *training corpus*. No human intervention (such as tagging the documents by hand) is required - the topic classification is [unsupervised](https://en.wikipedia.org/wiki/Unsupervised_learning.html).\n",
->>>>>>> 8d4582ac
+
     "\n",
     "For our corpus, we'll use a list of 9 strings, each consisting of only a single sentence."
    ]
