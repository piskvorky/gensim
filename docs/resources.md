--- conflicted
+++ resolved
@@ -13,12 +13,8 @@
 
 | Name                                   | Logo                                                                                                                           | URL                                                                                              | Description                                                                                                                                                                                                           |
 |----------------------------------------|--------------------------------------------------------------------------------------------------------------------------------|--------------------------------------------------------------------------------------------------|-----------------------------------------------------------------------------------------------------------------------------------------------------------------------------------------------------------------------|
-<<<<<<< HEAD
 | Talentpair                            | ![Talentpair](https://avatars3.githubusercontent.com/u/8418395?v=3&s=100)                                                 | [talentpair.com](http://talentpair.com)                                                           | Data science driving high-touch recruiting                                                                                                                                                                                 |
-=======
 | RaRe Technologies                            | ![RaRe Technologies](http://rare-technologies.com/wp-content/uploads/2016/02/rare_image_only.png =10x20)                                                 | [website](//rare-technologies.com)                                                           | Machine Learning NLP consulting and training 
-| Talentpair                            | ![Talentpair](https://avatars3.githubusercontent.com/u/8418395?v=3&s=100)                                                 | [website](//talentpair.com)                                                           | Data science driving high-touch recruiting                                                                                                                                                                               |
->>>>>>> 218432b8
 
 
 -------
