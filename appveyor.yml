# AppVeyor.com is a Continuous Integration service to build and run tests under
# Windows
# https://ci.appveyor.com/project/tmylk/gensim

environment:
  global:
    # SDK v7.0 MSVC Express 2008's SetEnv.cmd script will fail if the
    # /E:ON and /V:ON options are not enabled in the batch script intepreter
    # See: http://stackoverflow.com/a/13751649/163740
    CMD_IN_ENV: "cmd /E:ON /V:ON /C .\\continuous_integration\\appveyor\\run_with_env.cmd"
    WHEELHOUSE_UPLOADER_USERNAME: "Lev.Konstantinovskiy"
    WHEELHOUSE_UPLOADER_SECRET:
      secure: qXqY3dFmLOqvxa3Om2gQi/BjotTOK+EP2IPLolBNo0c61yDtNWxbmE4wH3up72Be

  matrix:
    - PYTHON: "C:\\Python27"
      PYTHON_VERSION: "2.7.12"
      PYTHON_ARCH: "32"

    - PYTHON: "C:\\Python27-x64"
      PYTHON_VERSION: "2.7.12"
      PYTHON_ARCH: "64"

    - PYTHON: "C:\\Python35"
      PYTHON_VERSION: "3.5.2"
      PYTHON_ARCH: "32"

    - PYTHON: "C:\\Python35-x64"
      PYTHON_VERSION: "3.5.2"
      PYTHON_ARCH: "64"
      
    - PYTHON: "C:\\Python36"
      PYTHON_VERSION: "3.6.0"
      PYTHON_ARCH: "32"

    - PYTHON: "C:\\Python36-x64"
      PYTHON_VERSION: "3.6.0"
      PYTHON_ARCH: "64"


install:
  # Install Python (from the official .msi of http://python.org) and pip when
  # not already installed.
  - "powershell ./continuous_integration/appveyor/install.ps1"
  - "SET PATH=%PYTHON%;%PYTHON%\\Scripts;%PATH%"
  - "python -m pip install -U pip"

  # Check that we have the expected version and architecture for Python
  - "python --version"
  - "python -c \"import struct; print(struct.calcsize('P') * 8)\""

  # Install the build and runtime dependencies of the project.
    # Install the build and runtime dependencies of the project.
  - "%CMD_IN_ENV% pip install --timeout=60 --trusted-host 28daf2247a33ed269873-7b1aad3fab3cc330e1fd9d109892382a.r6.cf2.rackcdn.com -r continuous_integration/appveyor/requirements.txt"
  - "%CMD_IN_ENV% python setup.py bdist_wheel bdist_wininst"
  - ps: "ls dist"

  # Install the genreated wheel package to test it
  - "pip install --pre --no-index --find-links dist/ gensim"

# Not a .NET project, we build scikit-learn in the install step instead
build: false

test_script:
  # Change to a non-source folder to make sure we run the tests on the
  # installed library.
  - "mkdir empty_folder"
  - "cd empty_folder"
<<<<<<< HEAD
  - "pip install pyemd testfixtures sklearn Morfessor==2.0.2a4"

  # Use run instead of main to avoid nnz code when fail (TODO: remove this)
  - "python -c \"import nose; nose.run()\" -s -v gensim"
=======
  - "pip install pyemd testfixtures unittest2 sklearn Morfessor==2.0.2a4"
  - "pip freeze"
  - "python -c \"import nose; nose.main()\" -s -v gensim"
>>>>>>> 5f54b601
  # Move back to the project folder
  - "cd .."

artifacts:
  # Archive the generated wheel package in the ci.appveyor.com build report.
  - path: dist\*
on_success:
  # Upload the generated wheel package to Rackspace
  # On Windows, Apache Libcloud cannot find a standard CA cert bundle so we
  # disable the ssl checks.
  - "python -m wheelhouse_uploader upload --no-ssl-check --local-folder=dist gensim-windows-wheels"

notifications:
  - provider: Webhook
    url: https://webhooks.gitter.im/e/62c44ad26933cd7ed7e8
    on_build_success: false
    on_build_failure: True

cache:
  # Use the appveyor cache to avoid re-downloading large archives such
  # the MKL numpy and scipy wheels mirrored on a rackspace cloud
  # container, speed up the appveyor jobs and reduce bandwidth
  # usage on our rackspace account.
  - '%APPDATA%\pip\Cache'<|MERGE_RESOLUTION|>--- conflicted
+++ resolved
@@ -66,16 +66,9 @@
   # installed library.
   - "mkdir empty_folder"
   - "cd empty_folder"
-<<<<<<< HEAD
   - "pip install pyemd testfixtures sklearn Morfessor==2.0.2a4"
-
-  # Use run instead of main to avoid nnz code when fail (TODO: remove this)
-  - "python -c \"import nose; nose.run()\" -s -v gensim"
-=======
-  - "pip install pyemd testfixtures unittest2 sklearn Morfessor==2.0.2a4"
   - "pip freeze"
   - "python -c \"import nose; nose.main()\" -s -v gensim"
->>>>>>> 5f54b601
   # Move back to the project folder
   - "cd .."
 
