sudo: false
language: python
python:
  - "2.6"
  - "2.7"
  - "3.3"
  - "3.4"
  - "3.5"  
before_install:
  - wget 'http://repo.continuum.io/miniconda/Miniconda-latest-Linux-x86_64.sh' -O miniconda.sh
  - chmod +x miniconda.sh
  - ./miniconda.sh -b
  - export PATH=/home/travis/miniconda2/bin:$PATH
  - conda update --yes conda
install:
  - conda create --yes -n gensim-test python=$TRAVIS_PYTHON_VERSION pip atlas numpy scipy
  - source activate gensim-test
<<<<<<< HEAD
  - pip install pyemd
=======
  - pip install testfixtures
>>>>>>> 650cf55e
  - python setup.py install
script: python setup.py test<|MERGE_RESOLUTION|>--- conflicted
+++ resolved
@@ -15,10 +15,7 @@
 install:
   - conda create --yes -n gensim-test python=$TRAVIS_PYTHON_VERSION pip atlas numpy scipy
   - source activate gensim-test
-<<<<<<< HEAD
   - pip install pyemd
-=======
   - pip install testfixtures
->>>>>>> 650cf55e
   - python setup.py install
 script: python setup.py test